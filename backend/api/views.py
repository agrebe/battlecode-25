--- conflicted
+++ resolved
@@ -833,33 +833,6 @@
             if scrimmage.status != 'pending':
                 return Response({'message': 'Scrimmage is not pending.'}, status.HTTP_400_BAD_REQUEST)
             
-<<<<<<< HEAD
-
-            # call to scrimmage server
-            print('attempting call to scrimmage server')
-    
-            red_submission_id = TeamSubmission.objects.get(pk=scrimmage.red_team_id).last_1_id
-            blue_submission_id = TeamSubmission.objects.get(pk=scrimmage.blue_team_id).last_1_id
-            if red_submission_id is None and blue_submission_id is None:
-                return Response({'message': 'Both teams\' submissions never compiled.'}, status.HTTP_400_BAD_REQUEST)
-            if red_submission_id is None:
-                return Response({'message': 'Red team\'s submission never compiled.'}, status.HTTP_400_BAD_REQUEST)
-            if blue_submission_id is None:
-                return Response({'message': 'Blue team\'s submission never compiled.'}, status.HTTP_400_BAD_REQUEST)
-            
-            scrimmage_server_data = {
-                'gametype': 'scrimmage',
-                'gameid': str(scrimmage.id),
-                'player1': str(red_submission_id),
-                'player2': str(blue_submission_id),
-                'maps': ','.join(get_random_maps(3)),
-                'replay': scrimmage.replay
-            }
-            data_bytestring = json.dumps(scrimmage_server_data).encode('utf-8')
-            pub(GCLOUD_PROJECT, GCLOUD_SUB_SCRIMMAGE_NAME, data_bytestring)
-
-=======
->>>>>>> 37adbc04
             scrimmage.status = 'queued'
             scrimmage.save()
             red_submission_id = TeamSubmission.objects.get(pk=scrimmage.red_team_id).last_1_id
