package battlecode.world;

import battlecode.common.*;

import java.util.*;

/**
 * The class represents the map in the game world on which
 * objects interact.
 *
 * This class is STATIC and immutable. It reflects the initial
 * condition of the map. All changes to the map are reflected in GameWorld.
 *
 * It is named LiveMap to distinguish it from a battlecode.schema.GameMap,
 * which represents a serialized LiveMap.
 */
public strictfp class LiveMap {

    /**
     * The width and height of the map.
     */
    private final int width, height;

    /**
     * The coordinates of the origin
     */
    private final MapLocation origin;

    /**
     * The symmetry of the map.
     */
    private final MapSymmetry symmetry;

    /**
     * Whether each square is a wall.
     */
    private boolean[] wallArray;

    /**
     * Whether each square is a cloud.
     */
    private final boolean[] cloudArray;

    /**
     * Direction ID of current on each square.
     */
    private int[] currentArray;

    /**
     * Island ID of current on each square.
     */
    private int[] islandArray;

    /**
     * Resource ID of current on each square.
     */
    private int[] resourceArray;

    /**
     * The random seed contained in the map file.
     */
    private final int seed;

    /**
     * The maximum number of rounds in the game.
     */
    private final int rounds;

    /**
     * The name of the map.
     */
    private final String mapName;


    /**
     * Array of islands, 0 if there is no island at that location on the map
     */
    private int[] islandArray;

    /**
     * Array of well resources, null if there is no well at that location on the map
     */
    private int[] wellResourcesArray;


    /**
     * The bodies to spawn on the map; MapLocations are in world space -
     * i.e. in game correct MapLocations that need to have the origin
     * subtracted from them to be used to index into the map arrays.
     */
    private final RobotInfo[] initialBodies; // contains nothing

    

    public LiveMap(int width,
                   int height,
                   MapLocation origin,
                   int seed,
                   int rounds,
                   String mapName,
                   RobotInfo[] initialBodies) {
        this.width = width;
        this.height = height;
        this.origin = origin;
        this.seed = seed;
        this.rounds = rounds;
        this.mapName = mapName;
        this.symmetry = MapSymmetry.ROTATIONAL;
        this.initialBodies = Arrays.copyOf(initialBodies, initialBodies.length);
        // TODO: Automatically or manually verify these are consistent
        this.wallArray = new boolean[width * height];
        this.cloudArray = new boolean[width * height];
        this.currentArray = new int[width * height];
        this.islandArray = new int[width * height];
        this.resourceArray = new int[width * height];

        // invariant: bodies is sorted by id
        Arrays.sort(this.initialBodies, (a, b) -> Integer.compare(a.getID(), b.getID()));
    }

    public LiveMap(int width,
                   int height,
                   MapLocation origin,
                   int seed,
                   int rounds,
                   String mapName,
                   MapSymmetry symmetry,
                   RobotInfo[] initialBodies,
<<<<<<< HEAD
                   boolean[] wallArray,
                   boolean[] cloudArray,
                   int[] currentArray,
                   int[] islandArray,
                   int[] resourceArray) {
=======
                   int[] rubbleArray,
                   int[] leadArray,
                   int[] wellResourcesArray,
                   AnomalyScheduleEntry[] anomalySchedule) {
>>>>>>> 623481be
        this.width = width;
        this.height = height;
        this.origin = origin;
        this.seed = seed;
        this.rounds = rounds;
        this.mapName = mapName;
        this.symmetry = symmetry;
        this.initialBodies = Arrays.copyOf(initialBodies, initialBodies.length);
        this.wallArray = new boolean[wallArray.length];
        for (int i = 0; i < wallArray.length; i++) {
            this.wallArray[i] = wallArray[i];
        }
        this.cloudArray = new boolean[cloudArray.length];
        for (int i = 0; i < cloudArray.length; i++) {
            this.cloudArray[i] = cloudArray[i];
        }
<<<<<<< HEAD
        this.currentArray = new int[currentArray.length];
        for (int i = 0; i < currentArray.length; i++) {
            this.currentArray[i] = currentArray[i];
        }
        this.islandArray = new int[islandArray.length];
        for (int i = 0; i < islandArray.length; i++) {
            this.islandArray[i] = islandArray[i];
        }
        this.resourceArray = new int[
            resourceArray.length];
        for (int i = 0; i < resourceArray.length; i++) {
            this.resourceArray[i] = resourceArray[i];
=======

        for (int i = 0; i < wellResourcesArray.length; i++) {
            this.wellResourcesArray[i] = wellResourcesArray[i];
        }

        this.anomalySchedule = new AnomalyScheduleEntry[anomalySchedule.length];
        for (int i = 0; i < anomalySchedule.length; i++) {
            this.anomalySchedule[i] = anomalySchedule[i];
>>>>>>> 623481be
        }

        // invariant: bodies is sorted by id
        Arrays.sort(this.initialBodies, (a, b) -> Integer.compare(a.getID(), b.getID()));
    }

    /**
     * Creates a deep copy of the input LiveMap, except initial bodies.
     *
     * @param gm the LiveMap to copy.
     */
    public LiveMap(LiveMap gm) {
        this(gm.width, gm.height, gm.origin, gm.seed, gm.rounds, gm.mapName, gm.symmetry,
<<<<<<< HEAD
             gm.initialBodies, gm.wallArray, gm.cloudArray, gm.currentArray, gm.islandArray, gm.resourceArray);
=======
             gm.initialBodies, gm.rubbleArray, gm.leadArray,gm.wellResourcesArray, gm.anomalySchedule);
>>>>>>> 623481be
    }

    @Override
    public boolean equals(Object o) {
        if (!(o instanceof LiveMap)) return false;
        return this.equals((LiveMap) o);
    }

    /**
     * Returns whether two GameMaps are equal.
     *
     * @param other the other map to compare to
     * @return whether the two maps are equivalent
     */
    public boolean equals(LiveMap other) {
        if (this.rounds != other.rounds) return false;
        if (this.width != other.width) return false;
        if (this.height != other.height) return false;
        if (this.seed != other.seed) return false;
        if (!this.mapName.equals(other.mapName)) return false;
        if (!this.origin.equals(other.origin)) return false;
        if (!Arrays.equals(this.wallArray, other.wallArray)) return false;
        if (!Arrays.equals(this.cloudArray, other.cloudArray)) return false;
        if (!Arrays.equals(this.currentArray, other.currentArray)) return false;
        if (!Arrays.equals(this.islandArray, other.islandArray)) return false;
        if (!Arrays.equals(this.resourceArray, other.resourceArray)) return false;
        return true;
    }

    @Override
    public int hashCode() {
        int result = width;
        result = 31 * result + height;
        result = 31 * result + origin.hashCode();
        result = 31 * result + seed;
        result = 31 * result + rounds;
        result = 31 * result + mapName.hashCode();
        result = 31 * result + Arrays.hashCode(wallArray);
        result = 31 * result + Arrays.hashCode(cloudArray);
        result = 31 * result + Arrays.hashCode(currentArray);
        result = 31 * result + Arrays.hashCode(islandArray);
        result = 31 * result + Arrays.hashCode(resourceArray);
        result = 31 * result + Arrays.hashCode(initialBodies);
        return result;
    }

    /**
     * Returns the width of this map.
     *
     * @return the width of this map.
     */
    public int getWidth() {
        return width;
    }

    /**
     * Returns the height of the map.
     *
     * @return the height of the map
     */
    public int getHeight() {
        return height;
    }

    /**
     * Returns the name of the map.
     *
     * @return the name of the map
     */
    public String getMapName() {
        return mapName;
    }

    /**
     * Returns the symmetry of the map.
     *
     * @return the symmetry of the map
     */
    public MapSymmetry getSymmetry() {
        return symmetry;
    }

    /**
     * Determines whether or not the location at the specified
     * coordinates is on the map. The coordinate should be a shifted one
     * (takes into account the origin). Assumes grid format (0 <= x < width).
     *
     * @param x the (shifted) x-coordinate of the location
     * @param y the (shifted) y-coordinate of the location
     * @return true if the given coordinates are on the map,
     *         false if they're not
     */
    private boolean onTheMap(int x, int y) {
        return (x >= origin.x && y >= origin.y && x < origin.x + width && y < origin.y + height);
    }

    /**
     * Determines whether or not the specified location is on the map.
     *
     * @param loc the MapLocation to test
     * @return true if the given location is on the map,
     *         false if it's not
     */
    public boolean onTheMap(MapLocation loc) {
        return onTheMap(loc.x, loc.y);
    }

    /**
     * Determines whether or not the specified circle is completely on the map.
     *
     * @param loc the center of the circle
     * @param radius the radius of the circle
     * @return true if the given circle is on the map,
     *         false if it's not
     */
    public boolean onTheMap(MapLocation loc, int radius) {
        return (onTheMap(loc.translate(-radius, 0)) &&
                onTheMap(loc.translate(radius, 0)) &&
                onTheMap(loc.translate(0, -radius)) &&
                onTheMap(loc.translate(0, radius)));
    }

    /**
     * Get a list of the initial bodies on the map.
     *
     * @return the list of starting bodies on the map.
     *         MUST NOT BE MODIFIED.
     */
    public RobotInfo[] getInitialBodies() {
        return initialBodies;
    }

    /**
     * Gets the maximum number of rounds for this game.
     *
     * @return the maximum number of rounds for this game
     */
    public int getRounds() {
        return rounds;
    }

    /**
     * @return the seed of this map
     */
    public int getSeed() {
        return seed;
    }

    /**
     * Gets the origin (i.e., upper left corner) of the map
     *
     * @return the origin of the map
     */
    public MapLocation getOrigin() {
        return origin;
    }

    /**
     * @return the wall array of the map
     */
    public boolean[] getWallArray() {
        return wallArray;
    }

    /**
     * @return the cloud array of the map
     */
    public boolean[] getCloudArray() {
        return cloudArray;
    }

    /**
<<<<<<< HEAD
     * @return the current array of the map
=======
     * 
     * @return
     */

     public int[] getWellResourcesArray(){
        return this.wellResourcesArray.clone();
     }

     /**
     * @return the islandId array of the map
>>>>>>> 623481be
     */
    public int[] getCurrentArray() {
        return currentArray;
    }

    /**
     * @return the island id array of the map
     */
    public int[] getIslandArray() {
        return islandArray;
    }

    
    /**
     * @return the resource id array of the map
     */
    public int[] getResourceArray() {
        return resourceArray;
    }

    @Override
    public String toString() {
        if (wallArray.length == 0) {
            return "LiveMap{" +
                    "width=" + width +
                    ", height=" + height +
                    ", origin=" + origin +
                    ", seed=" + seed +
                    ", rounds=" + rounds +
                    ", mapName='" + mapName + '\'' +
                    ", initialBodies=" + Arrays.toString(initialBodies) +
                    ", len=" + Integer.toString(wallArray.length) +
                    "}";
        } else {
            return "LiveMap{" +
                    "width=" + width +
                    ", height=" + height +
                    ", origin=" + origin +
                    ", seed=" + seed +
                    ", rounds=" + rounds +
                    ", mapName='" + mapName + '\'' +
                    ", initialBodies=" + Arrays.toString(initialBodies) +
                    ", wallArray=" + Arrays.toString(wallArray) +
                    ", cloudArray=" + Arrays.toString(cloudArray) +
                    ", currentArray=" + Arrays.toString(currentArray) +
                    ", islandArray=" + Arrays.toString(islandArray) +
                    ", resouceArray=" + Arrays.toString(resourceArray) +
                    "}"; 
        }
    }
}<|MERGE_RESOLUTION|>--- conflicted
+++ resolved
@@ -70,18 +70,6 @@
      * The name of the map.
      */
     private final String mapName;
-
-
-    /**
-     * Array of islands, 0 if there is no island at that location on the map
-     */
-    private int[] islandArray;
-
-    /**
-     * Array of well resources, null if there is no well at that location on the map
-     */
-    private int[] wellResourcesArray;
-
 
     /**
      * The bodies to spawn on the map; MapLocations are in world space -
@@ -126,18 +114,11 @@
                    String mapName,
                    MapSymmetry symmetry,
                    RobotInfo[] initialBodies,
-<<<<<<< HEAD
                    boolean[] wallArray,
                    boolean[] cloudArray,
                    int[] currentArray,
                    int[] islandArray,
                    int[] resourceArray) {
-=======
-                   int[] rubbleArray,
-                   int[] leadArray,
-                   int[] wellResourcesArray,
-                   AnomalyScheduleEntry[] anomalySchedule) {
->>>>>>> 623481be
         this.width = width;
         this.height = height;
         this.origin = origin;
@@ -154,7 +135,6 @@
         for (int i = 0; i < cloudArray.length; i++) {
             this.cloudArray[i] = cloudArray[i];
         }
-<<<<<<< HEAD
         this.currentArray = new int[currentArray.length];
         for (int i = 0; i < currentArray.length; i++) {
             this.currentArray[i] = currentArray[i];
@@ -167,16 +147,6 @@
             resourceArray.length];
         for (int i = 0; i < resourceArray.length; i++) {
             this.resourceArray[i] = resourceArray[i];
-=======
-
-        for (int i = 0; i < wellResourcesArray.length; i++) {
-            this.wellResourcesArray[i] = wellResourcesArray[i];
-        }
-
-        this.anomalySchedule = new AnomalyScheduleEntry[anomalySchedule.length];
-        for (int i = 0; i < anomalySchedule.length; i++) {
-            this.anomalySchedule[i] = anomalySchedule[i];
->>>>>>> 623481be
         }
 
         // invariant: bodies is sorted by id
@@ -190,11 +160,7 @@
      */
     public LiveMap(LiveMap gm) {
         this(gm.width, gm.height, gm.origin, gm.seed, gm.rounds, gm.mapName, gm.symmetry,
-<<<<<<< HEAD
              gm.initialBodies, gm.wallArray, gm.cloudArray, gm.currentArray, gm.islandArray, gm.resourceArray);
-=======
-             gm.initialBodies, gm.rubbleArray, gm.leadArray,gm.wellResourcesArray, gm.anomalySchedule);
->>>>>>> 623481be
     }
 
     @Override
@@ -367,20 +333,7 @@
     }
 
     /**
-<<<<<<< HEAD
      * @return the current array of the map
-=======
-     * 
-     * @return
-     */
-
-     public int[] getWellResourcesArray(){
-        return this.wellResourcesArray.clone();
-     }
-
-     /**
-     * @return the islandId array of the map
->>>>>>> 623481be
      */
     public int[] getCurrentArray() {
         return currentArray;
