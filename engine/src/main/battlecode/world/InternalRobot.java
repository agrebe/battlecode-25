--- conflicted
+++ resolved
@@ -48,25 +48,14 @@
      * @param team the team of the robot
      */
     @SuppressWarnings("unchecked")
-<<<<<<< HEAD
     public InternalRobot(GameWorld gw, int id, Team team) {
-=======
-    public InternalRobot(GameWorld gw, int id, MapLocation loc, Team team) {
->>>>>>> 2e9c8e02
         this.gameWorld = gw;
 
         this.ID = id;
         this.team = team;
-<<<<<<< HEAD
         this.location = null;
         this.health = GameConstants.DEFAULT_HEALTH;
         this.spawned = false;
-=======
-        this.type = type;
-        this.location = loc;
-        
-        this.health = this.type.health;
->>>>>>> 2e9c8e02
 
         this.controlBits = 0;
         this.currentBytecodeLimit = type.bytecodeLimit;
