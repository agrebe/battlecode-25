package battlecode.world;

import battlecode.common.*;
import battlecode.schema.Action;

/**
 * The representation of a robot used by the server.
 * Comparable ordering:
 *  - tiebreak by creation time (priority to later creation)
 *  - tiebreak by robot ID (priority to lower ID)
 */
public strictfp class InternalRobot implements Comparable<InternalRobot> {

    private final RobotControllerImpl controller;
    protected final GameWorld gameWorld;

    private final int ID;
    private Team team;
    private RobotType type;
    private MapLocation location;
    private int health;

    private long controlBits;
    private int currentBytecodeLimit;
    private int bytecodesUsed;

    private int roundsAlive;
    private int actionCooldownTurns;
    private int movementCooldownTurns;

    private Flag flag;

    /**
     * Used to avoid recreating the same RobotInfo object over and over.
     */
    private RobotInfo cachedRobotInfo;

    private String indicatorString;

    /**
     * Create a new internal representation of a robot
     *
     * @param gw the world the robot exists in
     * @param type the type of the robot
     * @param loc the location of the robot
     * @param team the team of the robot
     */
    @SuppressWarnings("unchecked")
    public InternalRobot(GameWorld gw, int id, MapLocation loc, Team team) {
        this.gameWorld = gw;

        this.ID = id;
        this.team = team;
        this.type = type;
        this.location = loc;
        
        this.health = this.type.health;

        this.controlBits = 0;
        this.currentBytecodeLimit = type.bytecodeLimit;
        this.bytecodesUsed = 0;

        this.roundsAlive = 0;
        this.actionCooldownTurns = GameConstants.COOLDOWN_LIMIT;
        this.movementCooldownTurns = GameConstants.COOLDOWN_LIMIT;

        this.indicatorString = "";

        this.controller = new RobotControllerImpl(gameWorld, this);
    }

    // ******************************************
    // ****** GETTER METHODS ********************
    // ******************************************

    public RobotControllerImpl getController() {
        return controller;
    }

    public GameWorld getGameWorld() {
        return gameWorld;
    }

    public int getID() {
        return ID;
    }

    public Team getTeam() {
        return team;
    }

    public RobotType getType() {
        return type;
    }

    public MapLocation getLocation() {
        return location;
    }

    public int getHealth() {
        return health;
    }

    public int getResource() {
        return this.gameWorld.getTeamInfo().getBread(this.team);
    }

    private void addResourceChangeAction(int amount) {
        // TO DO: add change_bread to Action
        this.gameWorld.getMatchMaker().addAction(getID(), Action.CHANGE_BREAD, amount);
    }

<<<<<<< HEAD
    public void addResourceAmount(int amount) {
        this.gameWorld.getTeamInfo().addResource(this.team, amount);
        addResourceChangeAction(amount);
=======
    public void addAnchor(Anchor anchor) {
        this.inventory.addAnchor(anchor);
    }

    public boolean canAddFlag() {
        return flag == null;
    }

    public void addFlag(Flag flag) {
        this.flag = flag;
    }

    public boolean hasFlag() {
        return flag != null;
    }

    public Flag getFlag() {
        return flag;
    }

    public void removeFlag() {
        this.flag = null;
    }

    public void releaseAnchor(Anchor anchor) {
        this.inventory.releaseAnchor(anchor);
>>>>>>> eeebd62a
    }

    public long getControlBits() {
        return controlBits;
    }

    public int getBytecodesUsed() {
        return bytecodesUsed;
    }

    public int getRoundsAlive() {
        return roundsAlive;
    }

    public int getActionCooldownTurns() {
        return actionCooldownTurns;
    }

    public int getMovementCooldownTurns() {
        return movementCooldownTurns;
    }

    public RobotInfo getRobotInfo() {
        if (cachedRobotInfo != null
                && cachedRobotInfo.ID == ID
                && cachedRobotInfo.team == team
                && cachedRobotInfo.type == type 
                && cachedRobotInfo.getResourceAmount() == this.getResource()
                && cachedRobotInfo.health == health
                && cachedRobotInfo.location.equals(location)) {
            return cachedRobotInfo;
        }

        this.cachedRobotInfo = new RobotInfo(ID, team, type, health, location);
        return this.cachedRobotInfo;
    }

    // **********************************
    // ****** CHECK METHODS *************
    // **********************************

    /**
     * Returns whether the robot can perform actions, based on cooldowns.
     */
    public boolean canActCooldown() {
        return this.actionCooldownTurns < GameConstants.COOLDOWN_LIMIT;
    }

    /**
     * Returns whether the robot can move, based on cooldowns.
     */
    public boolean canMoveCooldown() {
        return this.movementCooldownTurns < GameConstants.COOLDOWN_LIMIT;
    }

    /**
     * Returns the robot's action radius squared.
     */
    public int getActionRadiusSquared() {
        return this.type.actionRadiusSquared;
    }

    /**
     * Returns whether this robot can perform actions on the given location.
     * 
     * @param toAct the MapLocation to act
     */
    public boolean canActLocation(MapLocation toAct) {
        return this.location.distanceSquaredTo(toAct) <= getActionRadiusSquared();
    }

    /**
     * Returns whether this robot can act at a given radius away.
     * 
     * @param radiusSquared the distance squared to act
     */
    public boolean canActRadiusSquared(int radiusSquared) {
        return radiusSquared <= getActionRadiusSquared();
    }

    /**
     * Returns the robot's vision radius squared.
     */
    public int getVisionRadiusSquared() {
        return this.type.visionRadiusSquared;
    }

    /**
     * Returns whether this robot can sense the given location.
     * 
     * @param toSense the MapLocation to sense
     */
    public boolean canSenseLocation(MapLocation toSense) {
        int visionRadiusSquared = getVisionRadiusSquared();
        if (this.gameWorld.getCloud(toSense) || this.gameWorld.getCloud(this.getLocation())) {
            visionRadiusSquared = GameConstants.CLOUD_VISION_RADIUS_SQUARED;
        }
        return this.location.distanceSquaredTo(toSense) <= visionRadiusSquared;
    }

    /**
     * Returns whether this robot can sense a given radius away.
     * 
     * @param radiusSquared the distance squared to sense
     */
    public boolean canSenseRadiusSquared(int radiusSquared) {
        return radiusSquared <= getVisionRadiusSquared();
    }

    // ******************************************
    // ****** UPDATE METHODS ********************
    // ******************************************

    /**
     * Sets the indicator string of the robot.
     *
     * @param string the new indicator string of the robot
     */
    public void setIndicatorString(String string) {
        this.indicatorString = string;
    }

    /**
     * Sets the location of the robot.
     * 
     * @param loc the new location of the robot
     */
    public void setLocation(MapLocation loc) {
        this.gameWorld.moveRobot(getLocation(), loc);
        this.gameWorld.getObjectInfo().moveRobot(this, loc);
        this.location = loc;
    }

    /**
     * Sets the location of the robot (only for internal use through currents)
     * 
     * @param loc the new location of the robot
     */
    public void setLocationForCurrents(MapLocation loc) {
        this.gameWorld.addRobot(loc, this);
        this.gameWorld.getObjectInfo().addRobotIndex(this, loc);
        this.location = loc;
    }


    /**
     * Resets the action cooldown.
     */
    public void addActionCooldownTurns(int numActionCooldownToAdd) {
        int newActionCooldownTurns = this.gameWorld.getCooldownWithMultiplier(numActionCooldownToAdd, this.location, this.team);
        setActionCooldownTurns(this.actionCooldownTurns + newActionCooldownTurns);
    }

    private int getBaseMovementCooldown() {
        if (this.getType() == RobotType.CARRIER) {
            int cooldownAmount = (int)(Math.floor((GameConstants.CARRIER_MOVEMENT_SLOPE*this.inventory.getWeight()))) + GameConstants.CARRIER_MOVEMENT_INTERCEPT;
            return cooldownAmount;
        } else {
            return this.getType().movementCooldown;
        }
    }
    
    /**
     * Resets the movement cooldown.
     */
    public void addMovementCooldownTurns() {
        int newMovementCooldownTurns = this.gameWorld.getCooldownWithMultiplier(getBaseMovementCooldown(), this.location, this.team);
        setMovementCooldownTurns(this.movementCooldownTurns + newMovementCooldownTurns);
    }

    /**
     * Sets the action cooldown given the number of turns.
     * 
     * @param newActionTurns the number of action cooldown turns
     */
    public void setActionCooldownTurns(int newActionTurns) {
        this.actionCooldownTurns = newActionTurns;
    }

    /**
     * Sets the movement cooldown given the number of turns.
     * 
     * @param newMovementTurns the number of movement cooldown turns
     */
    public void setMovementCooldownTurns(int newMovementTurns) {
        this.movementCooldownTurns = newMovementTurns;
    }

    /**
     * Adds health to a robot. Input can be negative to subtract health.
     * 
     * @param healthAmount the amount to change health by (can be negative)
     */
    public void addHealth(int healthAmount) {
        if (this.getType() == RobotType.HEADQUARTERS) {
            return; // Can't damage headquarters
        }
        int oldHealth = this.health;
        this.health += healthAmount;
        this.health = Math.min(this.health, this.type.getMaxHealth());
        if (this.health <= 0) {
            this.gameWorld.destroyRobot(this.ID);
        } else if (this.health != oldHealth) {
            this.gameWorld.getMatchMaker().addAction(getID(), Action.CHANGE_HEALTH, this.health - oldHealth);
        }
    }

    // *********************************
    // ****** ACTION METHODS *********
    // *********************************
    
    private int getDamage() {
        assert(this.type == RobotType.LAUNCHER);
        return this.type.damage;
    }

    private int locationToInt(MapLocation loc) {
        return this.gameWorld.locationToIndex(loc);
    }

    /**
     * Attacks another location (launcher).
     * 
     * @param loc the location of the bot
     */
    public void attack(MapLocation loc) {
        InternalRobot bot = this.gameWorld.getRobot(loc);
        if (bot == null || bot.getTeam() == this.getTeam() || bot.getType() == RobotType.HEADQUARTERS) {
            // If robot is null, of your team, or a hq do no damage, otherwise do damage
            this.getGameWorld().getMatchMaker().addAction(getID(), Action.LAUNCH_ATTACK, -locationToInt(loc) - 1);
        } else {
            int dmg = getDamage();
            bot.addHealth(-dmg);
            this.gameWorld.getMatchMaker().addAction(getID(), Action.LAUNCH_ATTACK, bot.getID());
        }
    }

    // *********************************
    // ****** GAMEPLAY METHODS *********
    // *********************************

    // should be called at the beginning of every round
    public void processBeginningOfRound() {
        this.indicatorString = "";
    }

    public void processBeginningOfTurn() {
        this.actionCooldownTurns = Math.max(0, this.actionCooldownTurns - GameConstants.COOLDOWNS_PER_TURN);
        this.movementCooldownTurns = Math.max(0, this.movementCooldownTurns - GameConstants.COOLDOWNS_PER_TURN);
        this.currentBytecodeLimit = getType().bytecodeLimit;
    }

    public void processEndOfTurn() {
        // bytecode stuff!
        this.gameWorld.getMatchMaker().addBytecodes(this.ID, this.bytecodesUsed);
        // indicator strings!
        this.gameWorld.getMatchMaker().addIndicatorString(this.ID, this.indicatorString);
        this.roundsAlive++;
    }


    // *********************************
    // ****** BYTECODE METHODS *********
    // *********************************

    public boolean canExecuteCode() {
        return true;
    }

    public void setBytecodesUsed(int numBytecodes) {
        this.bytecodesUsed = numBytecodes;
    }

    public int getBytecodeLimit() {
        return canExecuteCode() ? this.currentBytecodeLimit : 0;
    }

    // *********************************
    // ****** VARIOUS METHODS **********
    // *********************************

    public void die_exception() {
        this.gameWorld.getMatchMaker().addAction(getID(), Action.DIE_EXCEPTION, -1);
        this.gameWorld.destroyRobot(getID());
    }

    // *****************************************
    // ****** MISC. METHODS ********************
    // *****************************************

    @Override
    public boolean equals(Object o) {
        return o != null && (o instanceof InternalRobot)
                && ((InternalRobot) o).getID() == ID;
    }

    @Override
    public int hashCode() {
        return ID;
    }

    @Override
    public String toString() {
        return String.format("%s:%s#%d", getTeam(), getType(), getID());
    }

    @Override
    public int compareTo(InternalRobot o) {
        if (this.roundsAlive != o.roundsAlive)
            return this.roundsAlive - o.roundsAlive;
        return this.ID - o.ID;
    }
}<|MERGE_RESOLUTION|>--- conflicted
+++ resolved
@@ -110,15 +110,10 @@
         this.gameWorld.getMatchMaker().addAction(getID(), Action.CHANGE_BREAD, amount);
     }
 
-<<<<<<< HEAD
     public void addResourceAmount(int amount) {
         this.gameWorld.getTeamInfo().addResource(this.team, amount);
         addResourceChangeAction(amount);
-=======
-    public void addAnchor(Anchor anchor) {
-        this.inventory.addAnchor(anchor);
-    }
-
+    }
     public boolean canAddFlag() {
         return flag == null;
     }
@@ -137,11 +132,6 @@
 
     public void removeFlag() {
         this.flag = null;
-    }
-
-    public void releaseAnchor(Anchor anchor) {
-        this.inventory.releaseAnchor(anchor);
->>>>>>> eeebd62a
     }
 
     public long getControlBits() {
