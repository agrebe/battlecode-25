package battlecode.world;

import battlecode.common.*;
import battlecode.schema.Action;

import java.util.ArrayList;
import java.util.Queue;
import java.util.LinkedList;

import org.apache.commons.lang3.NotImplementedException;

/**
 * The representation of a robot used by the server.
 * Comparable ordering:
 * - tiebreak by creation time (priority to later creation)
 * - tiebreak by robot ID (priority to lower ID)
 */
public strictfp class InternalRobot implements Comparable<InternalRobot> {

    private final RobotControllerImpl controller;
    protected final GameWorld gameWorld;

    private int paintAmount;
    private UnitType type;

    private final int ID;
    private Team team;
    private MapLocation location;
    private MapLocation diedLocation;
    private int health;
    private boolean spawned;

    private long controlBits;
    private int currentBytecodeLimit;
    private int bytecodesUsed;

    private int roundsAlive;
    private int actionCooldownTurns;
    private int movementCooldownTurns;
    private int spawnCooldownTurns;

    private Queue<Message> incomingMessages;
    private boolean towerHasSingleAttacked;
    private boolean towerHasAreaAttacked;

    // the number of messages this robot/tower has sent this turn
    private int sentMessagesCount;

    /**
     * Used to avoid recreating the same RobotInfo object over and over.
     */
    private RobotInfo cachedRobotInfo;

    private String indicatorString;

    /**
     * Create a new internal representation of a robot
     *
     * @param gw   the world the robot exists in
     * @param type the type of the robot
     * @param loc  the location of the robot
     * @param team the team of the robot
     */
    public InternalRobot(GameWorld gw, int id, Team team, UnitType type) {
        this.gameWorld = gw;

        this.ID = id;
        this.team = team;
        this.type = type;

        this.location = null;
        this.diedLocation = null;
        this.health = GameConstants.DEFAULT_HEALTH;
        this.spawned = false;
        this.incomingMessages = new LinkedList<>();
        this.towerHasSingleAttacked = this.towerHasAreaAttacked = false;

        this.paintAmount = 0;

        this.controlBits = 0;
        this.currentBytecodeLimit = GameConstants.BYTECODE_LIMIT;
        this.bytecodesUsed = 0;

        this.roundsAlive = 0;
        this.actionCooldownTurns = GameConstants.COOLDOWN_LIMIT;
        this.movementCooldownTurns = GameConstants.COOLDOWN_LIMIT;
        this.spawnCooldownTurns = 0;

        this.indicatorString = "";

        this.controller = new RobotControllerImpl(gameWorld, this);
    }

    // ******************************************
    // ****** GETTER METHODS ********************
    // ******************************************

    public RobotControllerImpl getController() {
        return controller;
    }

    public GameWorld getGameWorld() {
        return gameWorld;
    }

    public int getID() {
        return ID;
    }

    public Team getTeam() {
        return team;
    }

    public UnitType getType() {
        return type;
    }

    public MapLocation getLocation() {
        return location;
    }

    public MapLocation getDiedLocation() {
        return diedLocation;
    }

    public int getHealth() {
        return health;
    }

    public int getPaint() {
        return paintAmount;
    }

    public void addPaint(int amount) {
        int newPaintAmount = this.paintAmount + amount;
        if (newPaintAmount > this.type.paintCapacity) {
            this.paintAmount = this.type.paintCapacity;
        } else if (newPaintAmount < 0) {
            this.paintAmount = 0;
        } else {
            this.paintAmount = newPaintAmount;
        }
    }

    public boolean hasTowerSingleAttacked() {
        return this.towerHasSingleAttacked;
    }

    public boolean hasTowerAreaAttacked() {
        return this.towerHasAreaAttacked;
    }

    public long getControlBits() {
        return controlBits;
    }

    public int getBytecodesUsed() {
        return bytecodesUsed;
    }

    public int getRoundsAlive() {
        return roundsAlive;
    }

    public int getActionCooldownTurns() {
        return actionCooldownTurns;
    }

    public int getMovementCooldownTurns() {
        return movementCooldownTurns;
    }

    public RobotInfo getRobotInfo() {
        if (cachedRobotInfo != null
                && cachedRobotInfo.ID == ID
                && cachedRobotInfo.team == team
                && cachedRobotInfo.health == health
                && cachedRobotInfo.paintAmount == paintAmount
                && cachedRobotInfo.location.equals(location)
                && cachedRobotInfo.hasFlag == (flag != null)
                && cachedRobotInfo.attackLevel == SkillType.ATTACK.getLevel(attackExp)
                && cachedRobotInfo.healLevel == SkillType.HEAL.getLevel(healExp)
                && cachedRobotInfo.buildLevel == SkillType.BUILD.getLevel(buildExp)) {
            return cachedRobotInfo;
        }

        this.cachedRobotInfo = new RobotInfo(ID, team, health, location, flag != null,
                SkillType.ATTACK.getLevel(attackExp), SkillType.HEAL.getLevel(healExp),
                SkillType.BUILD.getLevel(buildExp), paintAmount);
        return this.cachedRobotInfo;
    }

    // **********************************
    // ****** CHECK METHODS *************
    // **********************************

    /**
     * Returns whether the robot can spawn, based on cooldowns.
     */
    public boolean canSpawnCooldown() {
        return this.spawnCooldownTurns < GameConstants.COOLDOWN_LIMIT;
    }

    /**
     * Returns whether the robot can perform actions, based on cooldowns.
     */
    public boolean canActCooldown() {
        return this.actionCooldownTurns < GameConstants.COOLDOWN_LIMIT;
    }

    /**
     * Returns whether the robot can move, based on cooldowns.
     */
    public boolean canMoveCooldown() {
        return this.movementCooldownTurns < GameConstants.COOLDOWN_LIMIT;
    }

    /**
     * Returns the robot's vision radius squared.
     */
    public int getVisionRadiusSquared() {
        return GameConstants.VISION_RADIUS_SQUARED;
    }

    /**
     * Returns whether this robot can sense the given location.
     * 
     * @param toSense the MapLocation to sense
     */
    public boolean canSenseLocation(MapLocation toSense) {
        return this.location.distanceSquaredTo(toSense) <= getVisionRadiusSquared();
    }

    /**
     * Returns whether this robot can sense a given radius away.
     * 
     * @param radiusSquared the distance squared to sense
     */
    public boolean canSenseRadiusSquared(int radiusSquared) {
        return radiusSquared <= getVisionRadiusSquared();
    }

    // ******************************************
    // ****** UPDATE METHODS ********************
    // ******************************************

    /**
     * Sets the indicator string of the robot.
     *
     * @param string the new indicator string of the robot
     */
    public void setIndicatorString(String string) {
        this.indicatorString = string;
    }

    /**
     * Sets the location of the robot.
     * 
     * @param loc the new location of the robot
     */
    public void setLocation(MapLocation loc) {
        this.gameWorld.moveRobot(getLocation(), loc);
        this.gameWorld.getObjectInfo().moveRobot(this, loc);
        if (flag != null)
            flag.setLoc(loc);
        this.location = loc;
    }

    /**
     * Upgrades the level of a tower.
     * 
     * @param robot the tower to be upgraded
     */
    public void upgradeTower(UnitType newType) {
        int damage = this.type.health - getHealth();
        this.type = newType;
        this.health = newType.health - damage; 
    }

    /**
     * Resets the action cooldown.
     */
    public void addActionCooldownTurns(int numActionCooldownToAdd) {
        setActionCooldownTurns(this.actionCooldownTurns + numActionCooldownToAdd);
    }

    /**
     * Resets the movement cooldown.
     */
    public void addMovementCooldownTurns() {
        int movementCooldown = GameConstants.MOVEMENT_COOLDOWN;
        if (paintAmount < GameConstants.MOVEMENT_COOLDOWN) {
            movementCooldown = (int) Math.round(GameConstants.MOVEMENT_COOLDOWN
                    * (GameConstants.MOVEMENT_COOLDOWN_INTERCEPT + GameConstants.MOVEMENT_COOLDOWN_SLOPE * paintAmount)
                    / 100.0);
        }
        this.setMovementCooldownTurns(this.movementCooldownTurns + movementCooldown);
    }

    /**
     * Sets the action cooldown given the number of turns.
     * 
     * @param newActionTurns the number of action cooldown turns
     */
    public void setActionCooldownTurns(int newActionTurns) {
        this.actionCooldownTurns = newActionTurns;
    }

    /**
     * Sets the movement cooldown given the number of turns.
     * 
     * @param newMovementTurns the number of movement cooldown turns
     */
    public void setMovementCooldownTurns(int newMovementTurns) {
        this.movementCooldownTurns = newMovementTurns;
    }

    /**
     * Adds health to a robot. Input can be negative to subtract health.
     * 
     * @param healthAmount the amount to change health by (can be negative)
     */
    public void addHealth(int healthAmount) {
        this.health += healthAmount;
        this.health = Math.min(this.health, GameConstants.DEFAULT_HEALTH);
        if (this.health <= 0) {
            this.gameWorld.destroyRobot(this.ID);
        }
    }

    // *********************************
    // ****** ACTION METHODS *********
    // *********************************

    /**
     * Spawns the robot at the location provided
     * 
     * @param loc the new location of the robot
     */
    public void spawn(MapLocation loc) {
        this.spawned = true;
        this.location = loc;
        this.roundsAlive = 0;
        this.health = GameConstants.DEFAULT_HEALTH;
        // this.actionCooldownTurns = GameConstants.COOLDOWN_LIMIT;
        // this.movementCooldownTurns = GameConstants.COOLDOWN_LIMIT;
    }

    public boolean isSpawned() {
        return this.spawned;
    }

    private int locationToInt(MapLocation loc) {
        return this.gameWorld.locationToIndex(loc);
    }

    public void soldierAttack(MapLocation loc, boolean useSecondaryColor) {
        if(this.type != UnitType.SOLDIER)
            throw new GameActionException(CANT_DO_THAT, "Unit must be a soldier");
        int paintType = (useSecondaryColor ? this.gameWorld.getSecondaryPaint(this.team) : this.gameWorld.getPrimaryPaint(this.team));
        
        // This attack costs some paint
        addPaint(-UnitType.SOLDIER.attackCost);

        // Attack if it's a tower
        if(this.gameWorld.getRobot(loc) != null && UnitType.isTowerType(this.gameWorld.getRobot(loc).getType())) {
            InternalRobot tower = this.gameWorld.getRobot(loc);
            if(this.team != tower.getTeam())
                tower.addHealth(-UnitType.SOLDIER.attackStrength);
        } else { // otherwise, maybe paint
            // If the tile is empty or same team paint, paint it
            if(this.gameWorld.getPaint(loc) == 0 || this.gameWorld.teamFromPaint(paintType) == this.gameWorld.teamFromPaint(this.gameWorld.getPaint(loc))) {
                this.gameWorld.setPaint(loc, paintType);
            }
        }

        this.gameWorld.getMatchMaker().addAction(getID(), Action.ATTACK, bot.getID()); // TODO: change this once schema is finalized
    }
    public void soldierAttack(MapLocation loc) {
        soldierAttack(loc, false);
    }

    public void splasherAttack(MapLocation loc, boolean useSecondaryColor) {
        if(this.type != UnitType.SPLASHER)
            throw new GameActionException(CANT_DO_THAT, "Unit must be a splasher");
        int paintType = (useSecondaryColor ? this.gameWorld.getSecondaryPaint(this.team) : this.gameWorld.getPrimaryPaint(this.team));

        // This attack costs some paint
        addPaint(-UnitType.SPLASHER.attackCost);

        MapLocation[] allLocs = this.gameWorld.getAllLocationsWithinRadiusSquared(loc, 4);
        for(MapLocation newLoc : allLocs) {
            // Attack if it's a tower (only if different team)
            if(this.gameWorld.getRobot(newLoc) != null && UnitType.isTowerType(this.gameWorld.getRobot(newLoc).getType())) {
                InternalRobot tower = this.gameWorld.getRobot(newLoc);
                if(this.team != tower.getTeam())
                    tower.addHealth(-UnitType.SPLASHER.attackStrength);
            } else { // otherwise, maybe paint
                // If the tile is empty or same team paint, paint it
                if(this.gameWorld.getPaint(loc) == 0 || this.gameWorld.teamFromPaint(paintType) == this.gameWorld.teamFromPaint(this.gameWorld.getPaint(loc))) {
                    this.gameWorld.setPaint(loc, paintType);
                } else { // If the tile has opposite enemy team, paint only if within sqrt(2) radius
                    if(loc.isWithinDistanceSquared(newLoc, 2))
                        this.gameWorld.setPaint(loc, paintType);
                }
            }
        }

        this.gameWorld.getMatchMaker().addAction(getID(), Action.ATTACK, bot.getID()); // TODO: change this once schema is finalized
    }
    public void splasherAttack(MapLocation loc) {
        splasherAttack(loc, false);
    }

    // This is the first kind of attack for moppers which only targets one location
    public void mopperAttack(MapLocation loc, boolean useSecondaryColor) {
        if(this.type != UnitType.MOPPER)
            throw new GameActionException(CANT_DO_THAT, "Unit must be a mopper");
        int paintType = (useSecondaryColor ? this.gameWorld.getSecondaryPaint(this.team) : this.gameWorld.getPrimaryPaint(this.team));

        // This attack should be free (but this is here just in case)
        addPaint(-UnitType.MOPPER.attackCost);

        // If there's a robot on the tile, remove 10 from their paint stash and add 5 to ours
        if(this.gameWorld.getRobot(loc) != null && UnitType.isRobotType(this.gameWorld.getRobot(loc).getType())) {
            InternalRobot robot = this.gameWorld.getRobot(loc);
            if(this.team != robot.getTeam()) {
                robot.addPaint(-GameConstants.MOPPER_ATTACK_PAINT_DEPLETION);
                addPaint(GameConstants.MOPPER_ATTACK_PAINT_ADDITION);
            }
        }
        
        // Either way, mop this tile if it has enemy paint
        if(this.gameWorld.teamFromPaint(paintType) != this.gameWorld.teamFromPaint(this.gameWorld.getPaint(loc))) {
            this.gameWorld.setPaint(loc, 0);
        }

        this.gameWorld.getMatchMaker().addAction(getID(), Action.ATTACK, bot.getID()); // TODO: change this once schema is finalized
    }
    public void mopperAttack(MapLocation loc) {
        mopperAttack(loc, false);
    }

    public void towerAttack(MapLocation loc) {
        if(!UnitType.isTowerType(this.type))
            throw new GameActionException(CANT_DO_THAT, "Unit must be a tower");

        if(loc == null) { // area attack
            this.towerHasAreaAttacked = true;

            MapLocation[] allLocs = this.gameWorld.getAllLocationsWithinRadiusSquared(this.getLocation(), this.type.actionRadiusSquared);
            for(MapLocation newLoc : allLocs) {
                // Attack if there is a unit (only if different team)
                if(this.gameWorld.getRobot(newLoc) != null) {
                    InternalRobot unit = this.gameWorld.getRobot(newLoc);
                    if(this.team != unit.getTeam())
                        unit.addHealth(-this.type.aoeAttackStrength);
                }
            }
        } else { // single attack
            this.towerHasSingleAttacked = true;

            if(this.gameWorld.getRobot(loc) != null) {
                InternalRobot unit = this.gameWorld.getRobot(loc);
                if(this.team != unit.getTeam())
                    unit.addHealth(-this.type.attackStrength);
            }
        }

        this.gameWorld.getMatchMaker().addAction(getID(), Action.ATTACK, bot.getID()); // TODO: change this once schema is finalized
    }

    public void mopSwing(Direction dir) { // NOTE: only works for moppers!
        // swing even if there's not 3 robots there, just remove from existing
        if(this.type != UnitType.MOPPER)
            throw new GameActionException(CANT_DO_THAT, "Unit must be a mopper");
        if(!(dir == Direction.SOUTH || dir == Direction.NORTH || dir == Direction.WEST || dir == Direction.EAST))
            throw new GameActionException(CANT_DO_THAT, "Direction must be a cardinal direction");

        // NORTH, SOUTH, EAST, WEST
        int[][] dx = {{-1, 0, 1}, {-1, 0, 1}, {1, 1, 1}, {-1, -1, -1}};
        int[][] dy = {{1, 1, 1}, {-1, -1, -1}, {-1, 0, 1}, {-1, 0, 1}};
        int dirIdx = 0;
        if(dir == Direction.SOUTH) dirIdx = 1;
        else if(dir == Direction.EAST) dirIdx = 2;
        else if(dir == Direction.WEST) dirIdx = 3;

        for(int i = 0; i < 3; i ++) { // check all three spots
            int x = this.getLocation().x + dx[dirIdx][i], y = this.getLocation().y + dy[dirIdx][i];
            MapLocation newLoc = new MapLocation(x, y);
            if(!this.gameWorld.getGameMap().onTheMap(newLoc)) continue;

            // Attack if it's a robot (only if different team)
            if(this.gameWorld.getRobot(newLoc) != null && UnitType.isRobotType(this.gameWorld.getRobot(newLoc).getType())) {
                InternalRobot robot = this.gameWorld.getRobot(newLoc);
                if(this.team != robot.getTeam())
                    robot.addPaint(-GameConstants.MOPPER_SWING_PAINT_DEPLETION);
            }
        }

        this.gameWorld.getMatchMaker().addAction(getID(), Action.ATTACK, bot.getID());
    }

    /**
     * Attacks another location.
     * The type of attack is based on the robot type (specific methods above)
     * 
     * @param loc the location of the bot
     * @param useSecondaryColor whether to use secondary color or not
     */
    public void attack(MapLocation loc, boolean useSecondaryColor) {
        switch(this.getType()) {
            case UnitType.SOLDIER:
                soldierAttack(loc, useSecondaryColor);
                break;
            case UnitType.SPLASHER:
                splasherAttack(loc, useSecondaryColor);
                break;
            case UnitType.MOPPER:
                mopperAttack(loc, useSecondaryColor);
                break; 
            default:
                towerAttack(loc);
                break;
        }
    }
    public void attack(MapLocation loc) {
        attack(loc, false);
    }

    // *********************************
    // ***** COMMUNICATION METHODS *****
    // *********************************

    public int getSentMessagesCount() {
        return sentMessagesCount;
    }

    public Message getFrontMessage() {
        if (incomingMessages.isEmpty())
            return null;
        return incomingMessages.peek();
    }

    public void popMessage() {
        if (!incomingMessages.empty())
            incomingMessages.remove();
    }

    private void addMessage(Message message) {
        incomingMessages.add(message);
    }

    public void sendMessage(InternalRobot robot, Message message) {
        robot.addMessage(message.copy());
        this.sentMessagesCount++;
    }

    private void cleanMessages() {
        while (!incomingMessages.isEmpty() && this.getFrontMessage().getRound() <= this.gameWorld.getCurrentRound()
                - GameConstants.MESSAGE_ROUND_DURATION) {
            this.popMessage();
        }
    }

    // ****************************
    // ****** GETTER METHODS ******
    // ****************************

    // *********************************
    // ****** GAMEPLAY METHODS *********
    // *********************************

    // should be called at the beginning of every round
    public void processBeginningOfRound() {
        this.cleanMessages();
        this.indicatorString = "";
        this.diedLocation = null;
        addPaint(this.type.paintPerTurn);
        this.gameWorld.getTeamInfo().addMoney(this.team, this.type.moneyPerTurn);
    }

    public void processBeginningOfTurn() {
        this.sentMessagesCount = 0;
        this.towerHasSingleAttacked = this.towerHasAreaAttacked = false;
        this.actionCooldownTurns = Math.max(0, this.actionCooldownTurns - GameConstants.COOLDOWNS_PER_TURN);
        this.movementCooldownTurns = Math.max(0, this.movementCooldownTurns - GameConstants.COOLDOWNS_PER_TURN);
        this.spawnCooldownTurns = Math.max(0, this.spawnCooldownTurns - GameConstants.COOLDOWNS_PER_TURN);
        this.currentBytecodeLimit = GameConstants.BYTECODE_LIMIT;
        this.gameWorld.getMatchMaker().startTurn(this.ID);
    }

    public void processEndOfTurn() {
<<<<<<< HEAD
        // bytecode stuff!
        this.gameWorld.getMatchMaker().addBytecodes(this.ID, this.bytecodesUsed);

=======
>>>>>>> f61a0712
        // indicator strings!
        if (!indicatorString.equals("")) {
            this.gameWorld.getMatchMaker().addIndicatorString(this.ID, this.indicatorString);
<<<<<<< HEAD
        }

=======
        this.gameWorld.getMatchMaker().endTurn(this.health, this.paintAmount, this.movementCooldownTurns, this.actionCooldownTurns, this.bytecodesUsed, this.location);
>>>>>>> f61a0712
        this.roundsAlive++;
    }

    // *********************************
    // ****** BYTECODE METHODS *********
    // *********************************

    public boolean canExecuteCode() {
        return true;
    }

    public void setBytecodesUsed(int numBytecodes) {
        this.bytecodesUsed = numBytecodes;
    }

    public int getBytecodeLimit() {
        return canExecuteCode() ? this.currentBytecodeLimit : 0;
    }

    // *********************************
    // ****** VARIOUS METHODS **********
    // *********************************

    public void die_exception() {
        this.gameWorld.getMatchMaker().addAction(getID(), Action.DIE_EXCEPTION, -1);
        this.gameWorld.destroyRobot(getID());
    }

    // *****************************************
    // ****** MISC. METHODS ********************
    // *****************************************

    @Override
    public boolean equals(Object o) {
        return o != null && (o instanceof InternalRobot)
                && ((InternalRobot) o).getID() == ID;
    }

    @Override
    public int hashCode() {
        return ID;
    }

    @Override
    public String toString() {
        return String.format("%s#%d", getTeam(), getID());
    }

    @Override
    public int compareTo(InternalRobot o) {
        if (this.roundsAlive != o.roundsAlive)
            return this.roundsAlive - o.roundsAlive;
        return this.ID - o.ID;
    }
}<|MERGE_RESOLUTION|>--- conflicted
+++ resolved
@@ -591,21 +591,11 @@
     }
 
     public void processEndOfTurn() {
-<<<<<<< HEAD
-        // bytecode stuff!
-        this.gameWorld.getMatchMaker().addBytecodes(this.ID, this.bytecodesUsed);
-
-=======
->>>>>>> f61a0712
         // indicator strings!
         if (!indicatorString.equals("")) {
             this.gameWorld.getMatchMaker().addIndicatorString(this.ID, this.indicatorString);
-<<<<<<< HEAD
-        }
-
-=======
+        }
         this.gameWorld.getMatchMaker().endTurn(this.health, this.paintAmount, this.movementCooldownTurns, this.actionCooldownTurns, this.bytecodesUsed, this.location);
->>>>>>> f61a0712
         this.roundsAlive++;
     }
 
