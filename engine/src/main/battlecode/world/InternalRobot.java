--- conflicted
+++ resolved
@@ -438,7 +438,6 @@
         }
     }
 
-<<<<<<< HEAD
     // *********************************
     // ***** COMMUNICATION METHODS *****
     // *********************************
@@ -477,13 +476,11 @@
     // ****** GETTER METHODS ******
     // ****************************
 
-=======
     public void buildRobot(RobotOrTowerType type, MapLocation loc) {
         throw new NotImplementedException();
         // TODO not implemented
     }
 
->>>>>>> fe7d7ad0
     public int getHeal() {
         int base_heal = SkillType.HEAL.skillEffect;
         // check for upgrade
