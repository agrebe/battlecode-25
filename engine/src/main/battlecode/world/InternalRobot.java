--- conflicted
+++ resolved
@@ -567,38 +567,6 @@
     // ****** GETTER METHODS ******
     // ****************************
 
-<<<<<<< HEAD
-    public int getHeal() {
-        int base_heal = SkillType.HEAL.skillEffect;
-        // check for upgrade
-        if (this.gameWorld.getTeamInfo().getGlobalUpgrades(team)[2]) {
-            base_heal += GlobalUpgrade.HEALING.baseHealChange;
-        }
-        return Math.round(base_heal * ((float) SkillType.HEAL.getSkillEffect(this.getLevel(SkillType.HEAL)) / 100 + 1));
-    }
-
-    public int getBuildExp() {
-        return this.buildExp;
-    }
-
-    public int getHealExp() {
-        return this.healExp;
-    }
-
-    public int getAttackExp() {
-        return this.attackExp;
-    }
-
-    public void addTrapTrigger(Trap t, boolean entered) {
-        this.trapsToTrigger.add(t);
-        this.enteredTraps.add(entered);
-=======
-    public void buildRobot(UnitType type, MapLocation loc) {
-        throw new NotImplementedException();
-        // TODO not implemented
->>>>>>> 1f62d0f8
-    }
-
     // *********************************
     // ****** GAMEPLAY METHODS *********
     // *********************************
