package battlecode.world;

import battlecode.common.*;

import java.io.File;
import java.io.IOException;
import java.util.*;

/**
 * Build and validate maps easily.
 */
public class MapBuilder {

    public String name;
    public int width;
    public int height;
    public MapLocation origin;
    public int seed;
    private MapSymmetry symmetry;
    private boolean[] wallArray;
    private boolean[] cloudArray;
    private int[] currentArray;
    private int[] islandArray;
    private int[] resourceArray;

    private int idCounter;

    private List<RobotInfo> bodies;

    public MapBuilder(String name, int width, int height, int originX, int originY, int seed) {
        this.name = name;
        this.width = width;
        this.height = height;
        this.origin = new MapLocation(originX, originY);
        this.seed = seed;
        this.bodies = new ArrayList<>();

        // default values
        this.symmetry = MapSymmetry.ROTATIONAL;
        this.idCounter = 0;
        this.wallArray = new boolean[width * height];
        this.cloudArray = new boolean[width * height];
        this.currentArray = new int[width * height];
        this.islandArray = new int[width * height];
        this.resourceArray = new int[width * height];
    }

    // ********************
    // BASIC METHODS
    // ********************

    /**
     * Convert location to index. Critical: must conform with GameWorld.indexToLocation.
     * @param x
     * @param y
     * @return
     */
    private int locationToIndex(int x, int y) {
        return x + y * width;
    }

<<<<<<< HEAD
=======
    private int locationToIndex(MapLocation loc) {
        return loc.x + loc.y * width;
    }

>>>>>>> ec1b6d7a
    public void addHeadquarter(int id, Team team, MapLocation loc) {
        // check if something already exists here, if so shout
        for (RobotInfo r : bodies) {
            if (r.location.equals(loc)) {
                throw new RuntimeException("CANNOT ADD ROBOT TO SAME LOCATION AS OTHER ROBOT");
            }
        }
        // TODO: currently assuming initial amount is added to each headquarter, this may be wrong
        Inventory initialHeadquarterInventory = new Inventory();
        initialHeadquarterInventory.addAdamantium(GameConstants.INITIAL_AD_AMOUNT);
        initialHeadquarterInventory.addMana(GameConstants.INITIAL_MN_AMOUNT);

        bodies.add(new RobotInfo(
                id,
                team,
                RobotType.HEADQUARTERS,
                initialHeadquarterInventory,
                RobotType.HEADQUARTERS.health,
                loc
        ));
    }

    public void addHeadquarter(int x, int y, Team team) {
        addHeadquarter(
                idCounter++,
                team,
                new MapLocation(x, y)
        );
    }

    public void setWall(int x, int y, boolean value) {
        this.wallArray[locationToIndex(x, y)] = value;
<<<<<<< HEAD
    }

    public void setCloud(int x, int y, boolean value) {
        this.cloudArray[locationToIndex(x, y)] = value;
    }

    public void setCurrent(int x, int y, int value) {
        this.currentArray[locationToIndex(x, y)] = value;
    }

=======
    }

    public void setCloud(int x, int y, boolean value) {
        this.cloudArray[locationToIndex(x, y)] = value;
    }

    public void setCurrent(int x, int y, int value) {
        this.currentArray[locationToIndex(x, y)] = value;
    }

>>>>>>> ec1b6d7a
    public void setIsland(int x, int y, int value) {
        this.islandArray[locationToIndex(x, y)] = value;
    }

    public void setResource(int x, int y, int value) {
        this.resourceArray[locationToIndex(x, y)] = value;
    }

    public void setSymmetry(MapSymmetry symmetry) {
        this.symmetry = symmetry;
    }

    // ********************
    // SYMMETRY METHODS
    // ********************

    public int symmetricY(int y) {
        return symmetricY(y, symmetry);
    }

    public int symmetricX(int x) {
        return symmetricX(x, symmetry);
    }

    public int symmetricY(int y, MapSymmetry symmetry) {
        switch (symmetry) {
            case VERTICAL:
                return y;
            case HORIZONTAL:
            case ROTATIONAL:
            default:
                return height - 1 - y;
        }
    }

    public int symmetricX(int x, MapSymmetry symmetry) {
        switch (symmetry) {
            case HORIZONTAL:
                return x;
            case VERTICAL:
            case ROTATIONAL:
            default:
                return width - 1 - x;
        }
    }

    public MapLocation symmetryLocation(MapLocation p) {
        return new MapLocation(symmetricX(p.x), symmetricY(p.y));
    }

    /**
     * Add team A Headquarters to (x,y) and team B Headquarters to symmetric position.
     * @param x x position
     * @param y y position
     */
    public void addSymmetricHeadquarter(int x, int y) {
        addHeadquarter(x, y, Team.A);
        addHeadquarter(symmetricX(x), symmetricY(y), Team.B);
    }

    public void setSymmetricWalls(int x, int y, boolean value) {
        this.wallArray[locationToIndex(x, y)] = value;
        this.wallArray[locationToIndex(symmetricX(x), symmetricY(y))] = value;
    }

    public void setSymmetricCloud(int x, int y, boolean value) {
        this.cloudArray[locationToIndex(x, y)] = value;
        this.cloudArray[locationToIndex(symmetricX(x), symmetricY(y))] = value;
    }

    private int getSymmetricCurrent(int value) {
<<<<<<< HEAD
        // TODO: reverse the direction of the current
        return value;
=======
        Direction currentDirection = Direction.DIRECTION_ORDER[value];
        return currentDirection.opposite().getDirectionOrderNum();
>>>>>>> ec1b6d7a
    }

    public void setSymmetricCurrent(int x, int y, int value) {
        this.currentArray[locationToIndex(x, y)] = value;
        this.currentArray[locationToIndex(symmetricX(x), symmetricY(y))] = getSymmetricCurrent(value);
    }

    private int getSymmetricIsland(int id) {
<<<<<<< HEAD
        // TODO: ID needs to be different, maybe do max_num - id
        return id;
=======
        return this.islandArray.length-id;
>>>>>>> ec1b6d7a
    }

    public void setSymmetricIsland(int x, int y, int id) {
        this.currentArray[locationToIndex(x, y)] = id;
        this.currentArray[locationToIndex(symmetricX(x), symmetricY(y))] = getSymmetricIsland(id);
    }

    public void setSymmetricResource(int x, int y, int id) {
        this.currentArray[locationToIndex(x, y)] = id;
        this.currentArray[locationToIndex(symmetricX(x), symmetricY(y))] = id;
    }

    // ********************
    // BUILDING AND SAVING
    // ********************

    public LiveMap build() {
        return new LiveMap(width, height, origin, seed, GameConstants.GAME_MAX_NUMBER_OF_ROUNDS, name,
                symmetry, bodies.toArray(new RobotInfo[bodies.size()]), wallArray, cloudArray, currentArray, islandArray, resourceArray);
    }

    /**
     * Saves the map to the specified location.
     * @param pathname
     * @throws IOException
     */
    public void saveMap(String pathname) throws IOException {
        // validate
        assertIsValid();
        System.out.println("Saving " + this.name + ".");
        GameMapIO.writeMap(this.build(), new File(pathname));
    }

    /**
     * Throws a RuntimeException if the map is invalid.
     */
    public void assertIsValid() {
        System.out.println("Validating " + name + "...");

        // get robots
        RobotInfo[] robots = new RobotInfo[width * height];
        for (RobotInfo r : bodies) {
            if (robots[locationToIndex(r.location.x, r.location.y)] != null)
                throw new RuntimeException("Two robots on the same square");
            robots[locationToIndex(r.location.x, r.location.y)] = r;
        }

        if (width < GameConstants.MAP_MIN_WIDTH || height < GameConstants.MAP_MIN_HEIGHT || 
            width > GameConstants.MAP_MAX_WIDTH || height > GameConstants.MAP_MAX_HEIGHT)
            throw new RuntimeException("The map size must be between " + GameConstants.MAP_MIN_WIDTH + "x" +
                                       GameConstants.MAP_MIN_HEIGHT + " and " + GameConstants.MAP_MAX_WIDTH + "x" +
                                       GameConstants.MAP_MAX_HEIGHT + ", inclusive");

        // checks between 1 and 4 Headquarters (inclusive) of each team
        // only needs to check the Headquarters of Team A, because symmetry is checked
        int numTeamARobots = 0;
        for (RobotInfo r : bodies) {
            if (r.getTeam() == Team.A) {
                numTeamARobots++;
            }
        }
        if (numTeamARobots < GameConstants.MIN_STARTING_HEADQUARTERS ||
            numTeamARobots > GameConstants.MAX_STARTING_HEADQUARTERS) {
            throw new RuntimeException("Map must have between " + GameConstants.MIN_STARTING_HEADQUARTERS +
                                       "and " + GameConstants.MAX_STARTING_HEADQUARTERS + " starting Headquarters of each team");
        }

<<<<<<< HEAD
        // TODO: probably we need to add some asserts on state

=======
        //assert that walls are not on same location as resources/islands/currents/clouds
        for (int i = 0; i < this.wallArray.length; i++){
            if (this.wallArray[i]){
                if (this.cloudArray[i])
                    throw new RuntimeException("Walls cannot be on the same square as clouds");
                if (this.resourceArray[i] != 0)
                    throw new RuntimeException("Walls cannot be on the same square as resources");
                if (this.islandArray[i] != 0)
                    throw new RuntimeException("Walls cannot be on an island");
                if (this.currentArray[i] != 0)
                    throw new RuntimeException("Walls cannot be on the same square as currents");
            }
            //assert that clouds and currents cannot be on the same square
            if (this.cloudArray[i] && this.currentArray[i] != 0)
                throw new RuntimeException("Clouds and currents cannot be on the same square");
        }
        
>>>>>>> ec1b6d7a
        // assert rubble, lead, and Archon symmetry
        ArrayList<MapSymmetry> allMapSymmetries = getSymmetry(robots);
        if (!allMapSymmetries.contains(this.symmetry)) {
            throw new RuntimeException("Headquarters, walls, clouds, currents, islands and resources must be symmetric");
        }

<<<<<<< HEAD
        // assert that at least one lead deposit inside vision range of at least one headquarter
        // TODO: fix this check

        // boolean[] hasVisibleLead = new boolean[2];

        // for (RobotInfo r : bodies) {
        //     if (r.getType() != RobotType.ARCHON) continue;
        //     if (hasVisibleLead[r.getTeam().ordinal()]) continue;

        //     MapLocation[] visibleLocations = GameWorld.getAllLocationsWithinRadiusSquaredWithoutMap(
        //         this.origin,
        //         this.width,
        //         this.height,
        //         r.getLocation(),
        //         r.getType().visionRadiusSquared
        //     );

        //     for (MapLocation location : visibleLocations)
        //         if (this.leadArray[locationToIndex(location.x, location.y)] > 0)
        //             hasVisibleLead[r.getTeam().ordinal()] = true;
        // }

        // if (!(hasVisibleLead[0] && hasVisibleLead[1])) {
        //     throw new RuntimeException("Teams must have at least one lead deposit visible to an Archon.");
        // }
=======
       //assert that at least one resource well of each type is visible to each team
        boolean[] hasVisibleAdamantium = new boolean[2];
        boolean[] hasVisibleMana = new boolean[2];
        for (RobotInfo r : bodies){
            if (r.getType() != RobotType.HEADQUARTERS) continue;
            int teamOrdinal = r.getTeam().ordinal();
            if (hasVisibleAdamantium[teamOrdinal] && hasVisibleMana[teamOrdinal]) continue;

            MapLocation[] visibleLocations = GameWorld.getAllLocationsWithinRadiusSquaredWithoutMap(
                this.origin, 
                this.width, 
                this.height, 
                r.getLocation(),
                r.getType().visionRadiusSquared);
            for (MapLocation loc : visibleLocations){
                if (this.resourceArray[locationToIndex(loc.x, loc.y)] == ResourceType.ADAMANTIUM.resourceID){
                    hasVisibleAdamantium[teamOrdinal] = true;
                }
                else if (this.resourceArray[locationToIndex(loc.x, loc.y)] == ResourceType.MANA.resourceID){
                    hasVisibleMana[teamOrdinal] = true;
                }
            }
        } 
        if (!(hasVisibleMana[0] && hasVisibleMana[1])){
            throw new RuntimeException("Teams must have at least one mana well visible.");
        }
        if (!(hasVisibleAdamantium[0] && hasVisibleAdamantium[1])){
            throw new RuntimeException("Teams must have at least one adamantium well visible.");
        }
        
        //assert that no two currents end on the same square (avoid robot collisions)
        HashSet<MapLocation> endingLocations = new HashSet<MapLocation>();
        for (int i = 0; i < currentArray.length; i++){
            if (currentArray[i] != 0){
                MapLocation startLocation = indexToLocation(i);
                Direction currentDir = Direction.DIRECTION_ORDER[currentArray[i]];
                MapLocation finalLocation = startLocation.add(currentDir);
                if (!onTheMap(finalLocation))
                    throw new RuntimeException("Current directs robots outside of the bounds of the map");
                if (this.wallArray[locationToIndex(finalLocation)])
                    throw new RuntimeException("Current directs robots into wall");
                boolean unique = endingLocations.add(finalLocation);
                if (!unique)
                    throw new RuntimeException("Two different currents direct robots to the same location.");

            }
        }
>>>>>>> ec1b6d7a
    }

    public boolean onTheMap(MapLocation loc) {
        return loc.x >= 0 && loc.y >= 0 && loc.x < width && loc.y < height;
    }

    public MapLocation indexToLocation(int idx) {
        return new MapLocation(idx % this.width,
                               idx / this.width);
    }

    /**
     * @return the list of symmetries, empty if map is invalid
     */
    private ArrayList<MapSymmetry> getSymmetry(RobotInfo[] robots) {
        ArrayList<MapSymmetry> possible = new ArrayList<MapSymmetry>();
        possible.add(MapSymmetry.ROTATIONAL);
        possible.add(MapSymmetry.HORIZONTAL);
        possible.add(MapSymmetry.VERTICAL);

        for (int x = 0; x < width; x++) {
            for (int y = 0; y < height; y++) {
                MapLocation current = new MapLocation(x, y);
                int curIdx = locationToIndex(current.x, current.y);
                RobotInfo cri = robots[locationToIndex(current.x, current.y)];
                for (int i = possible.size() - 1; i >= 0; i--) { // iterating backwards so we can remove in the loop
                    MapSymmetry symmetry = possible.get(i);
                    MapLocation symm = new MapLocation(symmetricX(x, symmetry), symmetricY(y, symmetry));
                    int symIdx = locationToIndex(symm.x, symm.y);
                    if (wallArray[curIdx] != wallArray[symIdx]) {
                        possible.remove(symmetry);
                    }
                    else if (cloudArray[curIdx] != cloudArray[symIdx]) {
                        possible.remove(symmetry);
                    }
                    else if (getSymmetricCurrent(currentArray[curIdx]) != currentArray[symIdx]) {
                        possible.remove(symmetry);
                    }
                    else if (getSymmetricIsland(islandArray[curIdx]) != islandArray[symIdx]) {
                        possible.remove(symmetry);
                    }
                    else if (resourceArray[curIdx] != resourceArray[symIdx]) {
                        possible.remove(symmetry);
                    }
                    else {
                        RobotInfo sri = robots[locationToIndex(symm.x, symm.y)];
                        if (cri != null || sri != null) {
                            if (cri == null || sri == null) {
                                possible.remove(symmetry);
                            } else if (cri.getType() != sri.getType()) {
                                possible.remove(symmetry);
                            } else if (!symmetricTeams(cri.getTeam(), sri.getTeam())) {
                                possible.remove(symmetry);
                            }
                        }
                    }
                }
            }
        }
        return possible;
    }

    private boolean symmetricTeams(Team a, Team b) {
        return a != b;
    }
}<|MERGE_RESOLUTION|>--- conflicted
+++ resolved
@@ -59,13 +59,10 @@
         return x + y * width;
     }
 
-<<<<<<< HEAD
-=======
     private int locationToIndex(MapLocation loc) {
         return loc.x + loc.y * width;
     }
 
->>>>>>> ec1b6d7a
     public void addHeadquarter(int id, Team team, MapLocation loc) {
         // check if something already exists here, if so shout
         for (RobotInfo r : bodies) {
@@ -98,7 +95,6 @@
 
     public void setWall(int x, int y, boolean value) {
         this.wallArray[locationToIndex(x, y)] = value;
-<<<<<<< HEAD
     }
 
     public void setCloud(int x, int y, boolean value) {
@@ -109,18 +105,6 @@
         this.currentArray[locationToIndex(x, y)] = value;
     }
 
-=======
-    }
-
-    public void setCloud(int x, int y, boolean value) {
-        this.cloudArray[locationToIndex(x, y)] = value;
-    }
-
-    public void setCurrent(int x, int y, int value) {
-        this.currentArray[locationToIndex(x, y)] = value;
-    }
-
->>>>>>> ec1b6d7a
     public void setIsland(int x, int y, int value) {
         this.islandArray[locationToIndex(x, y)] = value;
     }
@@ -192,13 +176,8 @@
     }
 
     private int getSymmetricCurrent(int value) {
-<<<<<<< HEAD
-        // TODO: reverse the direction of the current
-        return value;
-=======
         Direction currentDirection = Direction.DIRECTION_ORDER[value];
         return currentDirection.opposite().getDirectionOrderNum();
->>>>>>> ec1b6d7a
     }
 
     public void setSymmetricCurrent(int x, int y, int value) {
@@ -207,12 +186,7 @@
     }
 
     private int getSymmetricIsland(int id) {
-<<<<<<< HEAD
-        // TODO: ID needs to be different, maybe do max_num - id
-        return id;
-=======
         return this.islandArray.length-id;
->>>>>>> ec1b6d7a
     }
 
     public void setSymmetricIsland(int x, int y, int id) {
@@ -280,10 +254,6 @@
                                        "and " + GameConstants.MAX_STARTING_HEADQUARTERS + " starting Headquarters of each team");
         }
 
-<<<<<<< HEAD
-        // TODO: probably we need to add some asserts on state
-
-=======
         //assert that walls are not on same location as resources/islands/currents/clouds
         for (int i = 0; i < this.wallArray.length; i++){
             if (this.wallArray[i]){
@@ -301,40 +271,12 @@
                 throw new RuntimeException("Clouds and currents cannot be on the same square");
         }
         
->>>>>>> ec1b6d7a
         // assert rubble, lead, and Archon symmetry
         ArrayList<MapSymmetry> allMapSymmetries = getSymmetry(robots);
         if (!allMapSymmetries.contains(this.symmetry)) {
             throw new RuntimeException("Headquarters, walls, clouds, currents, islands and resources must be symmetric");
         }
 
-<<<<<<< HEAD
-        // assert that at least one lead deposit inside vision range of at least one headquarter
-        // TODO: fix this check
-
-        // boolean[] hasVisibleLead = new boolean[2];
-
-        // for (RobotInfo r : bodies) {
-        //     if (r.getType() != RobotType.ARCHON) continue;
-        //     if (hasVisibleLead[r.getTeam().ordinal()]) continue;
-
-        //     MapLocation[] visibleLocations = GameWorld.getAllLocationsWithinRadiusSquaredWithoutMap(
-        //         this.origin,
-        //         this.width,
-        //         this.height,
-        //         r.getLocation(),
-        //         r.getType().visionRadiusSquared
-        //     );
-
-        //     for (MapLocation location : visibleLocations)
-        //         if (this.leadArray[locationToIndex(location.x, location.y)] > 0)
-        //             hasVisibleLead[r.getTeam().ordinal()] = true;
-        // }
-
-        // if (!(hasVisibleLead[0] && hasVisibleLead[1])) {
-        //     throw new RuntimeException("Teams must have at least one lead deposit visible to an Archon.");
-        // }
-=======
        //assert that at least one resource well of each type is visible to each team
         boolean[] hasVisibleAdamantium = new boolean[2];
         boolean[] hasVisibleMana = new boolean[2];
@@ -382,7 +324,6 @@
 
             }
         }
->>>>>>> ec1b6d7a
     }
 
     public boolean onTheMap(MapLocation loc) {
