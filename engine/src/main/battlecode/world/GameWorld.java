package battlecode.world;

import battlecode.common.*;
import battlecode.instrumenter.profiler.ProfilerCollection;
import battlecode.server.ErrorReporter;
import battlecode.server.GameMaker;
import battlecode.server.GameState;
import battlecode.world.control.RobotControlProvider;
import battlecode.world.robots.InternalCarrier;

import java.util.*;

/**
 * The primary implementation of the GameWorld interface for containing and
 * modifying the game map and the objects on it.
 */
public strictfp class GameWorld {
    /**
     * The current round we're running.
     */
    protected int currentRound;

    /**
     * Whether we're running.
     */
    protected boolean running = true;

    protected final IDGenerator idGenerator;
    protected final GameStats gameStats;
    private boolean[] walls;
    private boolean[] clouds;
    private boolean[] water;
<<<<<<< HEAD
=======
    private boolean[] dams;
    private int[] spawnZones; // Team A = 1, Team B = 2, not spawn zone = 0
>>>>>>> d76f7c6a
    private ArrayList<Trap>[] trapTriggers;
    private Trap[] trapLocations;
    private ArrayList<Integer>[][][] boosts;
    private double[][] cooldownMultipliers;
    private InternalRobot[][] robots;
    private int[] islandIds;
    private HashMap<Integer, Island> islandIdToIsland;
    private final LiveMap gameMap;
    private final TeamInfo teamInfo;
    private final ObjectInfo objectInfo;
    //list of currents, center direction if there is no current in the tile
    private Direction[] currents;
    
    //List of all flags, not indexed by location
    private Flag[] allFlags;
    //List of flags on each tile, indexed by location
    private ArrayList<Flag>[] placedFlags;

    private static final int BOOST_INDEX = 0;
    private static final int DESTABILIZE_INDEX = 1;
    private static final int ANCHOR_INDEX = 2;

    private Well[] wells;

    private Map<Team, ProfilerCollection> profilerCollections;

    private final RobotControlProvider controlProvider;
    private Random rand;
    private final GameMaker.MatchMaker matchMaker;

    @SuppressWarnings("unchecked")
    public GameWorld(LiveMap gm, RobotControlProvider cp, GameMaker.MatchMaker matchMaker) {
        this.walls = gm.getWallArray();
        this.clouds = gm.getCloudArray();
        this.water = gm.getWaterArray();
        this.spawnZones = gm.getSpawnZoneArray();
        this.dams = gm.getDamArray();
        this.islandIds = gm.getIslandArray();
        this.robots = new InternalRobot[gm.getWidth()][gm.getHeight()]; // if represented in cartesian, should be height-width, but this should allow us to index x-y
        this.currents = new Direction[gm.getWidth() * gm.getHeight()];
        this.currentRound = 0;
        this.idGenerator = new IDGenerator(gm.getSeed());
        this.gameStats = new GameStats();

        this.gameMap = gm;
        this.objectInfo = new ObjectInfo(gm);

        //Initialize currents
        int[] gmCurrents = gm.getCurrentArray();
        Arrays.fill(this.currents, Direction.CENTER);
        for(int i = 0; i < currents.length; i++) {
            this.currents[i] = Direction.DIRECTION_ORDER[gmCurrents[i]];
        }
        this.profilerCollections = new HashMap<>();

        this.controlProvider = cp;
        this.rand = new Random(this.gameMap.getSeed());
        this.matchMaker = matchMaker;

        controlProvider.matchStarted(this);

        // Add the robots contained in the LiveMap to this world.
        RobotInfo[] initialBodies = this.gameMap.getInitialBodies();

        for (int i = 0; i < initialBodies.length; i++) {
            RobotInfo robot = initialBodies[i];
            MapLocation newLocation = robot.location.translate(gm.getOrigin().x, gm.getOrigin().y);
            spawnRobot(robot.ID, robot.type, newLocation, robot.team);
        }
        this.teamInfo = new TeamInfo(this);

        this.islandIdToIsland = new HashMap<>();
        HashMap<Integer, List<MapLocation>> islandIdToLocations = new HashMap<>();
        // Populate idToIsland map
        for (int idx = 0; idx < islandIds.length; idx++) {
            int islandId = islandIds[idx];
            // Assume islandId 0 is not a real island and all other islands are actual islands
            if (islandId != 0) {
                List<MapLocation> prevLocations = islandIdToLocations.getOrDefault(islandId, new ArrayList<MapLocation>());
                prevLocations.add(this.indexToLocation(idx));
                islandIdToLocations.put(islandId, prevLocations);
            }
        }
        for (int key : islandIdToLocations.keySet()) {
            Island newIsland = new Island(this, key, islandIdToLocations.get(key));
            this.islandIdToIsland.put(key, newIsland);            
        }

        // Write match header at beginning of match
        this.matchMaker.makeMatchHeader(this.gameMap);
        
        this.wells = new Well[gm.getWidth()*gm.getHeight()];
        for(int i = 0; i < gm.getResourceArray().length; i++){
            MapLocation loc = indexToLocation(i);
            ResourceType rType = ResourceType.values()[gm.getResourceArray()[i]];
            if (rType == ResourceType.NO_RESOURCE) {
                this.wells[i] = null;
            } else {
                this.wells[i] = new Well(loc, rType);
            }
        }
        this.trapTriggers = new ArrayList[gm.getWidth()*gm.getHeight()];
        for (int i = 0; i < trapTriggers.length; i++){
            this.trapTriggers[i] = new ArrayList<Trap>();
        }
        //indices are: map position, team, boost/destabilize/anchor lists
        this.boosts = new ArrayList[gm.getWidth()*gm.getHeight()][2][3];
        for (int i = 0; i < boosts.length; i++){ 
            for (int j = 0; j < boosts[0].length; j++)
                for (int k = 0; k < boosts[0][0].length; k++)
                    this.boosts[i][j][k] = new ArrayList<Integer>();
        }
        this.cooldownMultipliers = new double[gm.getWidth()*gm.getHeight()][2];
        for (int i = 0; i < gm.getHeight()*gm.getWidth(); i++){
            cooldownMultipliers[i][0] = 1.0;
            cooldownMultipliers[i][1] = 1.0;
        }
        for (MapLocation loc : getAllLocations()) {
            if (getCloud(loc)){
                cooldownMultipliers[locationToIndex(loc)][0] += GameConstants.CLOUD_MULTIPLIER; 
                cooldownMultipliers[locationToIndex(loc)][1] += GameConstants.CLOUD_MULTIPLIER;
                cooldownMultipliers[locationToIndex(loc)][0] = Math.round(cooldownMultipliers[locationToIndex(loc)][0] * 100.0)/100.0;
                cooldownMultipliers[locationToIndex(loc)][1] = Math.round(cooldownMultipliers[locationToIndex(loc)][1] * 100.0)/100.0; 
            }
        }

    }

    /**
     * Run a single round of the game.
     *
     * @return the state of the game after the round has run
     */
    public synchronized GameState runRound() {
        if (!this.isRunning()) {
            List<ProfilerCollection> profilers = new ArrayList<>(2);
            if (!profilerCollections.isEmpty()) {
                profilers.add(profilerCollections.get(Team.A));
                profilers.add(profilerCollections.get(Team.B));
            }

            // Write match footer if game is done
            matchMaker.makeMatchFooter(gameStats.getWinner(), currentRound, profilers);
            return GameState.DONE;
        }

        try {
            this.processBeginningOfRound();
            this.controlProvider.roundStarted();
            // On the first round we want to add the initial amounts to the headquarters
            if (this.currentRound == 1) {
                objectInfo.eachDynamicBodyByExecOrder((body) -> {
                    if (body instanceof InternalRobot) {
                        InternalRobot hq = (InternalRobot) body;
                        if (hq.getType() != RobotType.HEADQUARTERS) {
                            throw new RuntimeException("Robots must be headquarters in round 1");
                        }
                        hq.addResourceAmount(ResourceType.ADAMANTIUM, GameConstants.INITIAL_AD_AMOUNT);
                        hq.addResourceAmount(ResourceType.MANA, GameConstants.INITIAL_MN_AMOUNT);
                        return true;
                    } else {
                        throw new RuntimeException("non-robot body registered as dynamic");
                    }
                });
            }

            updateDynamicBodies();

            this.controlProvider.roundEnded();
            this.processEndOfRound();

            if (!this.isRunning()) {
                this.controlProvider.matchEnded();
            }

        } catch (Exception e) {
            ErrorReporter.report(e);
            // TODO throw out file?
            return GameState.DONE;
        }
        // Write out round data
        matchMaker.makeRound(currentRound);
        return GameState.RUNNING;
    }

    private void updateDynamicBodies() {
        objectInfo.eachDynamicBodyByExecOrder((body) -> {
            if (body instanceof InternalRobot) {
                return updateRobot((InternalRobot) body);
            } else {
                throw new RuntimeException("non-robot body registered as dynamic");
            }
        });
    }

    private boolean updateRobot(InternalRobot robot) {
        robot.processBeginningOfTurn();
        this.controlProvider.runRobot(robot);
        robot.setBytecodesUsed(this.controlProvider.getBytecodesUsed(robot));
        robot.processEndOfTurn();

        // If the robot terminates but the death signal has not yet
        // been visited:
        if (this.controlProvider.getTerminated(robot) && objectInfo.getRobotByID(robot.getID()) != null)
            destroyRobot(robot.getID());
        return true;
    }

    // *********************************
    // ****** BASIC MAP METHODS ********
    // *********************************

    public int getMapSeed() {
        return this.gameMap.getSeed();
    }

    public LiveMap getGameMap() {
        return this.gameMap;
    }

    public TeamInfo getTeamInfo() {
        return this.teamInfo;
    }

    public GameStats getGameStats() {
        return this.gameStats;
    }

    public ObjectInfo getObjectInfo() {
        return this.objectInfo;
    }

    public GameMaker.MatchMaker getMatchMaker() {
        return this.matchMaker;
    }

    public Team getWinner() {
        return this.gameStats.getWinner();
    }

    public boolean isRunning() {
        return this.running;
    }

    public int getCurrentRound() {
        return this.currentRound;
    }

    public boolean getWall(MapLocation loc) {
        return this.walls[locationToIndex(loc)];
    }

    public boolean getCloud(MapLocation loc) {
        int idx = locationToIndex(loc);
        if (idx < 0 || idx >= this.clouds.length) {
            return false;
        }
        return this.clouds[idx];
    }

    public boolean getWater(MapLocation loc) {
        return this.water[locationToIndex(loc)];
    }

    public void setWater(MapLocation loc) {
        this.water[locationToIndex(loc)] = true;
    }

    public void setLand(MapLocation loc) {
        this.water[locationToIndex(loc)] = false;
    }

<<<<<<< HEAD
=======
    /**
     * Checks if a given location is a spawn zone.
     * Returns 0 if not, 1 if it is a Team A spawn zone,
     * and 2 if it is a Team B spawn zone.
     * 
     * @param loc the location to check
     * @return 0 if the location is not a spawn zone,
     * 1 or 2 if it is a Team A or Team B spawn zone respectively
     */
    public int getSpawnZone(MapLocation loc) {
        return this.spawnZones[locationToIndex(loc)];
    }

>>>>>>> d76f7c6a
    public Direction getCurrent(MapLocation loc) {
        return this.currents[locationToIndex(loc)];
    }

    public boolean isPassable(MapLocation loc) {
        if (currentRound <= GameConstants.SETUP_ROUNDS){
            return !this.walls[locationToIndex(loc)] && !this.water[locationToIndex(loc)] && !this.dams[locationToIndex(loc)];
        }
        return !this.walls[locationToIndex(loc)] && !this.water[locationToIndex(loc)];
    }

    public Well getWell(MapLocation loc) {
        return wells[locationToIndex(loc)];
    }

    public Island getIsland(MapLocation loc) {
        return islandIdToIsland.get(this.islandIds[locationToIndex(loc)]);
    }

    public Island getIsland(int islandIdx) {
        if (islandIdToIsland.containsKey(islandIdx)) {
            return islandIdToIsland.get(islandIdx);
        } else {
            return null;
        }
    }


    /**
     * Helper method that converts a location into an index.
     * 
     * @param loc the MapLocation
     */
    public int locationToIndex(MapLocation loc) {
        return this.gameMap.locationToIndex(loc);
    }

    /**
     * Helper method that converts an index into a location.
     * 
     * @param idx the index
     */
    public MapLocation indexToLocation(int idx) {
        return gameMap.indexToLocation(idx);
    }

    // ***********************************
    // ****** DAM METHODS **************
    // ***********************************
    public boolean getDam(MapLocation loc){
        if (currentRound <= GameConstants.SETUP_ROUNDS){
            return dams[locationToIndex(loc)];
        }
        else {
            return false;
        }
    }

    // ***********************************
    // ****** TRAP METHODS **************
    // ***********************************
    
    public boolean hasTrap(MapLocation loc){
        return !(this.trapLocations[locationToIndex(loc)] == null);
    }

    public void placeTrap(MapLocation loc, Trap trap){
        this.trapLocations[locationToIndex(loc)] = trap;
        //should we be able to trigger traps we are diagonally next to?
        for (MapLocation adjLoc : getAllLocationsWithinRadiusSquared(loc, trap.getType().triggerRadius)){
            this.trapTriggers[locationToIndex(adjLoc)].add(trap);
        }
    }

    public void triggerTrap(Trap trap, boolean entered){
        MapLocation loc = trap.getLocation();
        TrapType type = trap.getType();
        switch(type){
<<<<<<< HEAD
            case STUN:
                for (InternalRobot rob : getAllRobotsWithinRadiusSquared(loc, type.enterRadius, trap.getTeam().opponent())){
=======
            case TrapType.STUN:
                for (InternalRobot rob : getAllRobotsWithinRadiusSquared(loc, trap.enterRadius, trap.getTeam().opponent())){
>>>>>>> d76f7c6a
                    rob.setMovementCooldownTurns(40);
                    rob.setActionCooldownTurns(40);
                }
                break;
<<<<<<< HEAD
            case EXPLOSIVE:
=======
            case TrapType.EXPLOSIVE:
>>>>>>> d76f7c6a
                int rad = type.interactRadius;
                int dmg = type.enterDamage;
                if (entered){
                    rad = type.enterRadius;
                    dmg = type.enterDamage;
                }
                for (InternalRobot rob : getAllRobotsWithinRadiusSquared(loc, rad, trap.getTeam().opponent())){
                    rob.addHealth(-1*dmg);
                }
                break;
<<<<<<< HEAD
            case WATER:
                for (MapLocation adjLoc : getAllLocationsWithinRadiusSquared(loc, type.enterRadius)){
                    if (getRobot(adjLoc) != null || !isPassable(adjLoc))
                        continue;
                    setWater(adjLoc);
                }
=======
            case TrapType.WATER:
                //how are we implementing water?
>>>>>>> d76f7c6a
                break;
        }
        for (MapLocation adjLoc : getAllLocationsWithinRadiusSquared(loc, 2)){
            this.trapTriggers[locationToIndex(adjLoc)].remove(trap);
        }
        this.trapLocations[locationToIndex(loc)] = null;
    }

    public void addBoost(MapLocation center, Team team){
        int lastRound = getCurrentRound() + GameConstants.BOOSTER_DURATION;
        int radiusSquared = GameConstants.BOOSTER_RADIUS_SQUARED;
        for (MapLocation loc : getAllLocationsWithinRadiusSquared(center, radiusSquared)){
            ArrayList<Integer> curBoostsList = this.boosts[locationToIndex(loc)][team.ordinal()][BOOST_INDEX];
            //no other boosts at this location
            if (curBoostsList.size() < GameConstants.MAX_BOOST_STACKS) {
                cooldownMultipliers[locationToIndex(loc)][team.ordinal()] += GameConstants.BOOSTER_MULTIPLIER;
                cooldownMultipliers[locationToIndex(loc)][team.ordinal()] = Math.round(cooldownMultipliers[locationToIndex(loc)][team.ordinal()] * 100.0)/100.0;
            }
            curBoostsList.add(lastRound);
        }
    }
    
   public int getOldestBoost(MapLocation loc, Team team){
        ArrayList<Integer> curBoosts = this.boosts[locationToIndex(loc)][team.ordinal()][BOOST_INDEX];
        return curBoosts.size() == 0 ? -1 : curBoosts.get(0);
    }

    public int getNumActiveBoosts(MapLocation loc, Team team) {
        ArrayList<Integer> curBoosts = this.boosts[locationToIndex(loc)][team.ordinal()][BOOST_INDEX];
        return curBoosts.size();
    }

    public void addDestabilize(MapLocation center, Team team){ //team of the destabilizer robot
        int lastRound = getCurrentRound() + GameConstants.DESTABILIZER_DURATION;
        int radiusSquared = GameConstants.DESTABILIZER_RADIUS_SQUARED;
        for (MapLocation loc : getAllLocationsWithinRadiusSquared(center, radiusSquared)){
            ArrayList<Integer> curDestabilizers = this.boosts[locationToIndex(loc)][team.opponent().ordinal()][DESTABILIZE_INDEX];
            if (curDestabilizers.size() < GameConstants.MAX_DESTABILIZE_STACKS) {
                cooldownMultipliers[locationToIndex(loc)][team.opponent().ordinal()] += GameConstants.DESTABILIZER_MULTIPLIER;
                cooldownMultipliers[locationToIndex(loc)][team.opponent().ordinal()] = Math.round(cooldownMultipliers[locationToIndex(loc)][team.opponent().ordinal()] * 100.0)/100.0;
            }
            curDestabilizers.add(lastRound);
        }
    }

    public int getOldestDestabilize(MapLocation loc, Team team){
        ArrayList<Integer> curDestabilizers = this.boosts[locationToIndex(loc)][team.ordinal()][DESTABILIZE_INDEX];
        return curDestabilizers.size() == 0 ? -1 : curDestabilizers.get(0);
    }

    public int getNumActiveDestabilize(MapLocation loc, Team team) {
        ArrayList<Integer> curDestabilizers = this.boosts[locationToIndex(loc)][team.ordinal()][DESTABILIZE_INDEX];
        return curDestabilizers.size();
    }
    
    public void addBoostFromAnchor(Island island){
        if(island.getAnchor() != Anchor.ACCELERATING) {
            throw new InternalError("Anchor should be accelerating");
        }
        int teamOrdinal = island.getTeam().ordinal(); 
        for (MapLocation loc : island.getLocsAffected()){
            ArrayList<Integer> curAnchorList = this.boosts[locationToIndex(loc)][teamOrdinal][ANCHOR_INDEX];
            if (curAnchorList.size() < GameConstants.MAX_ANCHOR_STACKS){
                cooldownMultipliers[locationToIndex(loc)][teamOrdinal] += GameConstants.ANCHOR_MULTIPLIER;
                cooldownMultipliers[locationToIndex(loc)][teamOrdinal] = Math.round(cooldownMultipliers[locationToIndex(loc)][teamOrdinal] * 100.0)/100.0;
            }
            curAnchorList.add(island.getID());
        }
    }
    
    public void removeBoostFromAnchor(Island island){
        int teamOrdinal = island.getTeam().ordinal();
        Integer boostIdentifier = new Integer(island.getID());
        for (MapLocation loc : island.getLocsAffected()){
            ArrayList<Integer> curAnchorList = this.boosts[locationToIndex(loc)][teamOrdinal][ANCHOR_INDEX];
            if (curAnchorList.size() <= GameConstants.MAX_ANCHOR_STACKS){
                cooldownMultipliers[locationToIndex(loc)][teamOrdinal] -= GameConstants.ANCHOR_MULTIPLIER;  
                cooldownMultipliers[locationToIndex(loc)][teamOrdinal] = Math.round(cooldownMultipliers[locationToIndex(loc)][teamOrdinal] * 100.0)/100.0;  
            }
            curAnchorList.remove(boostIdentifier);
        }
    }

    // ***********************************
    // ****** ROBOT METHODS **************
    // ***********************************

    public InternalRobot getRobot(MapLocation loc) {
        return this.robots[loc.x - this.gameMap.getOrigin().x][loc.y - this.gameMap.getOrigin().y];
    }

    public void moveRobot(MapLocation start, MapLocation end) {
        addRobot(end, getRobot(start));
        removeRobot(start);
    }

    public void addRobot(MapLocation loc, InternalRobot robot) {
        this.robots[loc.x - this.gameMap.getOrigin().x][loc.y - this.gameMap.getOrigin().y] = robot;
    }

    public void removeRobot(MapLocation loc) {
        this.robots[loc.x - this.gameMap.getOrigin().x][loc.y - this.gameMap.getOrigin().y] = null;
    }

    public InternalRobot[] getAllRobotsWithinRadiusSquared(MapLocation center, int radiusSquared) {
        return getAllRobotsWithinRadiusSquared(center, radiusSquared, null);
    }

    public InternalRobot[] getAllRobotsWithinRadiusSquared(MapLocation center, int radiusSquared, Team team) {
        ArrayList<InternalRobot> returnRobots = new ArrayList<InternalRobot>();
        for (MapLocation newLocation : getAllLocationsWithinRadiusSquared(center, radiusSquared))
            if (getRobot(newLocation) != null) {
                if (team == null || getRobot(newLocation).getTeam() == team)
                    returnRobots.add(getRobot(newLocation));
            }
        return returnRobots.toArray(new InternalRobot[returnRobots.size()]);
    }

    public Island[] getAllIslandsWithinVision(InternalRobot robot, int radiusSquared) {
        ArrayList<Island> returnIslands = new ArrayList<Island>();
        for (MapLocation newLocation : getAllLocationsWithinRadiusSquared(robot.getLocation(), radiusSquared))
            if (robot.canSenseLocation(newLocation) && getIsland(newLocation) != null)
                returnIslands.add(getIsland(newLocation));
        return returnIslands.toArray(new Island[returnIslands.size()]);
    }

    public Well[] getAllWellsWithinRadiusSquared(MapLocation center, int radiusSquared) {
        ArrayList<Well> returnWells = new ArrayList<Well>();
        for (MapLocation newLocation : getAllLocationsWithinRadiusSquared(center, radiusSquared))
            if (getWell(newLocation) != null)
                returnWells.add(getWell(newLocation));
        return returnWells.toArray(new Well[returnWells.size()]);
    }

    public MapLocation[] getAllLocationsWithinRadiusSquared(MapLocation center, int radiusSquared) {
        return getAllLocationsWithinRadiusSquaredWithoutMap(
            this.gameMap.getOrigin(),
            this.gameMap.getWidth(),
            this.gameMap.getHeight(),
            center, radiusSquared
        );
    }

    public static MapLocation[] getAllLocationsWithinRadiusSquaredWithoutMap(MapLocation origin,
                                                                            int width, int height,
                                                                            MapLocation center, int radiusSquared) {
        ArrayList<MapLocation> returnLocations = new ArrayList<MapLocation>();
        int ceiledRadius = (int) Math.ceil(Math.sqrt(radiusSquared)) + 1; // add +1 just to be safe
        int minX = Math.max(center.x - ceiledRadius, origin.x);
        int minY = Math.max(center.y - ceiledRadius, origin.y);
        int maxX = Math.min(center.x + ceiledRadius, origin.x + width - 1);
        int maxY = Math.min(center.y + ceiledRadius, origin.y + height - 1);
        for (int x = minX; x <= maxX; x++) {
            for (int y = minY; y <= maxY; y++) {
                MapLocation newLocation = new MapLocation(x, y);
                if (center.isWithinDistanceSquared(newLocation, radiusSquared))
                    returnLocations.add(newLocation);
            }
        }
        return returnLocations.toArray(new MapLocation[returnLocations.size()]);
    }

    /**
     * @return all of the locations on the grid
     */
    private MapLocation[] getAllLocations() {
        return getAllLocationsWithinRadiusSquared(new MapLocation(0, 0), Integer.MAX_VALUE);
    }
    
    public double getCooldownMultiplier(MapLocation location, Team team){
        return cooldownMultipliers[locationToIndex(location)][team.ordinal()];
    }
    
   /**
     * @param cooldown without multiplier applied
     * @param location of robot calling the command
     * @param Team of robot calling the command
     * @return the cooldown due to boosts/destabilizes at that location
     */
    public int getCooldownWithMultiplier(int cooldown, MapLocation location, Team team) {
        return (int) Math.round(cooldown*cooldownMultipliers[locationToIndex(location)][team.ordinal()]);
    }

    // *********************************
    // ****** GAMEPLAY *****************
    // *********************************

    public void processBeginningOfRound() {
        //Update flag broadcast locations after a certain number of rounds
        if(currentRound % GameConstants.FLAG_BROADCAST_UPDATE_INTERVAL == 0) updateFlagBroadcastLocations();

        currentRound++;

        // Process beginning of each robot's round
        objectInfo.eachRobot((robot) -> {
            robot.processBeginningOfRound();
            return true;
        });
    }

    private void updateFlagBroadcastLocations() {
        for(Flag flag : allFlags) {
            updateFlagBroadcastLocation(flag);
        }
    }

    private void updateFlagBroadcastLocation(Flag flag) {
        MapLocation[] nearLocs = getAllLocationsWithinRadiusSquared(flag.getLoc(), GameConstants.FLAG_BROADCAST_NOISE_RADIUS);
        flag.setBroadcastLoc(nearLocs[rand.nextInt(nearLocs.length)]);
    }

    public void setWinner(Team t, DominationFactor d) {
        gameStats.setWinner(t);
        gameStats.setDominationFactor(d);
    }

    /**
     * @return whether a team has more sky islands captured
     */
    public boolean setWinnerIfMoreSkyIslands() {
        int skyIslandCountA = 0;
        int skyIslandCountB = 0;
        for(Island island : islandIdToIsland.values()) {
            if (island == null) {
                continue;
            }
            if(island.teamOwning == Team.A) skyIslandCountA++;
            else if(island.teamOwning == Team.B) skyIslandCountB++;
        }

        if (skyIslandCountA > skyIslandCountB) {
            setWinner(Team.A, DominationFactor.MORE_SKY_ISLANDS);
            return true;
        } else if (skyIslandCountA < skyIslandCountB) {
            setWinner(Team.B, DominationFactor.MORE_SKY_ISLANDS);
            return true;
        }
        return false;
    }

    /**
     * @return whether a team has more reality anchors placed
     */
    public boolean setWinnerIfMoreRealityAnchors() {
        int realityAnchorCountA = teamInfo.getAnchorsPlaced(Team.A);
        int realityAnchorCountB = teamInfo.getAnchorsPlaced(Team.B);
        
        if (realityAnchorCountA > realityAnchorCountB) {
            setWinner(Team.A, DominationFactor.MORE_REALITY_ANCHORS);
            return true;
        } else if (realityAnchorCountA < realityAnchorCountB) {
            setWinner(Team.B, DominationFactor.MORE_REALITY_ANCHORS);
            return true;
        }
        return false;
    }

    /**
     * @return whether a team has a greater net elixir value
     */
    public boolean setWinnerIfMoreElixirValue() {
        int[] totalElixirValues = new int[2];

        // consider team reserves
        totalElixirValues[Team.A.ordinal()] += this.teamInfo.getElixir(Team.A);
        totalElixirValues[Team.B.ordinal()] += this.teamInfo.getElixir(Team.B);
        
        if (totalElixirValues[Team.A.ordinal()] > totalElixirValues[Team.B.ordinal()]) {
            setWinner(Team.A, DominationFactor.MORE_ELIXIR_NET_WORTH);
            return true;
        } else if (totalElixirValues[Team.B.ordinal()] > totalElixirValues[Team.A.ordinal()]) {
            setWinner(Team.B, DominationFactor.MORE_ELIXIR_NET_WORTH);
            return true;
        }
        return false;
    }

    /**
     * @return whether a team has a greater net mana value
     */
    public boolean setWinnerIfMoreManaValue() {
        int[] totalManaValues = new int[2];

        // consider team reserves
        totalManaValues[Team.A.ordinal()] += this.teamInfo.getMana(Team.A);
        totalManaValues[Team.B.ordinal()] += this.teamInfo.getMana(Team.B);
        
        if (totalManaValues[Team.A.ordinal()] > totalManaValues[Team.B.ordinal()]) {
            setWinner(Team.A, DominationFactor.MORE_MANA_NET_WORTH);
            return true;
        } else if (totalManaValues[Team.B.ordinal()] > totalManaValues[Team.A.ordinal()]) {
            setWinner(Team.B, DominationFactor.MORE_MANA_NET_WORTH);
            return true;
        }
        return false;
    }

    /**
     * @return whether a team has a greater net adamantium value
     */
    public boolean setWinnerIfMoreAdamantiumValue() {
        int[] totalAdamantiumValues = new int[2];

        // consider team reserves
        totalAdamantiumValues[Team.A.ordinal()] += this.teamInfo.getAdamantium(Team.A);
        totalAdamantiumValues[Team.B.ordinal()] += this.teamInfo.getAdamantium(Team.B);
        
        if (totalAdamantiumValues[Team.A.ordinal()] > totalAdamantiumValues[Team.B.ordinal()]) {
            setWinner(Team.A, DominationFactor.MORE_ADAMANTIUM_NET_WORTH);
            return true;
        } else if (totalAdamantiumValues[Team.B.ordinal()] > totalAdamantiumValues[Team.A.ordinal()]) {
            setWinner(Team.B, DominationFactor.MORE_ADAMANTIUM_NET_WORTH);
            return true;
        }
        return false;
    }

    /**
     * Sets a winner arbitrarily. Hopefully this is actually random.
     */
    public void setWinnerArbitrary() {
        setWinner(Math.random() < 0.5 ? Team.A : Team.B, DominationFactor.WON_BY_DUBIOUS_REASONS);
    }

    public boolean timeLimitReached() {
        return currentRound >= this.gameMap.getRounds();
    }

    /**
     * Checks end of match and then decides winner based on tiebreak conditions
     */
    public void checkEndOfMatch() {
        if (timeLimitReached() && gameStats.getWinner() == null) {

            if (setWinnerIfMoreSkyIslands())      return;
            if (setWinnerIfMoreRealityAnchors())  return;
            if (setWinnerIfMoreElixirValue())     return;
            if (setWinnerIfMoreManaValue())       return;
            if (setWinnerIfMoreAdamantiumValue()) return;

            setWinnerArbitrary();
        }
    }

    public void processEndOfRound() {

        //advance turn for all island
        for (Island island : getAllIslands()) {
            island.advanceTurn();
            this.matchMaker.addIslandInfo(island);
        }
        
        //end any boosts that have finished their duration
        for (MapLocation loc : getAllLocations()){
            for (int teamIndex = 0; teamIndex <= 1; teamIndex++){ 
                ArrayList<Integer> curBoosts = this.boosts[locationToIndex(loc)][teamIndex][BOOST_INDEX];
                for (int j = curBoosts.size()-1; j >= 0; j--){
                    if (curBoosts.get(j) <= getCurrentRound()+1){
                        //update multiplier
                        if (curBoosts.size() <= GameConstants.MAX_BOOST_STACKS) {
                            cooldownMultipliers[locationToIndex(loc)][teamIndex] -= GameConstants.BOOSTER_MULTIPLIER;
                            cooldownMultipliers[locationToIndex(loc)][teamIndex] = Math.round(cooldownMultipliers[locationToIndex(loc)][teamIndex] * 100.0)/100.0;
                        }
                        curBoosts.remove(j);
                    }
                }
                ArrayList<Integer> curDestabilize = this.boosts[locationToIndex(loc)][teamIndex][DESTABILIZE_INDEX];
                for (int j = curDestabilize.size()-1; j >=0; j--){
                    if (curDestabilize.get(j) <= getCurrentRound()+1){
                        
                        //deal damage
                        InternalRobot robot = getRobot(loc);
                        if (robot != null && robot.getTeam().ordinal() == teamIndex) {
                            robot.addHealth(-1*RobotType.DESTABILIZER.damage);
                        }
                        //update multiplier if no longer being destabilized
                        if (curDestabilize.size() <= GameConstants.MAX_DESTABILIZE_STACKS) {
                            cooldownMultipliers[locationToIndex(loc)][teamIndex] -= GameConstants.DESTABILIZER_MULTIPLIER;
                            cooldownMultipliers[locationToIndex(loc)][teamIndex] = Math.round(cooldownMultipliers[locationToIndex(loc)][teamIndex] * 100.0)/100.0;
                        }
                        curDestabilize.remove(j);
                    }
                }
            }
        }
        // Process end of each robot's round
        objectInfo.eachRobot((robot) -> {
            // Add resources to team for each headquarter
            robot.processEndOfRound(currentRound);
            return true;
        });

        for (Well well : this.wells) {
            if (well == null)
                continue;
            this.matchMaker.addWell(well, locationToIndex(well.getMapLocation()));
        }
        this.matchMaker.addTeamInfo(Team.A, this.teamInfo.getRoundAdamantiumChange(Team.A), this.teamInfo.getRoundManaChange(Team.A), this.teamInfo.getRoundElixirChange(Team.A));
        this.matchMaker.addTeamInfo(Team.B, this.teamInfo.getRoundAdamantiumChange(Team.B), this.teamInfo.getRoundManaChange(Team.B), this.teamInfo.getRoundElixirChange(Team.B));
        this.teamInfo.processEndOfRound();

        //Apply currents after CURRENT_STRENGTH rounds
        if(currentRound % GameConstants.CURRENT_STRENGTH == 0){
            applyCurrents();
        }

        objectInfo.eachRobot((robot) -> {
            matchMaker.addMoved(robot.getID(), robot.getLocation());
            return true;
        });

        checkEndOfMatch();

        if (gameStats.getWinner() != null)
            running = false;
    }

    private void addToNotMoving(InternalRobot robot, HashMap<MapLocation, List<InternalRobot>> forecastedLocToRobot, Set<InternalRobot> notMoving, Set<MapLocation> visited) {
        MapLocation origLocation = robot.getLocation();
        if (visited.contains(origLocation)) {
            return;
        } else {
            visited.add(origLocation);
        }
        notMoving.add(robot);
        for (InternalRobot robotBlocked : forecastedLocToRobot.getOrDefault(origLocation, new ArrayList<>())) {
            addToNotMoving(robotBlocked, forecastedLocToRobot, notMoving, visited);
        }
    }

    private void applyCurrents() {
        HashMap<MapLocation, List<InternalRobot>> forecastedLocToRobot = new HashMap<>();
        // Figure out where each robot will go
        for (InternalRobot robot : this.objectInfo.robots()) {
            MapLocation origLoc = robot.getLocation();
            Direction origCurrent = getCurrent(origLoc);
            List<InternalRobot> robotsOnSquare = forecastedLocToRobot.getOrDefault(origLoc.add(origCurrent), new ArrayList<>());
            robotsOnSquare.add(robot);
            forecastedLocToRobot.put(origLoc.add(origCurrent), robotsOnSquare);
        }

        // Find all the robots that are blocked immediately
        Set<InternalRobot> immediatelyBlocked = new HashSet<>();
        for (MapLocation loc : forecastedLocToRobot.keySet()) {
            if (!isPassable(loc) || !gameMap.onTheMap(loc) || forecastedLocToRobot.get(loc).size() > 1) {
                immediatelyBlocked.addAll(forecastedLocToRobot.getOrDefault(loc, new ArrayList<>()));
            }
        }

        // Find all the robots that are blocked by other robots which are blocked
        Set<MapLocation> visited = new HashSet<>();
        Set<InternalRobot> notMoving = new HashSet<>();

        for (InternalRobot robot : immediatelyBlocked) {
            addToNotMoving(robot, forecastedLocToRobot, notMoving, visited);
        }

        Set<InternalRobot> movingRobots = new HashSet<>();
        // Clear all robots that are going to get moved
        for (InternalRobot robot : this.objectInfo.robots()) {
            if (notMoving.contains(robot) || getCurrent(robot.getLocation()) == Direction.CENTER) {
                continue;
            } else {
                this.objectInfo.clearRobotIndex(robot);
                this.removeRobot(robot.getLocation());
                movingRobots.add(robot);
            }
        }

        // Move all the robots that need to move, we assume this is a small subset
        for (InternalRobot robot : movingRobots) {
            MapLocation origLoc = robot.getLocation();
            Direction current = getCurrent(origLoc);
            MapLocation newLoc = origLoc.add(current);
            robot.setLocationForCurrents(newLoc);
        }
    }
    
    // *********************************
    // ****** SPAWNING *****************
    // *********************************

    public int spawnRobot(int ID, RobotType type, MapLocation location, Team team) {
        InternalRobot robot;
        switch (type) {
            case CARRIER:
                robot = new InternalCarrier(this, ID, type, location, team);
                break;
            default:
                robot = new InternalRobot(this, ID, type, location, team);
                break;
        }
        objectInfo.spawnRobot(robot);
        addRobot(location, robot);

        controlProvider.robotSpawned(robot);
        matchMaker.addSpawnedRobot(robot);
        return ID;
    }

    public int spawnRobot(RobotType type, MapLocation location, Team team) {
        int ID = idGenerator.nextID();
        return spawnRobot(ID, type, location, team);
    }

    // *********************************
    // ****** DESTROYING ***************
    // *********************************

    public void destroyRobot(int id) {
        destroyRobot(id, true);
    }

    public void destroyRobot(int id, boolean checkArchonDeath) {
        InternalRobot robot = objectInfo.getRobotByID(id);
        RobotType type = robot.getType();
        Team team = robot.getTeam();
        removeRobot(robot.getLocation());

        controlProvider.robotKilled(robot);
        objectInfo.destroyRobot(id);

        for (ResourceType rType : ResourceType.values()) {
            robot.addResourceAmount(rType, -1*robot.getResource(rType));
        }
        matchMaker.addDied(id);
    }

    // *********************************
    // ********* PROFILER **************
    // *********************************

    public void setProfilerCollection(Team team, ProfilerCollection profilerCollection) {
        if (profilerCollections == null) {
            profilerCollections = new HashMap<>();
        }
        profilerCollections.put(team, profilerCollection);
    }
    
    /*
     * Checks if the given MapLocation contains a headquarters
     */
    public boolean isHeadquarters(MapLocation loc) {
        return getRobot(loc) != null && getRobot(loc).getType() == RobotType.HEADQUARTERS;
    }

    public boolean isWell(MapLocation loc) {
        if (!this.gameMap.onTheMap(loc)) {
            return false;
        }
        return this.wells[locationToIndex(loc)] != null;
    }

    /*
     * Checks to see if a robot is within range of certain objects and is thus able
     * to write to the shared array
     */
    public boolean inRangeForAmplification(InternalRobot bot) {
        if (bot.getType() == RobotType.HEADQUARTERS || bot.getType() == RobotType.AMPLIFIER) {
            // These bots can always communicate
            return true;
        }
        MapLocation loc = bot.getLocation();
        int maxInterestRadius = Math.max(GameConstants.DISTANCE_SQUARED_FROM_HEADQUARTER, GameConstants.DISTANCE_SQUARED_FROM_SIGNAL_AMPLIFIER);
        for(InternalRobot otherRobot: this.getAllRobotsWithinRadiusSquared(bot.getLocation(), maxInterestRadius, bot.getTeam())){
            int maxDistance = 0;
            if (otherRobot.equals(bot))
                continue;
            if (otherRobot.getType() == RobotType.AMPLIFIER) {
                maxDistance = GameConstants.DISTANCE_SQUARED_FROM_SIGNAL_AMPLIFIER;
            } else if (otherRobot.getType() == RobotType.HEADQUARTERS) {
                maxDistance = GameConstants.DISTANCE_SQUARED_FROM_HEADQUARTER;
            }
            int distance = otherRobot.getLocation().distanceSquaredTo(loc);
            if (distance <= maxDistance) {
                return true;
            }
        }
        for(Island island: getAllIslands()) {
            if (island.getTeam() == bot.getTeam()) {
                int distance = island.minDistTo(loc);
                if (distance <= GameConstants.DISTANCE_SQUARED_FROM_ISLAND)
                    return true;
            }
        }
        return false;
    }


    public Island[] getAllIslands(){
        return islandIdToIsland.values().toArray(new Island[islandIdToIsland.size()]);
    }

    
}<|MERGE_RESOLUTION|>--- conflicted
+++ resolved
@@ -30,11 +30,8 @@
     private boolean[] walls;
     private boolean[] clouds;
     private boolean[] water;
-<<<<<<< HEAD
-=======
     private boolean[] dams;
     private int[] spawnZones; // Team A = 1, Team B = 2, not spawn zone = 0
->>>>>>> d76f7c6a
     private ArrayList<Trap>[] trapTriggers;
     private Trap[] trapLocations;
     private ArrayList<Integer>[][][] boosts;
@@ -307,8 +304,6 @@
         this.water[locationToIndex(loc)] = false;
     }
 
-<<<<<<< HEAD
-=======
     /**
      * Checks if a given location is a spawn zone.
      * Returns 0 if not, 1 if it is a Team A spawn zone,
@@ -322,7 +317,6 @@
         return this.spawnZones[locationToIndex(loc)];
     }
 
->>>>>>> d76f7c6a
     public Direction getCurrent(MapLocation loc) {
         return this.currents[locationToIndex(loc)];
     }
@@ -401,22 +395,13 @@
         MapLocation loc = trap.getLocation();
         TrapType type = trap.getType();
         switch(type){
-<<<<<<< HEAD
             case STUN:
                 for (InternalRobot rob : getAllRobotsWithinRadiusSquared(loc, type.enterRadius, trap.getTeam().opponent())){
-=======
-            case TrapType.STUN:
-                for (InternalRobot rob : getAllRobotsWithinRadiusSquared(loc, trap.enterRadius, trap.getTeam().opponent())){
->>>>>>> d76f7c6a
                     rob.setMovementCooldownTurns(40);
                     rob.setActionCooldownTurns(40);
                 }
                 break;
-<<<<<<< HEAD
             case EXPLOSIVE:
-=======
-            case TrapType.EXPLOSIVE:
->>>>>>> d76f7c6a
                 int rad = type.interactRadius;
                 int dmg = type.enterDamage;
                 if (entered){
@@ -427,17 +412,12 @@
                     rob.addHealth(-1*dmg);
                 }
                 break;
-<<<<<<< HEAD
             case WATER:
                 for (MapLocation adjLoc : getAllLocationsWithinRadiusSquared(loc, type.enterRadius)){
                     if (getRobot(adjLoc) != null || !isPassable(adjLoc))
                         continue;
                     setWater(adjLoc);
                 }
-=======
-            case TrapType.WATER:
-                //how are we implementing water?
->>>>>>> d76f7c6a
                 break;
         }
         for (MapLocation adjLoc : getAllLocationsWithinRadiusSquared(loc, 2)){
@@ -991,42 +971,6 @@
         return this.wells[locationToIndex(loc)] != null;
     }
 
-    /*
-     * Checks to see if a robot is within range of certain objects and is thus able
-     * to write to the shared array
-     */
-    public boolean inRangeForAmplification(InternalRobot bot) {
-        if (bot.getType() == RobotType.HEADQUARTERS || bot.getType() == RobotType.AMPLIFIER) {
-            // These bots can always communicate
-            return true;
-        }
-        MapLocation loc = bot.getLocation();
-        int maxInterestRadius = Math.max(GameConstants.DISTANCE_SQUARED_FROM_HEADQUARTER, GameConstants.DISTANCE_SQUARED_FROM_SIGNAL_AMPLIFIER);
-        for(InternalRobot otherRobot: this.getAllRobotsWithinRadiusSquared(bot.getLocation(), maxInterestRadius, bot.getTeam())){
-            int maxDistance = 0;
-            if (otherRobot.equals(bot))
-                continue;
-            if (otherRobot.getType() == RobotType.AMPLIFIER) {
-                maxDistance = GameConstants.DISTANCE_SQUARED_FROM_SIGNAL_AMPLIFIER;
-            } else if (otherRobot.getType() == RobotType.HEADQUARTERS) {
-                maxDistance = GameConstants.DISTANCE_SQUARED_FROM_HEADQUARTER;
-            }
-            int distance = otherRobot.getLocation().distanceSquaredTo(loc);
-            if (distance <= maxDistance) {
-                return true;
-            }
-        }
-        for(Island island: getAllIslands()) {
-            if (island.getTeam() == bot.getTeam()) {
-                int distance = island.minDistTo(loc);
-                if (distance <= GameConstants.DISTANCE_SQUARED_FROM_ISLAND)
-                    return true;
-            }
-        }
-        return false;
-    }
-
-
     public Island[] getAllIslands(){
         return islandIdToIsland.values().toArray(new Island[islandIdToIsland.size()]);
     }
