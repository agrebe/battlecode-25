--- conflicted
+++ resolved
@@ -631,10 +631,6 @@
      * @return whether a team has more allied towers alive
      */
     public boolean setWinnerIfMoreTowersAlive(){
-<<<<<<< HEAD
-        RobotOrTowerType[] types = {RobotOrTowerType.SOLDIER, RobotOrTowerType.MOPPER, RobotOrTowerType.ROBOT3, RobotOrTowerType.ROBOT4};
-=======
->>>>>>> ab4ce129
         int[] totalTowersAlive = new int[2];
 
         for (UnitType type: UnitType.values()){
