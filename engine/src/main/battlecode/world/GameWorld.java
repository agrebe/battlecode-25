package battlecode.world;

import battlecode.common.*;
import battlecode.instrumenter.profiler.ProfilerCollection;
import battlecode.server.ErrorReporter;
import battlecode.server.GameMaker;
import battlecode.server.GameState;
import battlecode.world.control.RobotControlProvider;
import battlecode.world.robots.InternalCarrier;

import java.util.*;

/**
 * The primary implementation of the GameWorld interface for containing and
 * modifying the game map and the objects on it.
 */
public strictfp class GameWorld {
    /**
     * The current round we're running.
     */
    protected int currentRound;

    /**
     * Whether we're running.
     */
    protected boolean running = true;

    protected final IDGenerator idGenerator;
    protected final GameStats gameStats;
    private boolean[] walls;
    private boolean[] clouds;
    private boolean[] water;
    private boolean[] dams;
    private int[] spawnZones; // Team A = 1, Team B = 2, not spawn zone = 0
    private ArrayList<Trap>[] trapTriggers;
    private Trap[] trapLocations;
    private ArrayList<Integer>[][][] boosts;
    private double[][] cooldownMultipliers;
    private InternalRobot[][] robots;
    private int[] islandIds;
    private HashMap<Integer, Island> islandIdToIsland;
    private final LiveMap gameMap;
    private final TeamInfo teamInfo;
    private final ObjectInfo objectInfo;
    //list of currents, center direction if there is no current in the tile
    private Direction[] currents;
    
    //List of all flags, not indexed by location
    private Flag[] allFlags;
    //List of flags on each tile, indexed by location
    private ArrayList<Flag>[] placedFlags;

    private static final int BOOST_INDEX = 0;
    private static final int DESTABILIZE_INDEX = 1;
    private static final int ANCHOR_INDEX = 2;

    private Well[] wells;

    private Map<Team, ProfilerCollection> profilerCollections;

    private final RobotControlProvider controlProvider;
    private Random rand;
    private final GameMaker.MatchMaker matchMaker;

    @SuppressWarnings("unchecked")
    public GameWorld(LiveMap gm, RobotControlProvider cp, GameMaker.MatchMaker matchMaker) {
        this.walls = gm.getWallArray();
        this.clouds = gm.getCloudArray();
        this.water = gm.getWaterArray();
        this.spawnZones = gm.getSpawnZoneArray();
        this.dams = gm.getDamArray();
        this.islandIds = gm.getIslandArray();
        this.robots = new InternalRobot[gm.getWidth()][gm.getHeight()]; // if represented in cartesian, should be height-width, but this should allow us to index x-y
        this.currents = new Direction[gm.getWidth() * gm.getHeight()];
        this.currentRound = 0;
        this.idGenerator = new IDGenerator(gm.getSeed());
        this.gameStats = new GameStats();

        this.gameMap = gm;
        this.objectInfo = new ObjectInfo(gm);

        //Initialize currents
        int[] gmCurrents = gm.getCurrentArray();
        Arrays.fill(this.currents, Direction.CENTER);
        for(int i = 0; i < currents.length; i++) {
            this.currents[i] = Direction.DIRECTION_ORDER[gmCurrents[i]];
        }
        this.profilerCollections = new HashMap<>();

        this.controlProvider = cp;
        this.rand = new Random(this.gameMap.getSeed());
        this.matchMaker = matchMaker;

        controlProvider.matchStarted(this);

        // Add the robots contained in the LiveMap to this world.
        RobotInfo[] initialBodies = this.gameMap.getInitialBodies();

        for (int i = 0; i < initialBodies.length; i++) {
            RobotInfo robot = initialBodies[i];
            MapLocation newLocation = robot.location.translate(gm.getOrigin().x, gm.getOrigin().y);
            spawnRobot(robot.ID, robot.type, newLocation, robot.team);
        }
        this.teamInfo = new TeamInfo(this);

        this.islandIdToIsland = new HashMap<>();
        HashMap<Integer, List<MapLocation>> islandIdToLocations = new HashMap<>();
        // Populate idToIsland map
        for (int idx = 0; idx < islandIds.length; idx++) {
            int islandId = islandIds[idx];
            // Assume islandId 0 is not a real island and all other islands are actual islands
            if (islandId != 0) {
                List<MapLocation> prevLocations = islandIdToLocations.getOrDefault(islandId, new ArrayList<MapLocation>());
                prevLocations.add(this.indexToLocation(idx));
                islandIdToLocations.put(islandId, prevLocations);
            }
        }
        for (int key : islandIdToLocations.keySet()) {
            Island newIsland = new Island(this, key, islandIdToLocations.get(key));
            this.islandIdToIsland.put(key, newIsland);            
        }

        // Write match header at beginning of match
        this.matchMaker.makeMatchHeader(this.gameMap);
        
        this.wells = new Well[gm.getWidth()*gm.getHeight()];
        for(int i = 0; i < gm.getResourceArray().length; i++){
            MapLocation loc = indexToLocation(i);
            ResourceType rType = ResourceType.values()[gm.getResourceArray()[i]];
            if (rType == ResourceType.NO_RESOURCE) {
                this.wells[i] = null;
            } else {
                this.wells[i] = new Well(loc, rType);
            }
        }
        this.trapTriggers = new ArrayList[gm.getWidth()*gm.getHeight()];
        for (int i = 0; i < trapTriggers.length; i++){
            this.trapTriggers[i] = new ArrayList<Trap>();
        }
        //indices are: map position, team, boost/destabilize/anchor lists
        this.boosts = new ArrayList[gm.getWidth()*gm.getHeight()][2][3];
        for (int i = 0; i < boosts.length; i++){ 
            for (int j = 0; j < boosts[0].length; j++)
                for (int k = 0; k < boosts[0][0].length; k++)
                    this.boosts[i][j][k] = new ArrayList<Integer>();
        }
        this.cooldownMultipliers = new double[gm.getWidth()*gm.getHeight()][2];
        for (int i = 0; i < gm.getHeight()*gm.getWidth(); i++){
            cooldownMultipliers[i][0] = 1.0;
            cooldownMultipliers[i][1] = 1.0;
        }
        for (MapLocation loc : getAllLocations()) {
            if (getCloud(loc)){
                cooldownMultipliers[locationToIndex(loc)][0] += GameConstants.CLOUD_MULTIPLIER; 
                cooldownMultipliers[locationToIndex(loc)][1] += GameConstants.CLOUD_MULTIPLIER;
                cooldownMultipliers[locationToIndex(loc)][0] = Math.round(cooldownMultipliers[locationToIndex(loc)][0] * 100.0)/100.0;
                cooldownMultipliers[locationToIndex(loc)][1] = Math.round(cooldownMultipliers[locationToIndex(loc)][1] * 100.0)/100.0; 
            }
        }

    }

    /**
     * Run a single round of the game.
     *
     * @return the state of the game after the round has run
     */
    public synchronized GameState runRound() {
        if (!this.isRunning()) {
            List<ProfilerCollection> profilers = new ArrayList<>(2);
            if (!profilerCollections.isEmpty()) {
                profilers.add(profilerCollections.get(Team.A));
                profilers.add(profilerCollections.get(Team.B));
            }

            // Write match footer if game is done
            matchMaker.makeMatchFooter(gameStats.getWinner(), currentRound, profilers);
            return GameState.DONE;
        }

        try {
            this.processBeginningOfRound();
            this.controlProvider.roundStarted();
            // On the first round we want to add the initial amounts to the headquarters
            if (this.currentRound == 1) {
                objectInfo.eachDynamicBodyByExecOrder((body) -> {
                    if (body instanceof InternalRobot) {
                        InternalRobot hq = (InternalRobot) body;
                        if (hq.getType() != RobotType.HEADQUARTERS) {
                            throw new RuntimeException("Robots must be headquarters in round 1");
                        }
                        hq.addResourceAmount(ResourceType.ADAMANTIUM, GameConstants.INITIAL_AD_AMOUNT);
                        hq.addResourceAmount(ResourceType.MANA, GameConstants.INITIAL_MN_AMOUNT);
                        return true;
                    } else {
                        throw new RuntimeException("non-robot body registered as dynamic");
                    }
                });
            }

            updateDynamicBodies();

            this.controlProvider.roundEnded();
            this.processEndOfRound();

            if (!this.isRunning()) {
                this.controlProvider.matchEnded();
            }

        } catch (Exception e) {
            ErrorReporter.report(e);
            // TODO throw out file?
            return GameState.DONE;
        }
        // Write out round data
        matchMaker.makeRound(currentRound);
        return GameState.RUNNING;
    }

    private void updateDynamicBodies() {
        objectInfo.eachDynamicBodyByExecOrder((body) -> {
            if (body instanceof InternalRobot) {
                return updateRobot((InternalRobot) body);
            } else {
                throw new RuntimeException("non-robot body registered as dynamic");
            }
        });
    }

    private boolean updateRobot(InternalRobot robot) {
        robot.processBeginningOfTurn();
        this.controlProvider.runRobot(robot);
        robot.setBytecodesUsed(this.controlProvider.getBytecodesUsed(robot));
        robot.processEndOfTurn();

        // If the robot terminates but the death signal has not yet
        // been visited:
        if (this.controlProvider.getTerminated(robot) && objectInfo.getRobotByID(robot.getID()) != null)
            destroyRobot(robot.getID());
        return true;
    }

    // *********************************
    // ****** BASIC MAP METHODS ********
    // *********************************

    public int getMapSeed() {
        return this.gameMap.getSeed();
    }

    public LiveMap getGameMap() {
        return this.gameMap;
    }

    public TeamInfo getTeamInfo() {
        return this.teamInfo;
    }

    public GameStats getGameStats() {
        return this.gameStats;
    }

    public ObjectInfo getObjectInfo() {
        return this.objectInfo;
    }

    public GameMaker.MatchMaker getMatchMaker() {
        return this.matchMaker;
    }

    public Team getWinner() {
        return this.gameStats.getWinner();
    }

    public boolean isRunning() {
        return this.running;
    }

    public int getCurrentRound() {
        return this.currentRound;
    }

    public boolean getWall(MapLocation loc) {
        return this.walls[locationToIndex(loc)];
    }

    public boolean getCloud(MapLocation loc) {
        int idx = locationToIndex(loc);
        if (idx < 0 || idx >= this.clouds.length) {
            return false;
        }
        return this.clouds[idx];
    }

    public boolean getWater(MapLocation loc) {
        return this.water[locationToIndex(loc)];
    }

    public void setWater(MapLocation loc) {
        this.water[locationToIndex(loc)] = true;
    }

    public void setLand(MapLocation loc) {
        this.water[locationToIndex(loc)] = false;
    }

    /**
     * Checks if a given location is a spawn zone.
     * Returns 0 if not, 1 if it is a Team A spawn zone,
     * and 2 if it is a Team B spawn zone.
     * 
     * @param loc the location to check
     * @return 0 if the location is not a spawn zone,
     * 1 or 2 if it is a Team A or Team B spawn zone respectively
     */
    public int getSpawnZone(MapLocation loc) {
        return this.spawnZones[locationToIndex(loc)];
    }

    public Direction getCurrent(MapLocation loc) {
        return this.currents[locationToIndex(loc)];
    }

    public boolean isPassable(MapLocation loc) {
        if (currentRound <= GameConstants.SETUP_ROUNDS){
            return !this.walls[locationToIndex(loc)] && !this.water[locationToIndex(loc)] && !this.dams[locationToIndex(loc)];
        }
        return !this.walls[locationToIndex(loc)] && !this.water[locationToIndex(loc)];
    }

    public Well getWell(MapLocation loc) {
        return wells[locationToIndex(loc)];
    }

    public Island getIsland(MapLocation loc) {
        return islandIdToIsland.get(this.islandIds[locationToIndex(loc)]);
    }

    public Island getIsland(int islandIdx) {
        if (islandIdToIsland.containsKey(islandIdx)) {
            return islandIdToIsland.get(islandIdx);
        } else {
            return null;
        }
    }

    public Flag[] getAllFlags() {
        return allFlags;
    }

    public void addFlag(MapLocation loc, Flag flag) {
        placedFlags[locationToIndex(loc)].add(flag);
        flag.setLoc(loc);
    }

    public ArrayList<Flag> getFlags(MapLocation loc) {
        return placedFlags[locationToIndex(loc)];
    }

    public void removeFlag(MapLocation loc, Flag flag){
        placedFlags[locationToIndex(loc)].remove(flag);
    }

    public boolean hasFlag(MapLocation loc) {
        return placedFlags[locationToIndex(loc)].size() > 0;
    }

    /**
     * Helper method that converts a location into an index.
     * 
     * @param loc the MapLocation
     */
    public int locationToIndex(MapLocation loc) {
        return this.gameMap.locationToIndex(loc);
    }

    /**
     * Helper method that converts an index into a location.
     * 
     * @param idx the index
     */
    public MapLocation indexToLocation(int idx) {
        return gameMap.indexToLocation(idx);
    }

    // ***********************************
    // ****** DAM METHODS **************
    // ***********************************
<<<<<<< HEAD
    
    public boolean getDam(MapLocation loc){
        if (isSetupPhase()){
=======
    public boolean getDam(MapLocation loc){
        if (currentRound <= GameConstants.SETUP_ROUNDS){
>>>>>>> 5c6f60ec
            return dams[locationToIndex(loc)];
        }
        else {
            return false;
        }
    }

    // ***********************************
    // ****** TRAP METHODS **************
    // ***********************************
    
    public boolean hasTrap(MapLocation loc){
        return !(this.trapLocations[locationToIndex(loc)] == null);
    }

    public void placeTrap(MapLocation loc, Trap trap){
        this.trapLocations[locationToIndex(loc)] = trap;
        //should we be able to trigger traps we are diagonally next to?
        for (MapLocation adjLoc : getAllLocationsWithinRadiusSquared(loc, trap.getType().triggerRadius)){
            this.trapTriggers[locationToIndex(adjLoc)].add(trap);
        }
    }

    public void triggerTrap(Trap trap, boolean entered){
        MapLocation loc = trap.getLocation();
        TrapType type = trap.getType();
        switch(type){
            case STUN:
                for (InternalRobot rob : getAllRobotsWithinRadiusSquared(loc, type.enterRadius, trap.getTeam().opponent())){
                    rob.setMovementCooldownTurns(40);
                    rob.setActionCooldownTurns(40);
                }
                break;
            case EXPLOSIVE:
                int rad = type.interactRadius;
                int dmg = type.enterDamage;
                if (entered){
                    rad = type.enterRadius;
                    dmg = type.enterDamage;
                }
                for (InternalRobot rob : getAllRobotsWithinRadiusSquared(loc, rad, trap.getTeam().opponent())){
                    rob.addHealth(-1*dmg);
                }
                break;
            case WATER:
                for (MapLocation adjLoc : getAllLocationsWithinRadiusSquared(loc, type.enterRadius)){
                    if (getRobot(adjLoc) != null || !isPassable(adjLoc))
                        continue;
                    setWater(adjLoc);
                }
                break;
        }
        for (MapLocation adjLoc : getAllLocationsWithinRadiusSquared(loc, 2)){
            this.trapTriggers[locationToIndex(adjLoc)].remove(trap);
        }
        this.trapLocations[locationToIndex(loc)] = null;
    }

    public void addBoost(MapLocation center, Team team){
        int lastRound = getCurrentRound() + GameConstants.BOOSTER_DURATION;
        int radiusSquared = GameConstants.BOOSTER_RADIUS_SQUARED;
        for (MapLocation loc : getAllLocationsWithinRadiusSquared(center, radiusSquared)){
            ArrayList<Integer> curBoostsList = this.boosts[locationToIndex(loc)][team.ordinal()][BOOST_INDEX];
            //no other boosts at this location
            if (curBoostsList.size() < GameConstants.MAX_BOOST_STACKS) {
                cooldownMultipliers[locationToIndex(loc)][team.ordinal()] += GameConstants.BOOSTER_MULTIPLIER;
                cooldownMultipliers[locationToIndex(loc)][team.ordinal()] = Math.round(cooldownMultipliers[locationToIndex(loc)][team.ordinal()] * 100.0)/100.0;
            }
            curBoostsList.add(lastRound);
        }
    }
    
   public int getOldestBoost(MapLocation loc, Team team){
        ArrayList<Integer> curBoosts = this.boosts[locationToIndex(loc)][team.ordinal()][BOOST_INDEX];
        return curBoosts.size() == 0 ? -1 : curBoosts.get(0);
    }

    public int getNumActiveBoosts(MapLocation loc, Team team) {
        ArrayList<Integer> curBoosts = this.boosts[locationToIndex(loc)][team.ordinal()][BOOST_INDEX];
        return curBoosts.size();
    }

    public void addDestabilize(MapLocation center, Team team){ //team of the destabilizer robot
        int lastRound = getCurrentRound() + GameConstants.DESTABILIZER_DURATION;
        int radiusSquared = GameConstants.DESTABILIZER_RADIUS_SQUARED;
        for (MapLocation loc : getAllLocationsWithinRadiusSquared(center, radiusSquared)){
            ArrayList<Integer> curDestabilizers = this.boosts[locationToIndex(loc)][team.opponent().ordinal()][DESTABILIZE_INDEX];
            if (curDestabilizers.size() < GameConstants.MAX_DESTABILIZE_STACKS) {
                cooldownMultipliers[locationToIndex(loc)][team.opponent().ordinal()] += GameConstants.DESTABILIZER_MULTIPLIER;
                cooldownMultipliers[locationToIndex(loc)][team.opponent().ordinal()] = Math.round(cooldownMultipliers[locationToIndex(loc)][team.opponent().ordinal()] * 100.0)/100.0;
            }
            curDestabilizers.add(lastRound);
        }
    }

    public int getOldestDestabilize(MapLocation loc, Team team){
        ArrayList<Integer> curDestabilizers = this.boosts[locationToIndex(loc)][team.ordinal()][DESTABILIZE_INDEX];
        return curDestabilizers.size() == 0 ? -1 : curDestabilizers.get(0);
    }

    public int getNumActiveDestabilize(MapLocation loc, Team team) {
        ArrayList<Integer> curDestabilizers = this.boosts[locationToIndex(loc)][team.ordinal()][DESTABILIZE_INDEX];
        return curDestabilizers.size();
    }
    
    public void addBoostFromAnchor(Island island){
        if(island.getAnchor() != Anchor.ACCELERATING) {
            throw new InternalError("Anchor should be accelerating");
        }
        int teamOrdinal = island.getTeam().ordinal(); 
        for (MapLocation loc : island.getLocsAffected()){
            ArrayList<Integer> curAnchorList = this.boosts[locationToIndex(loc)][teamOrdinal][ANCHOR_INDEX];
            if (curAnchorList.size() < GameConstants.MAX_ANCHOR_STACKS){
                cooldownMultipliers[locationToIndex(loc)][teamOrdinal] += GameConstants.ANCHOR_MULTIPLIER;
                cooldownMultipliers[locationToIndex(loc)][teamOrdinal] = Math.round(cooldownMultipliers[locationToIndex(loc)][teamOrdinal] * 100.0)/100.0;
            }
            curAnchorList.add(island.getID());
        }
    }
    
    public void removeBoostFromAnchor(Island island){
        int teamOrdinal = island.getTeam().ordinal();
        Integer boostIdentifier = new Integer(island.getID());
        for (MapLocation loc : island.getLocsAffected()){
            ArrayList<Integer> curAnchorList = this.boosts[locationToIndex(loc)][teamOrdinal][ANCHOR_INDEX];
            if (curAnchorList.size() <= GameConstants.MAX_ANCHOR_STACKS){
                cooldownMultipliers[locationToIndex(loc)][teamOrdinal] -= GameConstants.ANCHOR_MULTIPLIER;  
                cooldownMultipliers[locationToIndex(loc)][teamOrdinal] = Math.round(cooldownMultipliers[locationToIndex(loc)][teamOrdinal] * 100.0)/100.0;  
            }
            curAnchorList.remove(boostIdentifier);
        }
    }

    // ***********************************
    // ****** ROBOT METHODS **************
    // ***********************************

    public InternalRobot getRobot(MapLocation loc) {
        return this.robots[loc.x - this.gameMap.getOrigin().x][loc.y - this.gameMap.getOrigin().y];
    }

    public void moveRobot(MapLocation start, MapLocation end) {
        addRobot(end, getRobot(start));
        removeRobot(start);
    }

    public void addRobot(MapLocation loc, InternalRobot robot) {
        this.robots[loc.x - this.gameMap.getOrigin().x][loc.y - this.gameMap.getOrigin().y] = robot;
    }

    public void removeRobot(MapLocation loc) {
        this.robots[loc.x - this.gameMap.getOrigin().x][loc.y - this.gameMap.getOrigin().y] = null;
    }

    public InternalRobot[] getAllRobotsWithinRadiusSquared(MapLocation center, int radiusSquared) {
        return getAllRobotsWithinRadiusSquared(center, radiusSquared, null);
    }

    public InternalRobot[] getAllRobotsWithinRadiusSquared(MapLocation center, int radiusSquared, Team team) {
        ArrayList<InternalRobot> returnRobots = new ArrayList<InternalRobot>();
        for (MapLocation newLocation : getAllLocationsWithinRadiusSquared(center, radiusSquared))
            if (getRobot(newLocation) != null) {
                if (team == null || getRobot(newLocation).getTeam() == team)
                    returnRobots.add(getRobot(newLocation));
            }
        return returnRobots.toArray(new InternalRobot[returnRobots.size()]);
    }

    public Island[] getAllIslandsWithinVision(InternalRobot robot, int radiusSquared) {
        ArrayList<Island> returnIslands = new ArrayList<Island>();
        for (MapLocation newLocation : getAllLocationsWithinRadiusSquared(robot.getLocation(), radiusSquared))
            if (robot.canSenseLocation(newLocation) && getIsland(newLocation) != null)
                returnIslands.add(getIsland(newLocation));
        return returnIslands.toArray(new Island[returnIslands.size()]);
    }

    public Well[] getAllWellsWithinRadiusSquared(MapLocation center, int radiusSquared) {
        ArrayList<Well> returnWells = new ArrayList<Well>();
        for (MapLocation newLocation : getAllLocationsWithinRadiusSquared(center, radiusSquared))
            if (getWell(newLocation) != null)
                returnWells.add(getWell(newLocation));
        return returnWells.toArray(new Well[returnWells.size()]);
    }

    public Flag[] getAllFlagsWithinRadiusSquared(MapLocation center, int radiusSquared) {
        ArrayList<Flag> returnFlags = new ArrayList<Flag>();
        for (MapLocation newLocation : getAllLocationsWithinRadiusSquared(center, radiusSquared))
            if (getFlags(newLocation) != null)
                returnFlags.addAll(getFlags(newLocation));
        return returnFlags.toArray(new Flag[returnFlags.size()]);
    }

    public MapLocation[] getAllLocationsWithinRadiusSquared(MapLocation center, int radiusSquared) {
        return getAllLocationsWithinRadiusSquaredWithoutMap(
            this.gameMap.getOrigin(),
            this.gameMap.getWidth(),
            this.gameMap.getHeight(),
            center, radiusSquared
        );
    }

    public static MapLocation[] getAllLocationsWithinRadiusSquaredWithoutMap(MapLocation origin,
                                                                            int width, int height,
                                                                            MapLocation center, int radiusSquared) {
        ArrayList<MapLocation> returnLocations = new ArrayList<MapLocation>();
        int ceiledRadius = (int) Math.ceil(Math.sqrt(radiusSquared)) + 1; // add +1 just to be safe
        int minX = Math.max(center.x - ceiledRadius, origin.x);
        int minY = Math.max(center.y - ceiledRadius, origin.y);
        int maxX = Math.min(center.x + ceiledRadius, origin.x + width - 1);
        int maxY = Math.min(center.y + ceiledRadius, origin.y + height - 1);
        for (int x = minX; x <= maxX; x++) {
            for (int y = minY; y <= maxY; y++) {
                MapLocation newLocation = new MapLocation(x, y);
                if (center.isWithinDistanceSquared(newLocation, radiusSquared))
                    returnLocations.add(newLocation);
            }
        }
        return returnLocations.toArray(new MapLocation[returnLocations.size()]);
    }

    /**
     * @return all of the locations on the grid
     */
    private MapLocation[] getAllLocations() {
        return getAllLocationsWithinRadiusSquared(new MapLocation(0, 0), Integer.MAX_VALUE);
    }
    
    public double getCooldownMultiplier(MapLocation location, Team team){
        return cooldownMultipliers[locationToIndex(location)][team.ordinal()];
    }
    
   /**
     * @param cooldown without multiplier applied
     * @param location of robot calling the command
     * @param Team of robot calling the command
     * @return the cooldown due to boosts/destabilizes at that location
     */
    public int getCooldownWithMultiplier(int cooldown, MapLocation location, Team team) {
        return (int) Math.round(cooldown*cooldownMultipliers[locationToIndex(location)][team.ordinal()]);
    }

    // *********************************
    // ****** GAMEPLAY *****************
    // *********************************

    public void processBeginningOfRound() {
        //Update flag broadcast locations after a certain number of rounds
        if(currentRound % GameConstants.FLAG_BROADCAST_UPDATE_INTERVAL == 0) updateFlagBroadcastLocations();

        currentRound++;

        // Process beginning of each robot's round
        objectInfo.eachRobot((robot) -> {
            robot.processBeginningOfRound();
            return true;
        });
    }

    private void updateFlagBroadcastLocations() {
        for(Flag flag : allFlags) {
            updateFlagBroadcastLocation(flag);
        }
    }

    private void updateFlagBroadcastLocation(Flag flag) {
        MapLocation[] nearLocs = getAllLocationsWithinRadiusSquared(flag.getLoc(), GameConstants.FLAG_BROADCAST_NOISE_RADIUS);
        flag.setBroadcastLoc(nearLocs[rand.nextInt(nearLocs.length)]);
    }

    public void setWinner(Team t, DominationFactor d) {
        gameStats.setWinner(t);
        gameStats.setDominationFactor(d);
    }

    /**
     * @return whether a team has more sky islands captured
     */
    public boolean setWinnerIfMoreSkyIslands() {
        int skyIslandCountA = 0;
        int skyIslandCountB = 0;
        for(Island island : islandIdToIsland.values()) {
            if (island == null) {
                continue;
            }
            if(island.teamOwning == Team.A) skyIslandCountA++;
            else if(island.teamOwning == Team.B) skyIslandCountB++;
        }

        if (skyIslandCountA > skyIslandCountB) {
            setWinner(Team.A, DominationFactor.MORE_SKY_ISLANDS);
            return true;
        } else if (skyIslandCountA < skyIslandCountB) {
            setWinner(Team.B, DominationFactor.MORE_SKY_ISLANDS);
            return true;
        }
        return false;
    }

    /**
     * @return whether a team has more reality anchors placed
     */
    public boolean setWinnerIfMoreRealityAnchors() {
        int realityAnchorCountA = teamInfo.getAnchorsPlaced(Team.A);
        int realityAnchorCountB = teamInfo.getAnchorsPlaced(Team.B);
        
        if (realityAnchorCountA > realityAnchorCountB) {
            setWinner(Team.A, DominationFactor.MORE_REALITY_ANCHORS);
            return true;
        } else if (realityAnchorCountA < realityAnchorCountB) {
            setWinner(Team.B, DominationFactor.MORE_REALITY_ANCHORS);
            return true;
        }
        return false;
    }

    /**
     * @return whether a team has a greater net elixir value
     */
    public boolean setWinnerIfMoreElixirValue() {
        int[] totalElixirValues = new int[2];

        // consider team reserves
        totalElixirValues[Team.A.ordinal()] += this.teamInfo.getElixir(Team.A);
        totalElixirValues[Team.B.ordinal()] += this.teamInfo.getElixir(Team.B);
        
        if (totalElixirValues[Team.A.ordinal()] > totalElixirValues[Team.B.ordinal()]) {
            setWinner(Team.A, DominationFactor.MORE_ELIXIR_NET_WORTH);
            return true;
        } else if (totalElixirValues[Team.B.ordinal()] > totalElixirValues[Team.A.ordinal()]) {
            setWinner(Team.B, DominationFactor.MORE_ELIXIR_NET_WORTH);
            return true;
        }
        return false;
    }

    /**
     * @return whether a team has a greater net mana value
     */
    public boolean setWinnerIfMoreManaValue() {
        int[] totalManaValues = new int[2];

        // consider team reserves
        totalManaValues[Team.A.ordinal()] += this.teamInfo.getMana(Team.A);
        totalManaValues[Team.B.ordinal()] += this.teamInfo.getMana(Team.B);
        
        if (totalManaValues[Team.A.ordinal()] > totalManaValues[Team.B.ordinal()]) {
            setWinner(Team.A, DominationFactor.MORE_MANA_NET_WORTH);
            return true;
        } else if (totalManaValues[Team.B.ordinal()] > totalManaValues[Team.A.ordinal()]) {
            setWinner(Team.B, DominationFactor.MORE_MANA_NET_WORTH);
            return true;
        }
        return false;
    }

    /**
     * @return whether a team has a greater net adamantium value
     */
    public boolean setWinnerIfMoreAdamantiumValue() {
        int[] totalAdamantiumValues = new int[2];

        // consider team reserves
        totalAdamantiumValues[Team.A.ordinal()] += this.teamInfo.getAdamantium(Team.A);
        totalAdamantiumValues[Team.B.ordinal()] += this.teamInfo.getAdamantium(Team.B);
        
        if (totalAdamantiumValues[Team.A.ordinal()] > totalAdamantiumValues[Team.B.ordinal()]) {
            setWinner(Team.A, DominationFactor.MORE_ADAMANTIUM_NET_WORTH);
            return true;
        } else if (totalAdamantiumValues[Team.B.ordinal()] > totalAdamantiumValues[Team.A.ordinal()]) {
            setWinner(Team.B, DominationFactor.MORE_ADAMANTIUM_NET_WORTH);
            return true;
        }
        return false;
    }

    /**
     * Sets a winner arbitrarily. Hopefully this is actually random.
     */
    public void setWinnerArbitrary() {
        setWinner(Math.random() < 0.5 ? Team.A : Team.B, DominationFactor.WON_BY_DUBIOUS_REASONS);
    }

    public boolean timeLimitReached() {
        return currentRound >= this.gameMap.getRounds();
    }

    /**
     * Checks end of match and then decides winner based on tiebreak conditions
     */
    public void checkEndOfMatch() {
        if (timeLimitReached() && gameStats.getWinner() == null) {

            if (setWinnerIfMoreSkyIslands())      return;
            if (setWinnerIfMoreRealityAnchors())  return;
            if (setWinnerIfMoreElixirValue())     return;
            if (setWinnerIfMoreManaValue())       return;
            if (setWinnerIfMoreAdamantiumValue()) return;

            setWinnerArbitrary();
        }
    }

    public void processEndOfRound() {

        //advance turn for all island
        for (Island island : getAllIslands()) {
            island.advanceTurn();
            this.matchMaker.addIslandInfo(island);
        }

        if(currentRound == GameConstants.SETUP_ROUNDS) processEndOfSetupPhase();
        
        //end any boosts that have finished their duration
        for (MapLocation loc : getAllLocations()){
            for (int teamIndex = 0; teamIndex <= 1; teamIndex++){ 
                ArrayList<Integer> curBoosts = this.boosts[locationToIndex(loc)][teamIndex][BOOST_INDEX];
                for (int j = curBoosts.size()-1; j >= 0; j--){
                    if (curBoosts.get(j) <= getCurrentRound()+1){
                        //update multiplier
                        if (curBoosts.size() <= GameConstants.MAX_BOOST_STACKS) {
                            cooldownMultipliers[locationToIndex(loc)][teamIndex] -= GameConstants.BOOSTER_MULTIPLIER;
                            cooldownMultipliers[locationToIndex(loc)][teamIndex] = Math.round(cooldownMultipliers[locationToIndex(loc)][teamIndex] * 100.0)/100.0;
                        }
                        curBoosts.remove(j);
                    }
                }
                ArrayList<Integer> curDestabilize = this.boosts[locationToIndex(loc)][teamIndex][DESTABILIZE_INDEX];
                for (int j = curDestabilize.size()-1; j >=0; j--){
                    if (curDestabilize.get(j) <= getCurrentRound()+1){
                        
                        //deal damage
                        InternalRobot robot = getRobot(loc);
                        if (robot != null && robot.getTeam().ordinal() == teamIndex) {
                            robot.addHealth(-1*RobotType.DESTABILIZER.damage);
                        }
                        //update multiplier if no longer being destabilized
                        if (curDestabilize.size() <= GameConstants.MAX_DESTABILIZE_STACKS) {
                            cooldownMultipliers[locationToIndex(loc)][teamIndex] -= GameConstants.DESTABILIZER_MULTIPLIER;
                            cooldownMultipliers[locationToIndex(loc)][teamIndex] = Math.round(cooldownMultipliers[locationToIndex(loc)][teamIndex] * 100.0)/100.0;
                        }
                        curDestabilize.remove(j);
                    }
                }
            }
        }
        // Process end of each robot's round
        objectInfo.eachRobot((robot) -> {
            // Add resources to team for each headquarter
            robot.processEndOfRound(currentRound);
            return true;
        });

        for (Well well : this.wells) {
            if (well == null)
                continue;
            this.matchMaker.addWell(well, locationToIndex(well.getMapLocation()));
        }
        this.matchMaker.addTeamInfo(Team.A, this.teamInfo.getRoundAdamantiumChange(Team.A), this.teamInfo.getRoundManaChange(Team.A), this.teamInfo.getRoundElixirChange(Team.A));
        this.matchMaker.addTeamInfo(Team.B, this.teamInfo.getRoundAdamantiumChange(Team.B), this.teamInfo.getRoundManaChange(Team.B), this.teamInfo.getRoundElixirChange(Team.B));
        this.teamInfo.processEndOfRound();

        //Apply currents after CURRENT_STRENGTH rounds
        if(currentRound % GameConstants.CURRENT_STRENGTH == 0){
            applyCurrents();
        }

        objectInfo.eachRobot((robot) -> {
            matchMaker.addMoved(robot.getID(), robot.getLocation());
            return true;
        });

        checkEndOfMatch();

        if (gameStats.getWinner() != null)
            running = false;
    }

    private void processEndOfSetupPhase() {
        ArrayList<Flag> teamAFlags = new ArrayList<>();
        ArrayList<Flag> teamBFlags = new ArrayList<>();
        for (Flag flag : allFlags) {
            if(flag.getTeam() == Team.A) teamAFlags.add(flag);
            else teamBFlags.add(flag);
        }
        confirmFlagPlacements(teamAFlags);
        confirmFlagPlacements(teamBFlags);
    }

    private void confirmFlagPlacements(ArrayList<Flag> teamFlags) {
        boolean validPlacements = true;
        for(int i = 0; i < teamFlags.size(); i++){
            for(int j = i + 1; j < teamFlags.size(); j++){
                Flag a = teamFlags.get(i), b = teamFlags.get(j);
                if(a.getLoc().distanceSquaredTo(b.getLoc()) < GameConstants.MIN_FLAG_SPACING_SQUARED) {
                    validPlacements = false;
                    break;
                }
            }
        }
        if(validPlacements)
            for(Flag flag : teamFlags) moveFlagSetStartLoc(flag, flag.getLoc());
        else
            for(Flag flag : teamFlags) moveFlagSetStartLoc(flag, flag.getStartLoc());
    }

    private void moveFlagSetStartLoc(Flag flag, MapLocation location){
        flag.drop();
        addFlag(location, flag);
        flag.setStartLoc(location);
        if(water[locationToIndex(location)]) 
            water[locationToIndex(location)] = false;
    }

    private void addToNotMoving(InternalRobot robot, HashMap<MapLocation, List<InternalRobot>> forecastedLocToRobot, Set<InternalRobot> notMoving, Set<MapLocation> visited) {
        MapLocation origLocation = robot.getLocation();
        if (visited.contains(origLocation)) {
            return;
        } else {
            visited.add(origLocation);
        }
        notMoving.add(robot);
        for (InternalRobot robotBlocked : forecastedLocToRobot.getOrDefault(origLocation, new ArrayList<>())) {
            addToNotMoving(robotBlocked, forecastedLocToRobot, notMoving, visited);
        }
    }

    private void applyCurrents() {
        HashMap<MapLocation, List<InternalRobot>> forecastedLocToRobot = new HashMap<>();
        // Figure out where each robot will go
        for (InternalRobot robot : this.objectInfo.robots()) {
            MapLocation origLoc = robot.getLocation();
            Direction origCurrent = getCurrent(origLoc);
            List<InternalRobot> robotsOnSquare = forecastedLocToRobot.getOrDefault(origLoc.add(origCurrent), new ArrayList<>());
            robotsOnSquare.add(robot);
            forecastedLocToRobot.put(origLoc.add(origCurrent), robotsOnSquare);
        }

        // Find all the robots that are blocked immediately
        Set<InternalRobot> immediatelyBlocked = new HashSet<>();
        for (MapLocation loc : forecastedLocToRobot.keySet()) {
            if (!isPassable(loc) || !gameMap.onTheMap(loc) || forecastedLocToRobot.get(loc).size() > 1) {
                immediatelyBlocked.addAll(forecastedLocToRobot.getOrDefault(loc, new ArrayList<>()));
            }
        }

        // Find all the robots that are blocked by other robots which are blocked
        Set<MapLocation> visited = new HashSet<>();
        Set<InternalRobot> notMoving = new HashSet<>();

        for (InternalRobot robot : immediatelyBlocked) {
            addToNotMoving(robot, forecastedLocToRobot, notMoving, visited);
        }

        Set<InternalRobot> movingRobots = new HashSet<>();
        // Clear all robots that are going to get moved
        for (InternalRobot robot : this.objectInfo.robots()) {
            if (notMoving.contains(robot) || getCurrent(robot.getLocation()) == Direction.CENTER) {
                continue;
            } else {
                this.objectInfo.clearRobotIndex(robot);
                this.removeRobot(robot.getLocation());
                movingRobots.add(robot);
            }
        }

        // Move all the robots that need to move, we assume this is a small subset
        for (InternalRobot robot : movingRobots) {
            MapLocation origLoc = robot.getLocation();
            Direction current = getCurrent(origLoc);
            MapLocation newLoc = origLoc.add(current);
            robot.setLocationForCurrents(newLoc);
        }
    }
    
    // *********************************
    // ****** SPAWNING *****************
    // *********************************

    public int spawnRobot(int ID, RobotType type, MapLocation location, Team team) {
        InternalRobot robot;
        switch (type) {
            case CARRIER:
                robot = new InternalCarrier(this, ID, type, location, team);
                break;
            default:
                robot = new InternalRobot(this, ID, type, location, team);
                break;
        }
        objectInfo.spawnRobot(robot);
        addRobot(location, robot);

        controlProvider.robotSpawned(robot);
        matchMaker.addSpawnedRobot(robot);
        return ID;
    }

    public int spawnRobot(RobotType type, MapLocation location, Team team) {
        int ID = idGenerator.nextID();
        return spawnRobot(ID, type, location, team);
    }

    // *********************************
    // ****** DESTROYING ***************
    // *********************************

    public void destroyRobot(int id) {
        destroyRobot(id, true);
    }

    public void destroyRobot(int id, boolean checkArchonDeath) {
        InternalRobot robot = objectInfo.getRobotByID(id);
        RobotType type = robot.getType();
        Team team = robot.getTeam();
        removeRobot(robot.getLocation());

        controlProvider.robotKilled(robot);
        objectInfo.destroyRobot(id);

        for (ResourceType rType : ResourceType.values()) {
            robot.addResourceAmount(rType, -1*robot.getResource(rType));
        }
        matchMaker.addDied(id);
    }

    // *********************************
    // ********* PROFILER **************
    // *********************************

    public void setProfilerCollection(Team team, ProfilerCollection profilerCollection) {
        if (profilerCollections == null) {
            profilerCollections = new HashMap<>();
        }
        profilerCollections.put(team, profilerCollection);
    }
    
    /*
     * Checks if the given MapLocation contains a headquarters
     */
    public boolean isHeadquarters(MapLocation loc) {
        return getRobot(loc) != null && getRobot(loc).getType() == RobotType.HEADQUARTERS;
    }

    public boolean isWell(MapLocation loc) {
        if (!this.gameMap.onTheMap(loc)) {
            return false;
        }
        return this.wells[locationToIndex(loc)] != null;
    }

    public Island[] getAllIslands(){
        return islandIdToIsland.values().toArray(new Island[islandIdToIsland.size()]);
    }

    public boolean isSetupPhase() {
        return currentRound <= GameConstants.SETUP_ROUNDS;
    }
    
}<|MERGE_RESOLUTION|>--- conflicted
+++ resolved
@@ -386,14 +386,21 @@
     // ***********************************
     // ****** DAM METHODS **************
     // ***********************************
-<<<<<<< HEAD
+    public boolean getDam(MapLocation loc){
+        if (currentRound <= GameConstants.SETUP_ROUNDS){
+            return dams[locationToIndex(loc)];
+        }
+        else {
+            return false;
+        }
+    }
+
+    // ***********************************
+    // ****** TRAP METHODS **************
+    // ***********************************
     
     public boolean getDam(MapLocation loc){
         if (isSetupPhase()){
-=======
-    public boolean getDam(MapLocation loc){
-        if (currentRound <= GameConstants.SETUP_ROUNDS){
->>>>>>> 5c6f60ec
             return dams[locationToIndex(loc)];
         }
         else {
