--- conflicted
+++ resolved
@@ -642,7 +642,6 @@
     }
 
     /**
-<<<<<<< HEAD
      * @return whether a team has more money
      */
     public boolean setWinnerIfMoreMoney(){
@@ -663,19 +662,13 @@
     }
 
     /**
-=======
->>>>>>> 1f62d0f8
      * @return whether a team has more allied towers alive
      */
     public boolean setWinnerIfMoreTowersAlive(){
         int[] totalTowersAlive = new int[2];
 
         for (UnitType type: UnitType.values()){
-<<<<<<< HEAD
-            if (isTowerType(type)){
-=======
             if (UnitType.isTowerType(type)){
->>>>>>> 1f62d0f8
                 totalTowersAlive[Team.A.ordinal()] += this.getObjectInfo().getRobotTypeCount(Team.A, type);
                 totalTowersAlive[Team.B.ordinal()] += this.getObjectInfo().getRobotTypeCount(Team.B, type);
             }
@@ -699,11 +692,7 @@
         int[] totalRobotsAlive = new int[2];
 
         for (UnitType type: UnitType.values()){
-<<<<<<< HEAD
-            if (isRobotType(type)){
-=======
             if (UnitType.isRobotType(type)){
->>>>>>> 1f62d0f8
                 totalRobotsAlive[Team.A.ordinal()] += this.getObjectInfo().getRobotTypeCount(Team.A, type);
                 totalRobotsAlive[Team.B.ordinal()] += this.getObjectInfo().getRobotTypeCount(Team.B, type);
             }
