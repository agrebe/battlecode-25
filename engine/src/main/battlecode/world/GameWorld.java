package battlecode.world;

import battlecode.common.*;
import battlecode.instrumenter.profiler.ProfilerCollection;
import battlecode.schema.Action;
import battlecode.server.ErrorReporter;
import battlecode.server.GameMaker;
import battlecode.server.GameState;
import battlecode.world.control.RobotControlProvider;
import battlecode.world.robots.InternalCarrier;

import java.util.*;

import javax.lang.model.util.ElementScanner6;

/**
 * The primary implementation of the GameWorld interface for containing and
 * modifying the game map and the objects on it.
 */
public strictfp class GameWorld {
    /**
     * The current round we're running.
     */
    protected int currentRound;

    /**
     * Whether we're running.
     */
    protected boolean running = true;

    protected final IDGenerator idGenerator;
    protected final GameStats gameStats;
<<<<<<< HEAD
    private boolean[] walls;
    private boolean[] clouds;
    private int[] currents;
    private int[] islands;
    private int[] resources;
=======

    private Headquarter[] headquarters;

    private boolean[] passable;
    private int[] rubble;
    private int[] lead;
    private int[] gold;
    private ArrayList<Integer>[][][] boosts;
    private double[][] cooldownMultipliers;
>>>>>>> 623481be
    private InternalRobot[][] robots;
    private int[] islandIds;
    private HashMap<Integer, Island> islandIdToIsland;
    private final LiveMap gameMap;
    private final TeamInfo teamInfo;
    private final ObjectInfo objectInfo;
    
    private static final int BOOST_INDEX = 0;
    private static final int DESTABILIZE_INDEX = 1;
    private static final int ANCHOR_INDEX = 2;

    private Well[] wells;

    private Map<Team, ProfilerCollection> profilerCollections;

    private final RobotControlProvider controlProvider;
    private Random rand;
    private final GameMaker.MatchMaker matchMaker;


    @SuppressWarnings("unchecked")
    public GameWorld(LiveMap gm, RobotControlProvider cp, GameMaker.MatchMaker matchMaker) {
        this.walls = gm.getWallArray();
        this.clouds = gm.getCloudArray();
        this.currents = gm.getCurrentArray();
        this.islandIds = gm.getIslandArray();
        this.resources = gm.getResourceArray();
        this.robots = new InternalRobot[gm.getWidth()][gm.getHeight()]; // if represented in cartesian, should be height-width, but this should allow us to index x-y
        this.currentRound = 0;
        this.idGenerator = new IDGenerator(gm.getSeed());
        this.gameStats = new GameStats();

        this.gameMap = gm;
        this.objectInfo = new ObjectInfo(gm);

        //indices are: map position, team, boost/destabilize/anchor lists
        ArrayList<Integer>[][][] boosts = new ArrayList[gm.getWidth()*gm.getHeight()][2][3];
        for (int i = 0; i < boosts.length; i++){ 
            for (int j = 0; j < boosts[0].length; j++)
                for (int k = 0; k < boosts[0][0].length; k++)
                    boosts[i][j][k] = new ArrayList<Integer>();
        }
        double[][] cooldownMultipliers = new double[gm.getWidth()*gm.getHeight()][2];
        for (int i = 0; i < gm.getHeight()*gm.getWidth(); i++){
            cooldownMultipliers[i][0] = 1.0;
            cooldownMultipliers[i][1] = 1.0;
        }
        for (MapLocation loc : getAllLocations()){
                if (getCurrent(loc) != null){ 
                   cooldownMultipliers[locationToIndex(loc)][0] += GameConstants.CURRENT_MULTIPLIER; 
                   cooldownMultipliers[locationToIndex(loc)][1] += GameConstants.CURRENT_MULTIPLIER;
                }
                else if (hasCloud(loc)){
                   cooldownMultipliers[locationToIndex(loc)][0] += GameConstants.CLOUD_MULTIPLIER; 
                   cooldownMultipliers[locationToIndex(loc)][1] += GameConstants.CLOUD_MULTIPLIER; 
                }
            }
        this.profilerCollections = new HashMap<>();

        this.controlProvider = cp;
        this.rand = new Random(this.gameMap.getSeed());
        this.matchMaker = matchMaker;

        controlProvider.matchStarted(this);

        // Add the robots contained in the LiveMap to this world.
        RobotInfo[] initialBodies = this.gameMap.getInitialBodies();
        for (int i = 0; i < initialBodies.length; i++) {
            RobotInfo robot = initialBodies[i];
            MapLocation newLocation = robot.location.translate(gm.getOrigin().x, gm.getOrigin().y);
            spawnRobot(robot.ID, robot.type, newLocation, robot.team);
        }
        this.teamInfo = new TeamInfo(this);

        this.islandIdToIsland = new HashMap<>();
        HashMap<Integer, List<MapLocation>> islandIdToLocations = new HashMap<>();
        // Populate idToIsland map
        for (int idx = 0; idx < islandIds.length; idx++) {
            int islandId = islandIds[idx];
            // Assume islandId 0 is not a real island and all other islands are actual islands
            if (islandId != 0) {
                List<MapLocation> prevLocations = islandIdToLocations.getOrDefault(islandId, new ArrayList<MapLocation>());
                prevLocations.add(this.indexToLocation(idx));
                islandIdToLocations.put(islandId, prevLocations);
            }
        }
        this.islandIdToIsland.put(0, null);
        for (int key : islandIdToLocations.keySet()) {
            Island newIsland = new Island(this, key, islandIdToLocations.get(key));
            this.islandIdToIsland.put(key, newIsland);            
        }

        // Add initial amounts of resource
        this.teamInfo.addMana(Team.A, GameConstants.INITIAL_MN_AMOUNT);
        this.teamInfo.addMana(Team.B, GameConstants.INITIAL_MN_AMOUNT);
        this.teamInfo.addAdamantium(Team.A, GameConstants.INITIAL_AD_AMOUNT);
        this.teamInfo.addAdamantium(Team.B, GameConstants.INITIAL_AD_AMOUNT);

        // Write match header at beginning of match
        this.matchMaker.makeMatchHeader(this.gameMap);
        
        this.wells = new Well[gm.getWidth()*gm.getHeight()];
        for(int i = 0; i < gm.getWellResourcesArray().length; i++){
            Inventory inv = new Inventory();
            MapLocation loc = indexToLocation(i);
            this.wells[i] = new Well(loc, ResourceType.values()[gm.getWellResourcesArray()[i]]);
        }


    }

    /**
     * Run a single round of the game.
     *
     * @return the state of the game after the round has run
     */
    public synchronized GameState runRound() {
        if (!this.isRunning()) {
            List<ProfilerCollection> profilers = new ArrayList<>(2);
            if (!profilerCollections.isEmpty()) {
                profilers.add(profilerCollections.get(Team.A));
                profilers.add(profilerCollections.get(Team.B));
            }

            // Write match footer if game is done
            matchMaker.makeMatchFooter(gameStats.getWinner(), currentRound, profilers);
            return GameState.DONE;
        }

        try {
            this.processBeginningOfRound();
            this.controlProvider.roundStarted();
            System.out.println("Round: " + this.currentRound);

            updateDynamicBodies();

            this.controlProvider.roundEnded();
            this.processEndOfRound();

            if (!this.isRunning()) {
                this.controlProvider.matchEnded();
            }

        } catch (Exception e) {
            ErrorReporter.report(e);
            // TODO throw out file?
            return GameState.DONE;
        }
        // Write out round data
        matchMaker.makeRound(currentRound);
        return GameState.RUNNING;
    }

    private void updateDynamicBodies() {
        objectInfo.eachDynamicBodyByExecOrder((body) -> {
            if (body instanceof InternalRobot) {
                return updateRobot((InternalRobot) body);
            } else {
                throw new RuntimeException("non-robot body registered as dynamic");
            }
        });
    }

    private boolean updateRobot(InternalRobot robot) {
        robot.processBeginningOfTurn();
        this.controlProvider.runRobot(robot);
        robot.setBytecodesUsed(this.controlProvider.getBytecodesUsed(robot));
        robot.processEndOfTurn();

        // If the robot terminates but the death signal has not yet
        // been visited:
        if (this.controlProvider.getTerminated(robot) && objectInfo.getRobotByID(robot.getID()) != null)
            destroyRobot(robot.getID());
        return true;
    }

    // *********************************
    // ****** BASIC MAP METHODS ********
    // *********************************

    public int getMapSeed() {
        return this.gameMap.getSeed();
    }

    public LiveMap getGameMap() {
        return this.gameMap;
    }

    public TeamInfo getTeamInfo() {
        return this.teamInfo;
    }

    public GameStats getGameStats() {
        return this.gameStats;
    }

    public ObjectInfo getObjectInfo() {
        return this.objectInfo;
    }

    public GameMaker.MatchMaker getMatchMaker() {
        return this.matchMaker;
    }

    public Team getWinner() {
        return this.gameStats.getWinner();
    }

    public boolean isRunning() {
        return this.running;
    }

    public int getCurrentRound() {
        return this.currentRound;
    }

    public boolean getWall(MapLocation loc) {
        return this.walls[locationToIndex(loc)];
    }

    public boolean getCloud(MapLocation loc) {
        return this.clouds[locationToIndex(loc)];
    }

    public int getCurrent(MapLocation loc) {
        return this.currents[locationToIndex(loc)];
    }

    /**
     * Helper method that converts a location into an index.
     * 
     * @param loc the MapLocation
     */
    public int locationToIndex(MapLocation loc) {
        return loc.x - this.gameMap.getOrigin().x + (loc.y - this.gameMap.getOrigin().y) * this.gameMap.getWidth();
    }

    /**
     * Helper method that converts an index into a location.
     * 
     * @param idx the index
     */
    public MapLocation indexToLocation(int idx) {
        return new MapLocation(idx % this.gameMap.getWidth() + this.gameMap.getOrigin().x,
                               idx / this.gameMap.getWidth() + this.gameMap.getOrigin().y);
    }

    // ***********************************
    // ****** BOOST METHODS **************
    // ***********************************
    
    public void addBoost(MapLocation center, Team team){
        int lastRound = getCurrentRound() + GameConstants.BOOSTER_DURATION;
        int radiusSquared = GameConstants.BOOSTER_RADIUS_SQUARED;
        for (MapLocation loc : getAllLocationsWithinRadiusSquared(center, radiusSquared)){
            ArrayList<Integer> curBoostsList = this.boosts[locationToIndex(loc)][team.ordinal()][BOOST_INDEX];
            //no other boosts at this location
            if (curBoostsList.size() == 0)
                cooldownMultipliers[locationToIndex(loc)][team.ordinal()] += GameConstants.BOOSTER_MULTIPLIER;
            curBoostsList.add(lastRound);
        }
    }
    public void addDestabilize(MapLocation center, Team team){ //team of the destabilizer robot
        int lastRound = getCurrentRound() + GameConstants.DESTABILIZER_DURATION;
        int radiusSquared = GameConstants.DESTABILIZER_RADIUS_SQUARED;
        for (MapLocation loc : getAllLocationsWithinRadiusSquared(center, radiusSquared)){
            ArrayList<Integer> curDestabilizers = this.boosts[locationToIndex(loc)][team.opponent().ordinal()][DESTABILIZE_INDEX];
            if (curDestabilizers.size() == 0)
                cooldownMultipliers[locationToIndex(loc)][team.opponent().ordinal()] += GameConstants.DESTABILIZER_MULTIPLIER;
            curDestabilizers.add(lastRound);
        }
    }
    public void addBoostFromAnchor(Island island){
        assert(island.getAnchor() == Anchor.ACCELERATING);
        int teamOrdinal = island.getTeam().ordinal(); 
        for (MapLocation loc : island.getLocsAffected()){
            ArrayList<Integer> curAnchorList = this.boosts[locationToIndex(loc)][teamOrdinal][ANCHOR_INDEX];
            if (curAnchorList.size() == 0){
                //if current location is already being boosted
                if (this.boosts[locationToIndex(loc)][teamOrdinal][BOOST_INDEX].size() != 0)
                    cooldownMultipliers[locationToIndex(loc)][teamOrdinal] += GameConstants.ANCHOR_MULTIPLIER-GameConstants.BOOSTER_MULTIPLIER;
                else
                    cooldownMultipliers[locationToIndex(loc)][teamOrdinal] += GameConstants.ANCHOR_MULTIPLIER;
            }
            curAnchorList.add(island.getIdx());
        }
    }
    public void removeBoostFromAnchor(Island island){
        int teamOrdinal = island.getTeam().ordinal();
        int boostIdentifier = island.getIdx();
        for (MapLocation loc : island.getLocsAffected()){
            ArrayList<Integer> curAnchorList = this.boosts[locationToIndex(loc)][teamOrdinal][ANCHOR_INDEX];
            curAnchorList.remove(boostIdentifier);
            if (curAnchorList.size() == 0){
                if (this.boosts[locationToIndex(loc)][teamOrdinal][BOOST_INDEX].size() != 0)
                    cooldownMultipliers[locationToIndex(loc)][teamOrdinal] -= GameConstants.ANCHOR_MULTIPLIER;
                else
                    cooldownMultipliers[locationToIndex(loc)][teamOrdinal] -= GameConstants.ANCHOR_MULTIPLIER - GameConstants.BOOSTER_MULTIPLIER;    
            }
    
        }
    }

    // ***********************************
    // ****** ROBOT METHODS **************
    // ***********************************

    public InternalRobot getRobot(MapLocation loc) {
        return this.robots[loc.x - this.gameMap.getOrigin().x][loc.y - this.gameMap.getOrigin().y];
    }

    public boolean isPassable(MapLocation loc) {
        return !this.walls[locationToIndex(loc)];
    }

    public Island getIsland(MapLocation loc) {
        return islandIdToIsland.get(this.islandIds[locationToIndex(loc)]);
    }

    public Island getIsland(int islandIdx) {
        return islandIdToIsland.get(islandIdx);
    }

    public void moveRobot(MapLocation start, MapLocation end) {
        addRobot(end, getRobot(start));
        removeRobot(start);
    }

    public void addRobot(MapLocation loc, InternalRobot robot) {
        this.robots[loc.x - this.gameMap.getOrigin().x][loc.y - this.gameMap.getOrigin().y] = robot;
    }

    public void removeRobot(MapLocation loc) {
        this.robots[loc.x - this.gameMap.getOrigin().x][loc.y - this.gameMap.getOrigin().y] = null;
    }

    public InternalRobot[] getAllRobotsWithinRadiusSquared(MapLocation center, int radiusSquared) {
        ArrayList<InternalRobot> returnRobots = new ArrayList<InternalRobot>();
        for (MapLocation newLocation : getAllLocationsWithinRadiusSquared(center, radiusSquared))
            if (getRobot(newLocation) != null)
                returnRobots.add(getRobot(newLocation));
        return returnRobots.toArray(new InternalRobot[returnRobots.size()]);
    }

    public Island[] getAllIslandsWithinRadiusSquared(MapLocation center, int radiusSquared) {
        ArrayList<Island> returnIslands = new ArrayList<Island>();
        for (MapLocation newLocation : getAllLocationsWithinRadiusSquared(center, radiusSquared))
            if (getIsland(newLocation) != null)
                returnIslands.add(getIsland(newLocation));
        return returnIslands.toArray(new Island[returnIslands.size()]);
    }

    public MapLocation[] getAllLocationsWithinRadiusSquared(MapLocation center, int radiusSquared) {
        return getAllLocationsWithinRadiusSquaredWithoutMap(
            this.gameMap.getOrigin(),
            this.gameMap.getWidth(),
            this.gameMap.getHeight(),
            center, radiusSquared
        );
    }

    public static MapLocation[] getAllLocationsWithinRadiusSquaredWithoutMap(MapLocation origin,
                                                                            int width, int height,
                                                                            MapLocation center, int radiusSquared) {
        ArrayList<MapLocation> returnLocations = new ArrayList<MapLocation>();
        int ceiledRadius = (int) Math.ceil(Math.sqrt(radiusSquared)) + 1; // add +1 just to be safe
        int minX = Math.max(center.x - ceiledRadius, origin.x);
        int minY = Math.max(center.y - ceiledRadius, origin.y);
        int maxX = Math.min(center.x + ceiledRadius, origin.x + width - 1);
        int maxY = Math.min(center.y + ceiledRadius, origin.y + height - 1);
        for (int x = minX; x <= maxX; x++) {
            for (int y = minY; y <= maxY; y++) {
                MapLocation newLocation = new MapLocation(x, y);
                if (center.isWithinDistanceSquared(newLocation, radiusSquared))
                    returnLocations.add(newLocation);
            }
        }
        return returnLocations.toArray(new MapLocation[returnLocations.size()]);
    }

    /**
     * @return all of the locations on the grid
     */
    private MapLocation[] getAllLocations() {
        return getAllLocationsWithinRadiusSquared(new MapLocation(0, 0), Integer.MAX_VALUE);
    }

    /**
     * @param cooldown without multiplier applied
     * @param location with rubble of interest, if any
     * @return the cooldown due to rubble
     */
    public int getCooldownWithMultiplier(int cooldown, MapLocation location) {
        //TODO: implement
        return cooldown;
    }

    // *********************************
    // ****** GAMEPLAY *****************
    // *********************************

    public void processBeginningOfRound() {
        // Increment round counter
        currentRound++;

        // Process beginning of each robot's round
        objectInfo.eachRobot((robot) -> {
            robot.processBeginningOfRound();
            return true;
        });
    }

    public void setWinner(Team t, DominationFactor d) {
        gameStats.setWinner(t);
        gameStats.setDominationFactor(d);
    }

    /**
     * @return whether a team has more sky islands captured
     */
    public boolean setWinnerIfMoreSkyIslands() {
        int skyIslandCountA = 0;
        int skyIslandCountB = 0;
        for(int id : islandIds) {
            Island island = islandIdToIsland.get(id);
            if (island == null) {
                assert(id == 0);
                continue;
            }
            if(island.teamOwning == Team.A) skyIslandCountA++;
            else if(island.teamOwning == Team.B) skyIslandCountB++;
        }

        if (skyIslandCountA > skyIslandCountB) {
            setWinner(Team.A, DominationFactor.MORE_SKY_ISLANDS);
            return true;
        } else if (skyIslandCountA < skyIslandCountB) {
            setWinner(Team.B, DominationFactor.MORE_SKY_ISLANDS);
            return true;
        }
        return false;
    }

    /**
     * @return whether a team has more reality anchors placed
     */
    public boolean setWinnerIfMoreRealityAnchors() {
        int realityAnchorCountA = teamInfo.getAnchorsPlaced(Team.A);
        int realityAnchorCountB = teamInfo.getAnchorsPlaced(Team.B);
        
        if (realityAnchorCountA > realityAnchorCountB) {
            setWinner(Team.A, DominationFactor.MORE_REALITY_ANCHORS);
            return true;
        } else if (realityAnchorCountA < realityAnchorCountB) {
            setWinner(Team.B, DominationFactor.MORE_REALITY_ANCHORS);
            return true;
        }
        return false;
    }

    /**
     * @return whether a team has a greater net elixir value
     */
    public boolean setWinnerIfMoreElixirValue() {
        int[] totalElixirValues = new int[2];

        // consider team reserves
        totalElixirValues[Team.A.ordinal()] += this.teamInfo.getElixir(Team.A);
        totalElixirValues[Team.B.ordinal()] += this.teamInfo.getElixir(Team.B);

        // sum live robot worth
        for (InternalRobot robot : objectInfo.robotsArray()) {
            totalElixirValues[robot.getTeam().ordinal()] += robot.getController().getResourceAmount(ResourceType.ELIXIR);
        }
        
        if (totalElixirValues[0] > totalElixirValues[1]) {
            setWinner(Team.A, DominationFactor.MORE_ELIXIR_NET_WORTH);
            return true;
        } else if (totalElixirValues[1] > totalElixirValues[0]) {
            setWinner(Team.B, DominationFactor.MORE_ELIXIR_NET_WORTH);
            return true;
        }
        return false;
    }

    /**
     * @return whether a team has a greater net mana value
     */
    public boolean setWinnerIfMoreManaValue() {
        int[] totalManaValues = new int[2];

        // consider team reserves
        totalManaValues[Team.A.ordinal()] += this.teamInfo.getMana(Team.A);
        totalManaValues[Team.B.ordinal()] += this.teamInfo.getMana(Team.B);

        // sum live robot worth
        for (InternalRobot robot : objectInfo.robotsArray()) {
            totalManaValues[robot.getTeam().ordinal()] += robot.getController().getResourceAmount(ResourceType.MANA);
        }
        
        if (totalManaValues[0] > totalManaValues[1]) {
            setWinner(Team.A, DominationFactor.MORE_MANA_NET_WORTH);
            return true;
        } else if (totalManaValues[1] > totalManaValues[0]) {
            setWinner(Team.B, DominationFactor.MORE_MANA_NET_WORTH);
            return true;
        }
        return false;
    }

    /**
     * @return whether a team has a greater net adamantium value
     */
    public boolean setWinnerIfMoreAdamantiumValue() {
        int[] totalAdamantiumValues = new int[2];

        // consider team reserves
        totalAdamantiumValues[Team.A.ordinal()] += this.teamInfo.getAdamantium(Team.A);
        totalAdamantiumValues[Team.B.ordinal()] += this.teamInfo.getAdamantium(Team.B);

        // sum live robot worth
        for (InternalRobot robot : objectInfo.robotsArray()) {
            totalAdamantiumValues[robot.getTeam().ordinal()] += robot.getController().getResourceAmount(ResourceType.ADAMANTIUM);
        }
        
        if (totalAdamantiumValues[0] > totalAdamantiumValues[1]) {
            setWinner(Team.A, DominationFactor.MORE_ADAMANTIUM_NET_WORTH);
            return true;
        } else if (totalAdamantiumValues[1] > totalAdamantiumValues[0]) {
            setWinner(Team.B, DominationFactor.MORE_ADAMANTIUM_NET_WORTH);
            return true;
        }
        return false;
    }

    /**
     * Sets a winner arbitrarily. Hopefully this is actually random.
     */
    public void setWinnerArbitrary() {
        setWinner(Math.random() < 0.5 ? Team.A : Team.B, DominationFactor.WON_BY_DUBIOUS_REASONS);
    }

    public boolean timeLimitReached() {
        return currentRound >= this.gameMap.getRounds();
    }

    /**
     * Checks end of match and then decides winner based on tiebreak conditions
     */
    public void checkEndOfMatch() {
        if (timeLimitReached() && gameStats.getWinner() == null) {

            if (setWinnerIfMoreSkyIslands())      return;
            if (setWinnerIfMoreRealityAnchors())  return;
            if (setWinnerIfMoreElixirValue())     return;
            if (setWinnerIfMoreManaValue())       return;
            if (setWinnerIfMoreAdamantiumValue()) return;

            setWinnerArbitrary();
        }
    }

    public void processEndOfRound() {
        // Add resources to team
        // TODO: this is not enough, it needs to go to a headquarter
        this.teamInfo.addAdamantium(Team.A, GameConstants.PASSIVE_AD_INCREASE);
        this.teamInfo.addAdamantium(Team.B, GameConstants.PASSIVE_AD_INCREASE);

        this.teamInfo.addMana(Team.A, GameConstants.PASSIVE_MN_INCREASE);
        this.teamInfo.addMana(Team.B, GameConstants.PASSIVE_MN_INCREASE);



        // Process end of each robot's round
        objectInfo.eachRobot((robot) -> {
            robot.processEndOfRound();
            return true;
        });
        
        //end any boosts that have finished their duration
        for (MapLocation loc : getAllLocations()){
            for (int teamIndex = 0; teamIndex <= 1; teamIndex++){ 
                ArrayList<Integer> curBoosts = this.boosts[locationToIndex(loc)][teamIndex][BOOST_INDEX];
                for (int j = curBoosts.size()-1; j >= 0; j--){
                    if (curBoosts.get(j) >= getCurrentRound()+1){
                        curBoosts.remove(j);
                        //update multiplier if no longer being boosted by a booster/anchor
                        if (curBoosts.size() == 0 && this.boosts[locationToIndex(loc)][teamIndex][ANCHOR_INDEX].size() == 0)
                            cooldownMultipliers[locationToIndex(loc)][teamIndex] -= GameConstants.BOOSTER_MULTIPLIER;
                    }
                }
                ArrayList<Integer> curDestabilize = this.boosts[locationToIndex(loc)][teamIndex][DESTABILIZE_INDEX];
                for (int j = curDestabilize.size()-1; j >=0; j--){
                    if (curDestabilize.get(j) >= getCurrentRound()+1){
                        curDestabilize.remove(j);
                        //update multiplier if no longer being destabilized
                        if (curDestabilize.size() == 0)
                            cooldownMultipliers[locationToIndex(loc)][teamIndex] -= GameConstants.DESTABILIZER_MULTIPLIER;
                    }
                }
            }
        }

        this.matchMaker.addTeamInfo(Team.A, this.teamInfo.getRoundAdamantiumChange(Team.A), this.teamInfo.getRoundManaChange(Team.A), this.teamInfo.getRoundElixirChange(Team.A));
        this.matchMaker.addTeamInfo(Team.B, this.teamInfo.getRoundAdamantiumChange(Team.B), this.teamInfo.getRoundManaChange(Team.B), this.teamInfo.getRoundElixirChange(Team.B));
        this.teamInfo.processEndOfRound();

        checkEndOfMatch();

        if (gameStats.getWinner() != null)
            running = false;
    }

    // *********************************
    // ****** SPAWNING *****************
    // *********************************

    public int spawnRobot(int ID, RobotType type, MapLocation location, Team team) {
        InternalRobot robot;
        switch (type) {
            case CARRIER:
                robot = new InternalCarrier(this, ID, type, location, team);
                break;
            default:
                robot = new InternalRobot(this, ID, type, location, team);
                break;
        }
        objectInfo.spawnRobot(robot);
        addRobot(location, robot);

        controlProvider.robotSpawned(robot);
        matchMaker.addSpawnedRobot(robot);
        return ID;
    }

    public int spawnRobot(RobotType type, MapLocation location, Team team) {
        int ID = idGenerator.nextID();
        return spawnRobot(ID, type, location, team);
    }

    // *********************************
    // ****** DESTROYING ***************
    // *********************************

    public void destroyRobot(int id) {
        destroyRobot(id, true);
    }

    public void destroyRobot(int id, boolean checkArchonDeath) {
        InternalRobot robot = objectInfo.getRobotByID(id);
        RobotType type = robot.getType();
        Team team = robot.getTeam();
        removeRobot(robot.getLocation());

        controlProvider.robotKilled(robot);
        objectInfo.destroyRobot(id);

        // if (checkArchonDeath) {
        //     // this happens here because both teams' Archons can die in the same round
        //     if (type == RobotType.ARCHON && this.objectInfo.getRobotTypeCount(team, RobotType.ARCHON) == 0)
        //         setWinner(team == Team.A ? Team.B : Team.A, DominationFactor.ANNIHILATION);
        // }

        matchMaker.addDied(id);
    }

    // *********************************
    // ********* PROFILER **************
    // *********************************

    public void setProfilerCollection(Team team, ProfilerCollection profilerCollection) {
        if (profilerCollections == null) {
            profilerCollections = new HashMap<>();
        }
        profilerCollections.put(team, profilerCollection);
    }

<<<<<<< HEAD

    // TODO: move this somewhere better
=======
    // *********************************
    // ********  ANOMALY  **************
    // *********************************

    /**
     * Finds all of the locations that a given Sage can affect with an Anomaly.
     * @param robot that is causing the anomaly; must be a Sage
     * @return all of the locations that are within range of this sage
     */
    private MapLocation[] getSageActionLocations(InternalRobot robot) {
        assert robot.getType() == RobotType.SAGE;
        MapLocation center = robot.getLocation();
        return getAllLocationsWithinRadiusSquared(center, robot.getType().actionRadiusSquared);
    }

    /**
     * Performs the Abyss anomaly. Changes the resources in the squares and the team.
     * @param reduceFactor associated with anomaly (a decimal percentage)
     * @param locations that can be affected by the Abyss
     */
    private void causeAbyssGridUpdate(float reduceFactor, MapLocation[] locations) {
        for (int i = 0; i < locations.length; i++) {
            int currentLead = getLead(locations[i]);
            int leadUpdate = (int) (reduceFactor * currentLead);
            setLead(locations[i], currentLead - leadUpdate);
            if (leadUpdate != 0) this.matchMaker.addLeadDrop(locations[i], -leadUpdate);

            int currentGold = getGold(locations[i]);
            int goldUpdate = (int) (reduceFactor * currentGold);
            setGold(locations[i], currentGold - goldUpdate);
            if (goldUpdate != 0) this.matchMaker.addGoldDrop(locations[i], -goldUpdate);
        }
    }

    /**
     * Mutates state to perform the Sage Abyss anomaly.
     * @param robot that is the Sage
     */
    public void causeAbyssSage(InternalRobot robot) {
        assert robot.getType() == RobotType.SAGE;
        // calculate the right effect range
        this.causeAbyssGridUpdate(AnomalyType.ABYSS.sagePercentage, this.getSageActionLocations(robot));
    }

    /**
     * Mutates state to perform the global Abyss anomaly.
     */
    public void causeAbyssGlobal() {
        this.causeAbyssGridUpdate(AnomalyType.ABYSS.globalPercentage, this.getAllLocations());
        
        this.teamInfo.addLead(Team.A, (int) (-1 * AnomalyType.ABYSS.globalPercentage * this.teamInfo.getLead(Team.A)));
        this.teamInfo.addLead(Team.B, (int) (-1 * AnomalyType.ABYSS.globalPercentage * this.teamInfo.getLead(Team.B)));

        this.teamInfo.addGold(Team.A, (int) (-1 * AnomalyType.ABYSS.globalPercentage * this.teamInfo.getGold(Team.A)));
        this.teamInfo.addGold(Team.B, (int) (-1 * AnomalyType.ABYSS.globalPercentage * this.teamInfo.getGold(Team.B)));
        this.matchMaker.addAction(-1, Action.ABYSS, -1);
    }

    /**
     * Mutates state to perform the Sage Charge.
     * @param robot performing the Charge, must be a Sage
     */
    public void causeChargeSage(InternalRobot robot) {
        assert robot.getType() == RobotType.SAGE;

        MapLocation[] actionLocations = this.getSageActionLocations(robot);
        for (int i = 0; i < actionLocations.length; i++) {
            InternalRobot currentRobot = getRobot(actionLocations[i]);
            if (currentRobot != null && currentRobot.getTeam() != robot.getTeam() && currentRobot.getMode() == RobotMode.DROID)
                currentRobot.addHealth((int) (-1 * AnomalyType.CHARGE.sagePercentage * currentRobot.getType().getMaxHealth(currentRobot.getLevel())));
        }
    }

    /**
     * Mutates state to peform the global Charge.
     */
    public void causeChargeGlobal() {
        ArrayList<InternalRobot> droids = new ArrayList<InternalRobot>();
        for (InternalRobot currentRobot : this.objectInfo.robotsArray()) {
            if (currentRobot.getMode() == RobotMode.DROID) {
                droids.add(currentRobot);
                currentRobot.updateNumVisibleFriendlyRobots();
            }
        }
        Collections.sort(droids, new SortByFriends());

        int affectedDroidsLimit = (int) (AnomalyType.CHARGE.globalPercentage * droids.size());
        for (int i = 0; i < affectedDroidsLimit; i++) {
            this.destroyRobot(droids.get(i).getID());
        }
        this.matchMaker.addAction(-1, Action.CHARGE, -1);
    }

    /** Used to sort droids for charge */
    class SortByFriends implements Comparator<InternalRobot> {
        public int compare(InternalRobot a, InternalRobot b) {
            return b.getNumVisibleFriendlyRobots(false) - a.getNumVisibleFriendlyRobots(false);
        }
    }

    /**
     * Performs the Fury anomaly. Changes the health of the relevant robots.
     * @param reduceFactor associated with anomaly (a decimal percentage)
     * @param locations that can be affected by the Fury (by radius, not by state of robot)
     */
    public void causeFuryUpdate(float reduceFactor, MapLocation[] locations) {
        for (int i = 0; i < locations.length; i++) {
            InternalRobot robot = this.getRobot(locations[i]);
            if (robot != null && robot.getMode() == RobotMode.TURRET) {
                robot.addHealth((int) (-1 * robot.getType().getMaxHealth(robot.getLevel()) * reduceFactor), false);
            }
        }

        boolean teamAEliminated = this.objectInfo.getRobotTypeCount(Team.A, RobotType.ARCHON) == 0;
        boolean teamBEliminated = this.objectInfo.getRobotTypeCount(Team.B, RobotType.ARCHON) == 0;
        if (teamAEliminated && teamBEliminated) {
            // copy pasted from processEndOfRound
            if (!setWinnerIfMoreGoldValue())
                if (!setWinnerIfMoreLeadValue())
                    setWinnerArbitrary();
        } else if (teamAEliminated) {
            setWinner(Team.B, DominationFactor.ANNIHILATION);
        } else if (teamBEliminated) {
            setWinner(Team.A, DominationFactor.ANNIHILATION);
        }
    }

    /**
     * Mutates state to perform the Sage Fury.
     * @param robot performing the Fury, must be a Sage
     */
    public void causeFurySage(InternalRobot robot) {
        assert robot.getType() == RobotType.SAGE;
        this.causeFuryUpdate(AnomalyType.FURY.sagePercentage, this.getSageActionLocations(robot));
    }

    /**
     * Mutates state to peform the global Fury.
     */
    public void causeFuryGlobal() {
        this.causeFuryUpdate(AnomalyType.FURY.globalPercentage, this.getAllLocations());
        this.matchMaker.addAction(-1, Action.FURY, -1);
    }

    private void rotateRubble() {
        int n = this.gameMap.getWidth();
        for (int x = 0; x < n / 2; x++) {
            for (int y = 0; y < (n + 1) / 2; y++) {
                int curX = x;
                int curY = y;
                int lastRubble = this.rubble[curX + curY * n];
                for (int i = 0; i < 4; i++) {
                    int tempX = curX;
                    curX = curY;
                    curY = (n - 1) - tempX;
                    int idx = curX + curY * n;
                    int tempRubble = this.rubble[idx];
                    this.rubble[idx] = lastRubble;
                    lastRubble = tempRubble;
                }
            }
        }
    }

    private void flipRubbleHorizontally() {
        int w = this.gameMap.getWidth();
        int h = this.gameMap.getHeight();
        for (int x = 0; x < w / 2; x++) {
            for (int y = 0; y < h; y++) {
                int idx = x + y * w;
                int newX = w - 1 - x;
                int newIdx = newX + y * w;
                int prevRubble = this.rubble[idx];
                this.rubble[idx] = this.rubble[newIdx];
                this.rubble[newIdx] = prevRubble;
            }
        }
    }

    private void flipRubbleVertically() {
        int w = this.gameMap.getWidth();
        int h = this.gameMap.getHeight();
        for (int y = 0; y < h / 2; y++) {
            for (int x = 0; x < w; x++) {
                int idx = x + y * w;
                int newY = h - 1 - y;
                int newIdx = x + newY * w;
                int prevRubble = this.rubble[idx];
                this.rubble[idx] = this.rubble[newIdx];
                this.rubble[newIdx] = prevRubble;
            }
        }
    }

    /**
     * Mutates state to peform the global Vortex.
     * Only mutates the rubble array in this class; doesn't change the LiveMap
     */
    public void causeVortexGlobal() {
        int changeIdx = 0;
        switch (this.gameMap.getSymmetry()) {
            case VERTICAL:
                flipRubbleVertically();
                changeIdx = 2;
                break;
            case HORIZONTAL:
                flipRubbleHorizontally();
                changeIdx = 1;
                break;
            case ROTATIONAL:
                // generate random choice of how rotation will occur
                // can only rotate if it's a square map
                boolean squareMap = this.gameMap.getWidth() == this.gameMap.getHeight();
                int randomNumber = this.rand.nextInt(squareMap ? 3 : 2);
                if (!squareMap) {
                    randomNumber++;
                }
                if (randomNumber == 0) {
                    rotateRubble();
                } else if (randomNumber == 1) {
                    flipRubbleHorizontally();
                } else if (randomNumber == 2) {
                    flipRubbleVertically();
                }
                changeIdx = randomNumber;
                break;
        }
        this.matchMaker.addAction(-1, Action.VORTEX, changeIdx);
    }
    
    public boolean isWell(MapLocation loc){
        if (getWell(loc) != null)
            return true;
        else 
            return false;
    }
    

    public Well getWell(MapLocation loc) {
        return this.wells[locationToIndex(loc)];
    }


                
>>>>>>> 623481be
    /*
     * Checks if the given MapLocation contains a headquarters
     */
    public boolean isHeadquarters(MapLocation loc) {
        return getRobot(loc).getType() == RobotType.HEADQUARTERS;
    }
}<|MERGE_RESOLUTION|>--- conflicted
+++ resolved
@@ -2,7 +2,6 @@
 
 import battlecode.common.*;
 import battlecode.instrumenter.profiler.ProfilerCollection;
-import battlecode.schema.Action;
 import battlecode.server.ErrorReporter;
 import battlecode.server.GameMaker;
 import battlecode.server.GameState;
@@ -10,9 +9,6 @@
 import battlecode.world.robots.InternalCarrier;
 
 import java.util.*;
-
-import javax.lang.model.util.ElementScanner6;
-
 /**
  * The primary implementation of the GameWorld interface for containing and
  * modifying the game map and the objects on it.
@@ -30,23 +26,11 @@
 
     protected final IDGenerator idGenerator;
     protected final GameStats gameStats;
-<<<<<<< HEAD
     private boolean[] walls;
     private boolean[] clouds;
-    private int[] currents;
-    private int[] islands;
-    private int[] resources;
-=======
-
-    private Headquarter[] headquarters;
-
-    private boolean[] passable;
-    private int[] rubble;
-    private int[] lead;
-    private int[] gold;
+    private Direction[] currents;
     private ArrayList<Integer>[][][] boosts;
     private double[][] cooldownMultipliers;
->>>>>>> 623481be
     private InternalRobot[][] robots;
     private int[] islandIds;
     private HashMap<Integer, Island> islandIdToIsland;
@@ -71,9 +55,7 @@
     public GameWorld(LiveMap gm, RobotControlProvider cp, GameMaker.MatchMaker matchMaker) {
         this.walls = gm.getWallArray();
         this.clouds = gm.getCloudArray();
-        this.currents = gm.getCurrentArray();
         this.islandIds = gm.getIslandArray();
-        this.resources = gm.getResourceArray();
         this.robots = new InternalRobot[gm.getWidth()][gm.getHeight()]; // if represented in cartesian, should be height-width, but this should allow us to index x-y
         this.currentRound = 0;
         this.idGenerator = new IDGenerator(gm.getSeed());
@@ -82,12 +64,18 @@
         this.gameMap = gm;
         this.objectInfo = new ObjectInfo(gm);
 
+        this.currents = new Direction[gm.getWidth()*gm.getHeight()];
+        for (int i = 0; i < gm.getWidth()*gm.getHeight(); i++) {
+            // TODO: This is very wrong but compile pls
+            this.currents[i] = Direction.CENTER;
+        }
+
         //indices are: map position, team, boost/destabilize/anchor lists
-        ArrayList<Integer>[][][] boosts = new ArrayList[gm.getWidth()*gm.getHeight()][2][3];
+        this.boosts = new ArrayList[gm.getWidth()*gm.getHeight()][2][3];
         for (int i = 0; i < boosts.length; i++){ 
             for (int j = 0; j < boosts[0].length; j++)
                 for (int k = 0; k < boosts[0][0].length; k++)
-                    boosts[i][j][k] = new ArrayList<Integer>();
+                    this.boosts[i][j][k] = new ArrayList<Integer>();
         }
         double[][] cooldownMultipliers = new double[gm.getWidth()*gm.getHeight()][2];
         for (int i = 0; i < gm.getHeight()*gm.getWidth(); i++){
@@ -95,11 +83,11 @@
             cooldownMultipliers[i][1] = 1.0;
         }
         for (MapLocation loc : getAllLocations()){
-                if (getCurrent(loc) != null){ 
+                if (getCurrent(loc) != Direction.CENTER){ 
                    cooldownMultipliers[locationToIndex(loc)][0] += GameConstants.CURRENT_MULTIPLIER; 
                    cooldownMultipliers[locationToIndex(loc)][1] += GameConstants.CURRENT_MULTIPLIER;
                 }
-                else if (hasCloud(loc)){
+                else if (getCloud(loc)){
                    cooldownMultipliers[locationToIndex(loc)][0] += GameConstants.CLOUD_MULTIPLIER; 
                    cooldownMultipliers[locationToIndex(loc)][1] += GameConstants.CLOUD_MULTIPLIER; 
                 }
@@ -149,10 +137,10 @@
         this.matchMaker.makeMatchHeader(this.gameMap);
         
         this.wells = new Well[gm.getWidth()*gm.getHeight()];
-        for(int i = 0; i < gm.getWellResourcesArray().length; i++){
+        for(int i = 0; i < gm.getResourceArray().length; i++){
             Inventory inv = new Inventory();
             MapLocation loc = indexToLocation(i);
-            this.wells[i] = new Well(loc, ResourceType.values()[gm.getWellResourcesArray()[i]]);
+            this.wells[i] = new Well(loc, ResourceType.values()[gm.getResourceArray()[i]]);
         }
 
 
@@ -271,7 +259,7 @@
         return this.clouds[locationToIndex(loc)];
     }
 
-    public int getCurrent(MapLocation loc) {
+    public Direction getCurrent(MapLocation loc) {
         return this.currents[locationToIndex(loc)];
     }
 
@@ -360,6 +348,10 @@
 
     public boolean isPassable(MapLocation loc) {
         return !this.walls[locationToIndex(loc)];
+    }
+
+    public Well getWell(MapLocation loc) {
+        return wells[locationToIndex(loc)];
     }
 
     public Island getIsland(MapLocation loc) {
@@ -724,259 +716,16 @@
         profilerCollections.put(team, profilerCollection);
     }
 
-<<<<<<< HEAD
 
     // TODO: move this somewhere better
-=======
-    // *********************************
-    // ********  ANOMALY  **************
-    // *********************************
-
-    /**
-     * Finds all of the locations that a given Sage can affect with an Anomaly.
-     * @param robot that is causing the anomaly; must be a Sage
-     * @return all of the locations that are within range of this sage
-     */
-    private MapLocation[] getSageActionLocations(InternalRobot robot) {
-        assert robot.getType() == RobotType.SAGE;
-        MapLocation center = robot.getLocation();
-        return getAllLocationsWithinRadiusSquared(center, robot.getType().actionRadiusSquared);
-    }
-
-    /**
-     * Performs the Abyss anomaly. Changes the resources in the squares and the team.
-     * @param reduceFactor associated with anomaly (a decimal percentage)
-     * @param locations that can be affected by the Abyss
-     */
-    private void causeAbyssGridUpdate(float reduceFactor, MapLocation[] locations) {
-        for (int i = 0; i < locations.length; i++) {
-            int currentLead = getLead(locations[i]);
-            int leadUpdate = (int) (reduceFactor * currentLead);
-            setLead(locations[i], currentLead - leadUpdate);
-            if (leadUpdate != 0) this.matchMaker.addLeadDrop(locations[i], -leadUpdate);
-
-            int currentGold = getGold(locations[i]);
-            int goldUpdate = (int) (reduceFactor * currentGold);
-            setGold(locations[i], currentGold - goldUpdate);
-            if (goldUpdate != 0) this.matchMaker.addGoldDrop(locations[i], -goldUpdate);
-        }
-    }
-
-    /**
-     * Mutates state to perform the Sage Abyss anomaly.
-     * @param robot that is the Sage
-     */
-    public void causeAbyssSage(InternalRobot robot) {
-        assert robot.getType() == RobotType.SAGE;
-        // calculate the right effect range
-        this.causeAbyssGridUpdate(AnomalyType.ABYSS.sagePercentage, this.getSageActionLocations(robot));
-    }
-
-    /**
-     * Mutates state to perform the global Abyss anomaly.
-     */
-    public void causeAbyssGlobal() {
-        this.causeAbyssGridUpdate(AnomalyType.ABYSS.globalPercentage, this.getAllLocations());
-        
-        this.teamInfo.addLead(Team.A, (int) (-1 * AnomalyType.ABYSS.globalPercentage * this.teamInfo.getLead(Team.A)));
-        this.teamInfo.addLead(Team.B, (int) (-1 * AnomalyType.ABYSS.globalPercentage * this.teamInfo.getLead(Team.B)));
-
-        this.teamInfo.addGold(Team.A, (int) (-1 * AnomalyType.ABYSS.globalPercentage * this.teamInfo.getGold(Team.A)));
-        this.teamInfo.addGold(Team.B, (int) (-1 * AnomalyType.ABYSS.globalPercentage * this.teamInfo.getGold(Team.B)));
-        this.matchMaker.addAction(-1, Action.ABYSS, -1);
-    }
-
-    /**
-     * Mutates state to perform the Sage Charge.
-     * @param robot performing the Charge, must be a Sage
-     */
-    public void causeChargeSage(InternalRobot robot) {
-        assert robot.getType() == RobotType.SAGE;
-
-        MapLocation[] actionLocations = this.getSageActionLocations(robot);
-        for (int i = 0; i < actionLocations.length; i++) {
-            InternalRobot currentRobot = getRobot(actionLocations[i]);
-            if (currentRobot != null && currentRobot.getTeam() != robot.getTeam() && currentRobot.getMode() == RobotMode.DROID)
-                currentRobot.addHealth((int) (-1 * AnomalyType.CHARGE.sagePercentage * currentRobot.getType().getMaxHealth(currentRobot.getLevel())));
-        }
-    }
-
-    /**
-     * Mutates state to peform the global Charge.
-     */
-    public void causeChargeGlobal() {
-        ArrayList<InternalRobot> droids = new ArrayList<InternalRobot>();
-        for (InternalRobot currentRobot : this.objectInfo.robotsArray()) {
-            if (currentRobot.getMode() == RobotMode.DROID) {
-                droids.add(currentRobot);
-                currentRobot.updateNumVisibleFriendlyRobots();
-            }
-        }
-        Collections.sort(droids, new SortByFriends());
-
-        int affectedDroidsLimit = (int) (AnomalyType.CHARGE.globalPercentage * droids.size());
-        for (int i = 0; i < affectedDroidsLimit; i++) {
-            this.destroyRobot(droids.get(i).getID());
-        }
-        this.matchMaker.addAction(-1, Action.CHARGE, -1);
-    }
-
-    /** Used to sort droids for charge */
-    class SortByFriends implements Comparator<InternalRobot> {
-        public int compare(InternalRobot a, InternalRobot b) {
-            return b.getNumVisibleFriendlyRobots(false) - a.getNumVisibleFriendlyRobots(false);
-        }
-    }
-
-    /**
-     * Performs the Fury anomaly. Changes the health of the relevant robots.
-     * @param reduceFactor associated with anomaly (a decimal percentage)
-     * @param locations that can be affected by the Fury (by radius, not by state of robot)
-     */
-    public void causeFuryUpdate(float reduceFactor, MapLocation[] locations) {
-        for (int i = 0; i < locations.length; i++) {
-            InternalRobot robot = this.getRobot(locations[i]);
-            if (robot != null && robot.getMode() == RobotMode.TURRET) {
-                robot.addHealth((int) (-1 * robot.getType().getMaxHealth(robot.getLevel()) * reduceFactor), false);
-            }
-        }
-
-        boolean teamAEliminated = this.objectInfo.getRobotTypeCount(Team.A, RobotType.ARCHON) == 0;
-        boolean teamBEliminated = this.objectInfo.getRobotTypeCount(Team.B, RobotType.ARCHON) == 0;
-        if (teamAEliminated && teamBEliminated) {
-            // copy pasted from processEndOfRound
-            if (!setWinnerIfMoreGoldValue())
-                if (!setWinnerIfMoreLeadValue())
-                    setWinnerArbitrary();
-        } else if (teamAEliminated) {
-            setWinner(Team.B, DominationFactor.ANNIHILATION);
-        } else if (teamBEliminated) {
-            setWinner(Team.A, DominationFactor.ANNIHILATION);
-        }
-    }
-
-    /**
-     * Mutates state to perform the Sage Fury.
-     * @param robot performing the Fury, must be a Sage
-     */
-    public void causeFurySage(InternalRobot robot) {
-        assert robot.getType() == RobotType.SAGE;
-        this.causeFuryUpdate(AnomalyType.FURY.sagePercentage, this.getSageActionLocations(robot));
-    }
-
-    /**
-     * Mutates state to peform the global Fury.
-     */
-    public void causeFuryGlobal() {
-        this.causeFuryUpdate(AnomalyType.FURY.globalPercentage, this.getAllLocations());
-        this.matchMaker.addAction(-1, Action.FURY, -1);
-    }
-
-    private void rotateRubble() {
-        int n = this.gameMap.getWidth();
-        for (int x = 0; x < n / 2; x++) {
-            for (int y = 0; y < (n + 1) / 2; y++) {
-                int curX = x;
-                int curY = y;
-                int lastRubble = this.rubble[curX + curY * n];
-                for (int i = 0; i < 4; i++) {
-                    int tempX = curX;
-                    curX = curY;
-                    curY = (n - 1) - tempX;
-                    int idx = curX + curY * n;
-                    int tempRubble = this.rubble[idx];
-                    this.rubble[idx] = lastRubble;
-                    lastRubble = tempRubble;
-                }
-            }
-        }
-    }
-
-    private void flipRubbleHorizontally() {
-        int w = this.gameMap.getWidth();
-        int h = this.gameMap.getHeight();
-        for (int x = 0; x < w / 2; x++) {
-            for (int y = 0; y < h; y++) {
-                int idx = x + y * w;
-                int newX = w - 1 - x;
-                int newIdx = newX + y * w;
-                int prevRubble = this.rubble[idx];
-                this.rubble[idx] = this.rubble[newIdx];
-                this.rubble[newIdx] = prevRubble;
-            }
-        }
-    }
-
-    private void flipRubbleVertically() {
-        int w = this.gameMap.getWidth();
-        int h = this.gameMap.getHeight();
-        for (int y = 0; y < h / 2; y++) {
-            for (int x = 0; x < w; x++) {
-                int idx = x + y * w;
-                int newY = h - 1 - y;
-                int newIdx = x + newY * w;
-                int prevRubble = this.rubble[idx];
-                this.rubble[idx] = this.rubble[newIdx];
-                this.rubble[newIdx] = prevRubble;
-            }
-        }
-    }
-
-    /**
-     * Mutates state to peform the global Vortex.
-     * Only mutates the rubble array in this class; doesn't change the LiveMap
-     */
-    public void causeVortexGlobal() {
-        int changeIdx = 0;
-        switch (this.gameMap.getSymmetry()) {
-            case VERTICAL:
-                flipRubbleVertically();
-                changeIdx = 2;
-                break;
-            case HORIZONTAL:
-                flipRubbleHorizontally();
-                changeIdx = 1;
-                break;
-            case ROTATIONAL:
-                // generate random choice of how rotation will occur
-                // can only rotate if it's a square map
-                boolean squareMap = this.gameMap.getWidth() == this.gameMap.getHeight();
-                int randomNumber = this.rand.nextInt(squareMap ? 3 : 2);
-                if (!squareMap) {
-                    randomNumber++;
-                }
-                if (randomNumber == 0) {
-                    rotateRubble();
-                } else if (randomNumber == 1) {
-                    flipRubbleHorizontally();
-                } else if (randomNumber == 2) {
-                    flipRubbleVertically();
-                }
-                changeIdx = randomNumber;
-                break;
-        }
-        this.matchMaker.addAction(-1, Action.VORTEX, changeIdx);
-    }
-    
-    public boolean isWell(MapLocation loc){
-        if (getWell(loc) != null)
-            return true;
-        else 
-            return false;
-    }
-    
-
-    public Well getWell(MapLocation loc) {
-        return this.wells[locationToIndex(loc)];
-    }
-
-
-                
->>>>>>> 623481be
     /*
      * Checks if the given MapLocation contains a headquarters
      */
     public boolean isHeadquarters(MapLocation loc) {
         return getRobot(loc).getType() == RobotType.HEADQUARTERS;
     }
+
+    public boolean isWell(MapLocation loc) {
+        return this.wells[locationToIndex(loc)] != null;
+    }
 }