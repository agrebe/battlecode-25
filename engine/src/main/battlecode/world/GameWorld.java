package battlecode.world;

import battlecode.common.*;
import battlecode.instrumenter.profiler.ProfilerCollection;
import battlecode.server.ErrorReporter;
import battlecode.server.GameMaker;
import battlecode.server.GameState;
import battlecode.world.control.RobotControlProvider;
import battlecode.world.robots.InternalCarrier;

import java.util.*;

/**
 * The primary implementation of the GameWorld interface for containing and
 * modifying the game map and the objects on it.
 */
public strictfp class GameWorld {
    /**
     * The current round we're running.
     */
    protected int currentRound;

    /**
     * Whether we're running.
     */
    protected boolean running = true;

    protected final IDGenerator idGenerator;
    protected final GameStats gameStats;
    private boolean[] walls;
    private boolean[] clouds;
    private boolean[] water;
    private boolean[] dams;
    private int[] spawnZones; // Team A = 0, Team B = 1, not spawn zone = -1
    private int[] breadAmounts;
    private ArrayList<Trap>[] trapTriggers;
    private Trap[] trapLocations;
    private ArrayList<Integer>[][][] boosts;
    private double[][] cooldownMultipliers;
    private InternalRobot[][] robots;
    private int[] islandIds;
    private HashMap<Integer, Island> islandIdToIsland;
    private final LiveMap gameMap;
    private final TeamInfo teamInfo;
    private final ObjectInfo objectInfo;
    //list of currents, center direction if there is no current in the tile
    private Direction[] currents;
    
    //List of all flags, not indexed by location
    private Flag[] allFlags;
    //List of flags on each tile, indexed by location
    private ArrayList<Flag>[] placedFlags;

    private static final int BOOST_INDEX = 0;
    private static final int DESTABILIZE_INDEX = 1;
    private static final int ANCHOR_INDEX = 2;

    private Well[] wells;

    private Map<Team, ProfilerCollection> profilerCollections;

    private final RobotControlProvider controlProvider;
    private Random rand;
    private final GameMaker.MatchMaker matchMaker;

    @SuppressWarnings("unchecked")
    public GameWorld(LiveMap gm, RobotControlProvider cp, GameMaker.MatchMaker matchMaker) {
        this.walls = gm.getWallArray();
        this.clouds = gm.getCloudArray();
        this.water = gm.getWaterArray();
        this.spawnZones = gm.getSpawnZoneArray();
        this.dams = gm.getDamArray();
        this.breadAmounts = gm.getBreadArray();
        this.islandIds = gm.getIslandArray();
        this.robots = new InternalRobot[gm.getWidth()][gm.getHeight()]; // if represented in cartesian, should be height-width, but this should allow us to index x-y
        this.currents = new Direction[gm.getWidth() * gm.getHeight()];
        this.currentRound = 0;
        this.idGenerator = new IDGenerator(gm.getSeed());
        this.gameStats = new GameStats();
        this.gameMap = gm;
        this.objectInfo = new ObjectInfo(gm);

        /* //Initialize currents
        int[] gmCurrents = gm.getCurrentArray();
        Arrays.fill(this.currents, Direction.CENTER);
        for(int i = 0; i < currents.length; i++) {
            this.currents[i] = Direction.DIRECTION_ORDER[gmCurrents[i]];
        } */
        this.profilerCollections = new HashMap<>();

        this.controlProvider = cp;
        this.rand = new Random(this.gameMap.getSeed());
        this.matchMaker = matchMaker;

        this.controlProvider.matchStarted(this);

        this.teamInfo = new TeamInfo(this);

        // Create all robots in their despawned states
        for (int i = 0; i < GameConstants.ROBOT_CAPACITY; i++) {
            createRobot(Team.A);
            createRobot(Team.B);
        }

        /* this.islandIdToIsland = new HashMap<>();
        HashMap<Integer, List<MapLocation>> islandIdToLocations = new HashMap<>();
        // Populate idToIsland map
        for (int idx = 0; idx < islandIds.length; idx++) {
            int islandId = islandIds[idx];
            // Assume islandId 0 is not a real island and all other islands are actual islands
            if (islandId != 0) {
                List<MapLocation> prevLocations = islandIdToLocations.getOrDefault(islandId, new ArrayList<MapLocation>());
                prevLocations.add(this.indexToLocation(idx));
                islandIdToLocations.put(islandId, prevLocations);
            }
        }
        for (int key : islandIdToLocations.keySet()) {
            Island newIsland = new Island(this, key, islandIdToLocations.get(key));
            this.islandIdToIsland.put(key, newIsland);            
        } */

        // Write match header at beginning of match
        this.matchMaker.makeMatchHeader(this.gameMap);
        
        /* this.wells = new Well[gm.getWidth()*gm.getHeight()];
        for(int i = 0; i < gm.getResourceArray().length; i++){
            MapLocation loc = indexToLocation(i);
            ResourceType rType = ResourceType.values()[gm.getResourceArray()[i]];
            if (rType == ResourceType.NO_RESOURCE) {
                this.wells[i] = null;
            } else {
                this.wells[i] = new Well(loc, rType);
            }
        } */

        this.trapTriggers = new ArrayList[gm.getWidth()*gm.getHeight()];
        for (int i = 0; i < trapTriggers.length; i++){
            this.trapTriggers[i] = new ArrayList<Trap>();
        }

<<<<<<< HEAD
        /* //indices are: map position, team, boost/destabilize/anchor lists
=======
        //initialize flags
        this.allFlags = new Flag[GameConstants.NUMBER_FLAGS * 2];
        this.placedFlags = new ArrayList[gm.getWidth() * gm.getHeight()];

        for (int i = 0; i < placedFlags.length; i++)
            placedFlags[i] = new ArrayList<>();

        int flagIdx = 0;
        for (int i = 0; i < gm.getFlagArray().length; i++) {
            int flagVal = gm.getFlagArray()[i];
            if(flagVal == 0) continue;
            Flag flag = new Flag(flagVal == 1 ? Team.A : Team.B, indexToLocation(i));
            allFlags[flagIdx] = flag;
            placedFlags[i].add(flag);
            flagIdx++;
        }

        //indices are: map position, team, boost/destabilize/anchor lists
>>>>>>> b804137b
        this.boosts = new ArrayList[gm.getWidth()*gm.getHeight()][2][3];
        for (int i = 0; i < boosts.length; i++){ 
            for (int j = 0; j < boosts[0].length; j++)
                for (int k = 0; k < boosts[0][0].length; k++)
                    this.boosts[i][j][k] = new ArrayList<Integer>();
        }
        this.cooldownMultipliers = new double[gm.getWidth()*gm.getHeight()][2];
        for (int i = 0; i < gm.getHeight()*gm.getWidth(); i++){
            cooldownMultipliers[i][0] = 1.0;
            cooldownMultipliers[i][1] = 1.0;
        }
        for (MapLocation loc : getAllLocations()) {
            if (getCloud(loc)){
                cooldownMultipliers[locationToIndex(loc)][0] += GameConstants.CLOUD_MULTIPLIER; 
                cooldownMultipliers[locationToIndex(loc)][1] += GameConstants.CLOUD_MULTIPLIER;
                cooldownMultipliers[locationToIndex(loc)][0] = Math.round(cooldownMultipliers[locationToIndex(loc)][0] * 100.0)/100.0;
                cooldownMultipliers[locationToIndex(loc)][1] = Math.round(cooldownMultipliers[locationToIndex(loc)][1] * 100.0)/100.0; 
            }
        } */
    }

    /**
     * Run a single round of the game.
     *
     * @return the state of the game after the round has run
     */
    public synchronized GameState runRound() {
        if (!this.isRunning()) {
            List<ProfilerCollection> profilers = new ArrayList<>(2);
            if (!profilerCollections.isEmpty()) {
                profilers.add(profilerCollections.get(Team.A));
                profilers.add(profilerCollections.get(Team.B));
            }

            // Write match footer if game is done
            matchMaker.makeMatchFooter(gameStats.getWinner(), currentRound, profilers);
            return GameState.DONE;
        }

        try {
            this.processBeginningOfRound();
            this.controlProvider.roundStarted();
            // On the first round we want to add the initial amounts to the headquarters
            if (this.currentRound == 1) {
                this.teamInfo.addBread(Team.A, GameConstants.INITIAL_BREAD_AMOUNT);
                this.teamInfo.addBread(Team.B, GameConstants.INITIAL_BREAD_AMOUNT);
            }

            updateDynamicBodies();

            this.controlProvider.roundEnded();
            if (this.currentRound % GameConstants.PASSIVE_INCREASE_ROUNDS == 0){
                this.teamInfo.addBread(Team.A, GameConstants.PASSIVE_BREAD_INCREASE);
                this.teamInfo.addBread(Team.B, GameConstants.PASSIVE_BREAD_INCREASE);
            }
            this.processEndOfRound();

            if (!this.isRunning()) {
                this.controlProvider.matchEnded();
            }

        } catch (Exception e) {
            ErrorReporter.report(e);
            // TODO throw out file?
            return GameState.DONE;
        }
        // Write out round data
        matchMaker.makeRound(currentRound);
        return GameState.RUNNING;
    }

    private void updateDynamicBodies() {
        objectInfo.eachDynamicBodyByExecOrder((body) -> {
            if (body instanceof InternalRobot) {
                return updateRobot((InternalRobot) body);
            } else {
                throw new RuntimeException("non-robot body registered as dynamic");
            }
        });
    }

    private boolean updateRobot(InternalRobot robot) {
        robot.processBeginningOfTurn();
        this.controlProvider.runRobot(robot);
        robot.setBytecodesUsed(this.controlProvider.getBytecodesUsed(robot));
        robot.processEndOfTurn();

        // If the robot terminates but the death signal has not yet
        // been visited:

        // NOTE: changed this from destroy to despawn; double check that this change is correct
        if (this.controlProvider.getTerminated(robot) && objectInfo.getRobotByID(robot.getID()) != null)
            despawnRobot(robot.getID());
        return true;
    }

    // *********************************
    // ****** BASIC MAP METHODS ********
    // *********************************

    public int getMapSeed() {
        return this.gameMap.getSeed();
    }

    public LiveMap getGameMap() {
        return this.gameMap;
    }

    public TeamInfo getTeamInfo() {
        return this.teamInfo;
    }

    public GameStats getGameStats() {
        return this.gameStats;
    }

    public ObjectInfo getObjectInfo() {
        return this.objectInfo;
    }

    public GameMaker.MatchMaker getMatchMaker() {
        return this.matchMaker;
    }

    public Team getWinner() {
        return this.gameStats.getWinner();
    }

    public boolean isRunning() {
        return this.running;
    }

    public int getCurrentRound() {
        return this.currentRound;
    }

    public boolean getWall(MapLocation loc) {
        return this.walls[locationToIndex(loc)];
    }

    public boolean getCloud(MapLocation loc) {
        int idx = locationToIndex(loc);
        if (idx < 0 || idx >= this.clouds.length) {
            return false;
        }
        return this.clouds[idx];
    }

    public boolean getWater(MapLocation loc) {
        return this.water[locationToIndex(loc)];
    }

    public void setWater(MapLocation loc) {
        this.water[locationToIndex(loc)] = true;
    }

    public void setLand(MapLocation loc) {
        this.water[locationToIndex(loc)] = false;
    }

    public int getBreadAmount(MapLocation loc) {
        return this.breadAmounts[locationToIndex(loc)];
    }

    public void removeBread(MapLocation loc) {
        this.breadAmounts[locationToIndex(loc)] = 0;
    }

    /**
     * Checks if a given location is a spawn zone.
     * Returns -1 if not, 0 if it is a Team A spawn zone,
     * and 1 if it is a Team B spawn zone.
     * 
     * @param loc the location to check
     * @return -1 if the location is not a spawn zone,
     * 0 or 1 if it is a Team A or Team B spawn zone respectively
     */
    public int getSpawnZone(MapLocation loc) {
        return this.spawnZones[locationToIndex(loc)];
    }

    public Direction getCurrent(MapLocation loc) {
        return this.currents[locationToIndex(loc)];
    }

    public boolean isPassable(MapLocation loc) {
        if (currentRound <= GameConstants.SETUP_ROUNDS){
            return !this.walls[locationToIndex(loc)] && !this.water[locationToIndex(loc)] && !this.dams[locationToIndex(loc)];
        }
        return !this.walls[locationToIndex(loc)] && !this.water[locationToIndex(loc)];
    }

    public Well getWell(MapLocation loc) {
        return wells[locationToIndex(loc)];
    }

    public Island getIsland(MapLocation loc) {
        return islandIdToIsland.get(this.islandIds[locationToIndex(loc)]);
    }

    public Island getIsland(int islandIdx) {
        if (islandIdToIsland.containsKey(islandIdx)) {
            return islandIdToIsland.get(islandIdx);
        } else {
            return null;
        }
    }

    public Flag[] getAllFlags() {
        return allFlags;
    }

    public void addFlag(MapLocation loc, Flag flag) {
        placedFlags[locationToIndex(loc)].add(flag);
        flag.setLoc(loc);
    }

    public ArrayList<Flag> getFlags(MapLocation loc) {
        return placedFlags[locationToIndex(loc)];
    }

    public void removeFlag(MapLocation loc, Flag flag){
        placedFlags[locationToIndex(loc)].remove(flag);
    }

    public boolean hasFlag(MapLocation loc) {
        return placedFlags[locationToIndex(loc)].size() > 0;
    }

    /**
     * Helper method that converts a location into an index.
     * 
     * @param loc the MapLocation
     */
    public int locationToIndex(MapLocation loc) {
        return this.gameMap.locationToIndex(loc);
    }

    /**
     * Helper method that converts an index into a location.
     * 
     * @param idx the index
     */
    public MapLocation indexToLocation(int idx) {
        return gameMap.indexToLocation(idx);
    }

    // ***********************************
    // ****** DAM METHODS **************
    // ***********************************

    public boolean getDam(MapLocation loc){
        if (currentRound <= GameConstants.SETUP_ROUNDS){
            return dams[locationToIndex(loc)];
        }
        else {
            return false;
        }
    }

    // ***********************************
    // ****** TRAP METHODS **************
    // ***********************************
    
    public TrapType getTrapType(MapLocation loc) {
        return this.trapLocations[locationToIndex(loc)].getType();
    }

    public boolean hasTrap(MapLocation loc){
        return !(this.trapLocations[locationToIndex(loc)] == null);
    }

    public void placeTrap(MapLocation loc, Trap trap){
        this.trapLocations[locationToIndex(loc)] = trap;
        //should we be able to trigger traps we are diagonally next to?
        for (MapLocation adjLoc : getAllLocationsWithinRadiusSquared(loc, trap.getType().triggerRadius)){
            this.trapTriggers[locationToIndex(adjLoc)].add(trap);
        }
    }

    public void triggerTrap(Trap trap, boolean entered){
        MapLocation loc = trap.getLocation();
        TrapType type = trap.getType();
        switch(type){
            case STUN:
                for (InternalRobot rob : getAllRobotsWithinRadiusSquared(loc, type.enterRadius, trap.getTeam().opponent())){
                    rob.setMovementCooldownTurns(40);
                    rob.setActionCooldownTurns(40);
                }
                break;
            case EXPLOSIVE:
                int rad = type.interactRadius;
                int dmg = type.enterDamage;
                if (entered){
                    rad = type.enterRadius;
                    dmg = type.enterDamage;
                }
                for (InternalRobot rob : getAllRobotsWithinRadiusSquared(loc, rad, trap.getTeam().opponent())){
                    rob.addHealth(-1*dmg);
                }
                break;
            case WATER:
                for (MapLocation adjLoc : getAllLocationsWithinRadiusSquared(loc, type.enterRadius)){
                    if (getRobot(adjLoc) != null || !isPassable(adjLoc))
                        continue;
                    setWater(adjLoc);
                }
                break;
        }
        for (MapLocation adjLoc : getAllLocationsWithinRadiusSquared(loc, 2)){
            this.trapTriggers[locationToIndex(adjLoc)].remove(trap);
        }
        this.trapLocations[locationToIndex(loc)] = null;
    }

    public void addBoost(MapLocation center, Team team){
        int lastRound = getCurrentRound() + GameConstants.BOOSTER_DURATION;
        int radiusSquared = GameConstants.BOOSTER_RADIUS_SQUARED;
        for (MapLocation loc : getAllLocationsWithinRadiusSquared(center, radiusSquared)){
            ArrayList<Integer> curBoostsList = this.boosts[locationToIndex(loc)][team.ordinal()][BOOST_INDEX];
            //no other boosts at this location
            if (curBoostsList.size() < GameConstants.MAX_BOOST_STACKS) {
                cooldownMultipliers[locationToIndex(loc)][team.ordinal()] += GameConstants.BOOSTER_MULTIPLIER;
                cooldownMultipliers[locationToIndex(loc)][team.ordinal()] = Math.round(cooldownMultipliers[locationToIndex(loc)][team.ordinal()] * 100.0)/100.0;
            }
            curBoostsList.add(lastRound);
        }
    }
    
   public int getOldestBoost(MapLocation loc, Team team){
        ArrayList<Integer> curBoosts = this.boosts[locationToIndex(loc)][team.ordinal()][BOOST_INDEX];
        return curBoosts.size() == 0 ? -1 : curBoosts.get(0);
    }

    public int getNumActiveBoosts(MapLocation loc, Team team) {
        ArrayList<Integer> curBoosts = this.boosts[locationToIndex(loc)][team.ordinal()][BOOST_INDEX];
        return curBoosts.size();
    }

    public void addDestabilize(MapLocation center, Team team){ //team of the destabilizer robot
        int lastRound = getCurrentRound() + GameConstants.DESTABILIZER_DURATION;
        int radiusSquared = GameConstants.DESTABILIZER_RADIUS_SQUARED;
        for (MapLocation loc : getAllLocationsWithinRadiusSquared(center, radiusSquared)){
            ArrayList<Integer> curDestabilizers = this.boosts[locationToIndex(loc)][team.opponent().ordinal()][DESTABILIZE_INDEX];
            if (curDestabilizers.size() < GameConstants.MAX_DESTABILIZE_STACKS) {
                cooldownMultipliers[locationToIndex(loc)][team.opponent().ordinal()] += GameConstants.DESTABILIZER_MULTIPLIER;
                cooldownMultipliers[locationToIndex(loc)][team.opponent().ordinal()] = Math.round(cooldownMultipliers[locationToIndex(loc)][team.opponent().ordinal()] * 100.0)/100.0;
            }
            curDestabilizers.add(lastRound);
        }
    }

    public int getOldestDestabilize(MapLocation loc, Team team){
        ArrayList<Integer> curDestabilizers = this.boosts[locationToIndex(loc)][team.ordinal()][DESTABILIZE_INDEX];
        return curDestabilizers.size() == 0 ? -1 : curDestabilizers.get(0);
    }

    public int getNumActiveDestabilize(MapLocation loc, Team team) {
        ArrayList<Integer> curDestabilizers = this.boosts[locationToIndex(loc)][team.ordinal()][DESTABILIZE_INDEX];
        return curDestabilizers.size();
    }
    
    public void addBoostFromAnchor(Island island){
        if(island.getAnchor() != Anchor.ACCELERATING) {
            throw new InternalError("Anchor should be accelerating");
        }
        int teamOrdinal = island.getTeam().ordinal(); 
        for (MapLocation loc : island.getLocsAffected()){
            ArrayList<Integer> curAnchorList = this.boosts[locationToIndex(loc)][teamOrdinal][ANCHOR_INDEX];
            if (curAnchorList.size() < GameConstants.MAX_ANCHOR_STACKS){
                cooldownMultipliers[locationToIndex(loc)][teamOrdinal] += GameConstants.ANCHOR_MULTIPLIER;
                cooldownMultipliers[locationToIndex(loc)][teamOrdinal] = Math.round(cooldownMultipliers[locationToIndex(loc)][teamOrdinal] * 100.0)/100.0;
            }
            curAnchorList.add(island.getID());
        }
    }
    
    public void removeBoostFromAnchor(Island island){
        int teamOrdinal = island.getTeam().ordinal();
        Integer boostIdentifier = new Integer(island.getID());
        for (MapLocation loc : island.getLocsAffected()){
            ArrayList<Integer> curAnchorList = this.boosts[locationToIndex(loc)][teamOrdinal][ANCHOR_INDEX];
            if (curAnchorList.size() <= GameConstants.MAX_ANCHOR_STACKS){
                cooldownMultipliers[locationToIndex(loc)][teamOrdinal] -= GameConstants.ANCHOR_MULTIPLIER;  
                cooldownMultipliers[locationToIndex(loc)][teamOrdinal] = Math.round(cooldownMultipliers[locationToIndex(loc)][teamOrdinal] * 100.0)/100.0;  
            }
            curAnchorList.remove(boostIdentifier);
        }
    }

    // ***********************************
    // ****** ROBOT METHODS **************
    // ***********************************

    public InternalRobot getRobot(MapLocation loc) {
        return this.robots[loc.x - this.gameMap.getOrigin().x][loc.y - this.gameMap.getOrigin().y];
    }

    public void moveRobot(MapLocation start, MapLocation end) {
        addRobot(end, getRobot(start));
        removeRobot(start);
    }

    public void addRobot(MapLocation loc, InternalRobot robot) {
        this.robots[loc.x - this.gameMap.getOrigin().x][loc.y - this.gameMap.getOrigin().y] = robot;
    }

    public void removeRobot(MapLocation loc) {
        this.robots[loc.x - this.gameMap.getOrigin().x][loc.y - this.gameMap.getOrigin().y] = null;
    }

    public InternalRobot[] getAllRobotsWithinRadiusSquared(MapLocation center, int radiusSquared) {
        return getAllRobotsWithinRadiusSquared(center, radiusSquared, null);
    }

    public InternalRobot[] getAllRobotsWithinRadiusSquared(MapLocation center, int radiusSquared, Team team) {
        ArrayList<InternalRobot> returnRobots = new ArrayList<InternalRobot>();
        for (MapLocation newLocation : getAllLocationsWithinRadiusSquared(center, radiusSquared))
            if (getRobot(newLocation) != null) {
                if (team == null || getRobot(newLocation).getTeam() == team)
                    returnRobots.add(getRobot(newLocation));
            }
        return returnRobots.toArray(new InternalRobot[returnRobots.size()]);
    }

    public Island[] getAllIslandsWithinVision(InternalRobot robot, int radiusSquared) {
        ArrayList<Island> returnIslands = new ArrayList<Island>();
        for (MapLocation newLocation : getAllLocationsWithinRadiusSquared(robot.getLocation(), radiusSquared))
            if (robot.canSenseLocation(newLocation) && getIsland(newLocation) != null)
                returnIslands.add(getIsland(newLocation));
        return returnIslands.toArray(new Island[returnIslands.size()]);
    }

    public Well[] getAllWellsWithinRadiusSquared(MapLocation center, int radiusSquared) {
        ArrayList<Well> returnWells = new ArrayList<Well>();
        for (MapLocation newLocation : getAllLocationsWithinRadiusSquared(center, radiusSquared))
            if (getWell(newLocation) != null)
                returnWells.add(getWell(newLocation));
        return returnWells.toArray(new Well[returnWells.size()]);
    }

    public Flag[] getAllFlagsWithinRadiusSquared(MapLocation center, int radiusSquared) {
        ArrayList<Flag> returnFlags = new ArrayList<Flag>();
        for (MapLocation newLocation : getAllLocationsWithinRadiusSquared(center, radiusSquared))
            if (getFlags(newLocation) != null)
                returnFlags.addAll(getFlags(newLocation));
        return returnFlags.toArray(new Flag[returnFlags.size()]);
    }

    public MapLocation[] getAllLocationsWithinRadiusSquared(MapLocation center, int radiusSquared) {
        return getAllLocationsWithinRadiusSquaredWithoutMap(
            this.gameMap.getOrigin(),
            this.gameMap.getWidth(),
            this.gameMap.getHeight(),
            center, radiusSquared
        );
    }

    public static MapLocation[] getAllLocationsWithinRadiusSquaredWithoutMap(MapLocation origin,
                                                                            int width, int height,
                                                                            MapLocation center, int radiusSquared) {
        ArrayList<MapLocation> returnLocations = new ArrayList<MapLocation>();
        int ceiledRadius = (int) Math.ceil(Math.sqrt(radiusSquared)) + 1; // add +1 just to be safe
        int minX = Math.max(center.x - ceiledRadius, origin.x);
        int minY = Math.max(center.y - ceiledRadius, origin.y);
        int maxX = Math.min(center.x + ceiledRadius, origin.x + width - 1);
        int maxY = Math.min(center.y + ceiledRadius, origin.y + height - 1);
        for (int x = minX; x <= maxX; x++) {
            for (int y = minY; y <= maxY; y++) {
                MapLocation newLocation = new MapLocation(x, y);
                if (center.isWithinDistanceSquared(newLocation, radiusSquared))
                    returnLocations.add(newLocation);
            }
        }
        return returnLocations.toArray(new MapLocation[returnLocations.size()]);
    }

    /**
     * @return all of the locations on the grid
     */
    private MapLocation[] getAllLocations() {
        return getAllLocationsWithinRadiusSquared(new MapLocation(0, 0), Integer.MAX_VALUE);
    }
    
    public double getCooldownMultiplier(MapLocation location, Team team){
        return cooldownMultipliers[locationToIndex(location)][team.ordinal()];
    }
    
   /**
     * @param cooldown without multiplier applied
     * @param location of robot calling the command
     * @param Team of robot calling the command
     * @return the cooldown due to boosts/destabilizes at that location
     */
    public int getCooldownWithMultiplier(int cooldown, MapLocation location, Team team) {
        return (int) Math.round(cooldown*cooldownMultipliers[locationToIndex(location)][team.ordinal()]);
    }

    // *********************************
    // ****** GAMEPLAY *****************
    // *********************************

    public void processBeginningOfRound() {
        //Update flag broadcast locations after a certain number of rounds
        if(currentRound % GameConstants.FLAG_BROADCAST_UPDATE_INTERVAL == 0) updateFlagBroadcastLocations();

        currentRound++;

        // Process beginning of each robot's round
        objectInfo.eachRobot((robot) -> {
            robot.processBeginningOfRound();
            return true;
        });
    }

    private void updateFlagBroadcastLocations() {
        for(Flag flag : allFlags) {
            updateFlagBroadcastLocation(flag);
        }
    }

    private void updateFlagBroadcastLocation(Flag flag) {
        MapLocation[] nearLocs = getAllLocationsWithinRadiusSquared(flag.getLoc(), GameConstants.FLAG_BROADCAST_NOISE_RADIUS);
        flag.setBroadcastLoc(nearLocs[rand.nextInt(nearLocs.length)]);
    }

    public void setWinner(Team t, DominationFactor d) {
        gameStats.setWinner(t);
        gameStats.setDominationFactor(d);
    }

    /**
     * @return whether a team has more sky islands captured
     */
    public boolean setWinnerIfMoreSkyIslands() {
        int skyIslandCountA = 0;
        int skyIslandCountB = 0;
        for(Island island : islandIdToIsland.values()) {
            if (island == null) {
                continue;
            }
            if(island.teamOwning == Team.A) skyIslandCountA++;
            else if(island.teamOwning == Team.B) skyIslandCountB++;
        }

        if (skyIslandCountA > skyIslandCountB) {
            setWinner(Team.A, DominationFactor.MORE_SKY_ISLANDS);
            return true;
        } else if (skyIslandCountA < skyIslandCountB) {
            setWinner(Team.B, DominationFactor.MORE_SKY_ISLANDS);
            return true;
        }
        return false;
    }

    /**
     * @return whether a team has more reality anchors placed
     */
    public boolean setWinnerIfMoreRealityAnchors() {
        int realityAnchorCountA = teamInfo.getAnchorsPlaced(Team.A);
        int realityAnchorCountB = teamInfo.getAnchorsPlaced(Team.B);
        
        if (realityAnchorCountA > realityAnchorCountB) {
            setWinner(Team.A, DominationFactor.MORE_REALITY_ANCHORS);
            return true;
        } else if (realityAnchorCountA < realityAnchorCountB) {
            setWinner(Team.B, DominationFactor.MORE_REALITY_ANCHORS);
            return true;
        }
        return false;
    }

    /**
     * @return whether a team has a greater net elixir value
     */
    public boolean setWinnerIfMoreElixirValue() {
        int[] totalElixirValues = new int[2];

        // consider team reserves
        totalElixirValues[Team.A.ordinal()] += this.teamInfo.getElixir(Team.A);
        totalElixirValues[Team.B.ordinal()] += this.teamInfo.getElixir(Team.B);
        
        if (totalElixirValues[Team.A.ordinal()] > totalElixirValues[Team.B.ordinal()]) {
            setWinner(Team.A, DominationFactor.MORE_ELIXIR_NET_WORTH);
            return true;
        } else if (totalElixirValues[Team.B.ordinal()] > totalElixirValues[Team.A.ordinal()]) {
            setWinner(Team.B, DominationFactor.MORE_ELIXIR_NET_WORTH);
            return true;
        }
        return false;
    }

    /**
     * @return whether a team has a greater net mana value
     */
    public boolean setWinnerIfMoreManaValue() {
        int[] totalManaValues = new int[2];

        // consider team reserves
        totalManaValues[Team.A.ordinal()] += this.teamInfo.getMana(Team.A);
        totalManaValues[Team.B.ordinal()] += this.teamInfo.getMana(Team.B);
        
        if (totalManaValues[Team.A.ordinal()] > totalManaValues[Team.B.ordinal()]) {
            setWinner(Team.A, DominationFactor.MORE_MANA_NET_WORTH);
            return true;
        } else if (totalManaValues[Team.B.ordinal()] > totalManaValues[Team.A.ordinal()]) {
            setWinner(Team.B, DominationFactor.MORE_MANA_NET_WORTH);
            return true;
        }
        return false;
    }

    /**
     * @return whether a team has a greater net adamantium value
     */
    public boolean setWinnerIfMoreAdamantiumValue() {
        int[] totalAdamantiumValues = new int[2];

        // consider team reserves
        totalAdamantiumValues[Team.A.ordinal()] += this.teamInfo.getAdamantium(Team.A);
        totalAdamantiumValues[Team.B.ordinal()] += this.teamInfo.getAdamantium(Team.B);
        
        if (totalAdamantiumValues[Team.A.ordinal()] > totalAdamantiumValues[Team.B.ordinal()]) {
            setWinner(Team.A, DominationFactor.MORE_ADAMANTIUM_NET_WORTH);
            return true;
        } else if (totalAdamantiumValues[Team.B.ordinal()] > totalAdamantiumValues[Team.A.ordinal()]) {
            setWinner(Team.B, DominationFactor.MORE_ADAMANTIUM_NET_WORTH);
            return true;
        }
        return false;
    }

    /**
     * @return whether a team has more flags
     */
    public boolean setWinnerIfMoreFlags(){
        int[] totalFlagsCaptured = new int[2];

        // consider team reserves
        totalFlagsCaptured[Team.A.ordinal()] += this.teamInfo.getFlagsCaptured(Team.A);
        totalFlagsCaptured[Team.B.ordinal()] += this.teamInfo.getFlagsCaptured(Team.B);
        
        if (totalFlagsCaptured[Team.A.ordinal()] > totalFlagsCaptured[Team.B.ordinal()]) {
            setWinner(Team.A, DominationFactor.MORE_FLAGS_PICKED);
            return true;
        } else if (totalFlagsCaptured[Team.B.ordinal()] > totalFlagsCaptured[Team.A.ordinal()]) {
            setWinner(Team.B, DominationFactor.MORE_FLAGS_PICKED);
            return true;
        }
        return false;
    }

    /**
     * @return whether a team has more tier three units
     */
    public boolean setWinnerIfMoreTierThree(){
        int[] totalTierThree = new int[2];

        // consider team reserves
        totalTierThree[Team.A.ordinal()] += this.teamInfo.getTierThree(Team.A);
        totalTierThree[Team.B.ordinal()] += this.teamInfo.getTierThree(Team.B);
        
        if (totalTierThree[Team.A.ordinal()] > totalTierThree[Team.B.ordinal()]) {
            setWinner(Team.A, DominationFactor.TIER_THREE);
            return true;
        } else if (totalTierThree[Team.B.ordinal()] > totalTierThree[Team.A.ordinal()]) {
            setWinner(Team.B, DominationFactor.TIER_THREE);
            return true;
        }
        return false;
    }

    /**
     * @return whether a team has more tier two units
     */
    public boolean setWinnerIfMoreTierTwo(){
        int[] totalTierTwo = new int[2];

        // consider team reserves
        totalTierTwo[Team.A.ordinal()] += this.teamInfo.getTierTwo(Team.A);
        totalTierTwo[Team.B.ordinal()] += this.teamInfo.getTierTwo(Team.B);
        
        if (totalTierTwo[Team.A.ordinal()] > totalTierTwo[Team.B.ordinal()]) {
            setWinner(Team.A, DominationFactor.TIER_TWO);
            return true;
        } else if (totalTierTwo[Team.B.ordinal()] > totalTierTwo[Team.A.ordinal()]) {
            setWinner(Team.B, DominationFactor.TIER_TWO);
            return true;
        }
        return false;
    }

    /**
     * @return whether a team has more bread
     */
    public boolean setWinnerIfMoreBread(){
        int[] totalBreadValues = new int[2];

        // consider team reserves
        totalBreadValues[Team.A.ordinal()] += this.teamInfo.getBread(Team.A);
        totalBreadValues[Team.B.ordinal()] += this.teamInfo.getBread(Team.B);
        
        if (totalBreadValues[Team.A.ordinal()] > totalBreadValues[Team.B.ordinal()]) {
            setWinner(Team.A, DominationFactor.MORE_BREAD);
            return true;
        } else if (totalBreadValues[Team.B.ordinal()] > totalBreadValues[Team.A.ordinal()]) {
            setWinner(Team.B, DominationFactor.MORE_BREAD);
            return true;
        }
        return false;
    }

    /**
     * @return whether a team has more flags picked up (but not sucessfully retrieved)
     */
    public boolean setWinnerIfMoreFlagsPickedUp(){
        int[] totalFlagsPickedUp = new int[2];

        // consider team reserves
        totalFlagsPickedUp[Team.A.ordinal()] += this.teamInfo.getFlagsPickedUp(Team.A);
        totalFlagsPickedUp[Team.B.ordinal()] += this.teamInfo.getFlagsPickedUp(Team.B);
        
        if (totalFlagsPickedUp[Team.A.ordinal()] > totalFlagsPickedUp[Team.B.ordinal()]) {
            setWinner(Team.A, DominationFactor.MORE_FLAGS_PICKED);
            return true;
        } else if (totalFlagsPickedUp[Team.B.ordinal()] > totalFlagsPickedUp[Team.A.ordinal()]) {
            setWinner(Team.B, DominationFactor.MORE_FLAGS_PICKED);
            return true;
        }
        return false;
    }

    /**
     * Sets a winner arbitrarily. Hopefully this is actually random.
     */
    public void setWinnerArbitrary() {
        setWinner(Math.random() < 0.5 ? Team.A : Team.B, DominationFactor.WON_BY_DUBIOUS_REASONS);
    }

    public boolean timeLimitReached() {
        return currentRound >= this.gameMap.getRounds();
    }

    /**
     * Checks end of match and then decides winner based on tiebreak conditions
     */
    public void checkEndOfMatch() {
        if (timeLimitReached() && gameStats.getWinner() == null) {

            //if (setWinnerIfMoreSkyIslands())      return;
            //if (setWinnerIfMoreRealityAnchors())  return;
            //if (setWinnerIfMoreElixirValue())     return;
            //if (setWinnerIfMoreManaValue())       return;
            //if (setWinnerIfMoreAdamantiumValue()) return;

            if (setWinnerIfMoreFlags()) return;
            if (setWinnerIfMoreTierThree()) return;
            if (setWinnerIfMoreTierTwo()) return;
            if (setWinnerIfMoreBread()) return;
            if (setWinnerIfMoreFlagsPickedUp()) return;

            setWinnerArbitrary();
        }
    }

    public void processEndOfRound() {

        //advance turn for all island
        for (Island island : getAllIslands()) {
            island.advanceTurn();
            this.matchMaker.addIslandInfo(island);
        }

        if(currentRound == GameConstants.SETUP_ROUNDS) processEndOfSetupPhase();

        //Reset dropped flags if necessary
        if (!isSetupPhase()) {
            for(Flag flag : allFlags) {
                if(!flag.isPickedUp() && flag.getLoc() != flag.getStartLoc()){ 
                    if(flag.getDroppedRounds() >= GameConstants.FLAG_DROPPED_RESET_ROUNDS)
                        moveFlagSetStartLoc(flag, flag.getStartLoc());
                    else
                        flag.incrementDroppedRounds();
                }
            }
        }
        
        //end any boosts that have finished their duration
        for (MapLocation loc : getAllLocations()){
            for (int teamIndex = 0; teamIndex <= 1; teamIndex++){ 
                ArrayList<Integer> curBoosts = this.boosts[locationToIndex(loc)][teamIndex][BOOST_INDEX];
                for (int j = curBoosts.size()-1; j >= 0; j--){
                    if (curBoosts.get(j) <= getCurrentRound()+1){
                        //update multiplier
                        if (curBoosts.size() <= GameConstants.MAX_BOOST_STACKS) {
                            cooldownMultipliers[locationToIndex(loc)][teamIndex] -= GameConstants.BOOSTER_MULTIPLIER;
                            cooldownMultipliers[locationToIndex(loc)][teamIndex] = Math.round(cooldownMultipliers[locationToIndex(loc)][teamIndex] * 100.0)/100.0;
                        }
                        curBoosts.remove(j);
                    }
                }
                ArrayList<Integer> curDestabilize = this.boosts[locationToIndex(loc)][teamIndex][DESTABILIZE_INDEX];
                for (int j = curDestabilize.size()-1; j >=0; j--){
                    if (curDestabilize.get(j) <= getCurrentRound()+1){
                        
                        //deal damage
                        InternalRobot robot = getRobot(loc);
                        if (robot != null && robot.getTeam().ordinal() == teamIndex) {
                            robot.addHealth(-1*RobotType.DESTABILIZER.damage);
                        }
                        //update multiplier if no longer being destabilized
                        if (curDestabilize.size() <= GameConstants.MAX_DESTABILIZE_STACKS) {
                            cooldownMultipliers[locationToIndex(loc)][teamIndex] -= GameConstants.DESTABILIZER_MULTIPLIER;
                            cooldownMultipliers[locationToIndex(loc)][teamIndex] = Math.round(cooldownMultipliers[locationToIndex(loc)][teamIndex] * 100.0)/100.0;
                        }
                        curDestabilize.remove(j);
                    }
                }
            }
        }
        // Process end of each robot's round
        objectInfo.eachRobot((robot) -> {
            // Add resources to team for each headquarter
            robot.processEndOfRound(currentRound);
            return true;
        });

        for (Well well : this.wells) {
            if (well == null)
                continue;
            this.matchMaker.addWell(well, locationToIndex(well.getMapLocation()));
        }
        this.matchMaker.addTeamInfo(Team.A, this.teamInfo.getRoundAdamantiumChange(Team.A), this.teamInfo.getRoundManaChange(Team.A), this.teamInfo.getRoundElixirChange(Team.A));
        this.matchMaker.addTeamInfo(Team.B, this.teamInfo.getRoundAdamantiumChange(Team.B), this.teamInfo.getRoundManaChange(Team.B), this.teamInfo.getRoundElixirChange(Team.B));
        this.teamInfo.processEndOfRound();

        //Apply currents after CURRENT_STRENGTH rounds
        if(currentRound % GameConstants.CURRENT_STRENGTH == 0){
            applyCurrents();
        }

        objectInfo.eachRobot((robot) -> {
            matchMaker.addMoved(robot.getID(), robot.getLocation());
            return true;
        });

        checkEndOfMatch();

        if (gameStats.getWinner() != null)
            running = false;
    }

    private void processEndOfSetupPhase() {
        ArrayList<Flag> teamAFlags = new ArrayList<>();
        ArrayList<Flag> teamBFlags = new ArrayList<>();
        for (Flag flag : allFlags) {
            if(flag.getTeam() == Team.A) teamAFlags.add(flag);
            else teamBFlags.add(flag);
        }
        confirmFlagPlacements(teamAFlags);
        confirmFlagPlacements(teamBFlags);
    }

    private void confirmFlagPlacements(ArrayList<Flag> teamFlags) {
        boolean validPlacements = true;
        for(int i = 0; i < teamFlags.size(); i++){
            for(int j = i + 1; j < teamFlags.size(); j++){
                Flag a = teamFlags.get(i), b = teamFlags.get(j);
                if(a.getLoc().distanceSquaredTo(b.getLoc()) < GameConstants.MIN_FLAG_SPACING_SQUARED) {
                    validPlacements = false;
                    break;
                }
            }
        }
        if(validPlacements)
            for(Flag flag : teamFlags) moveFlagSetStartLoc(flag, flag.getLoc());
        else
            for(Flag flag : teamFlags) moveFlagSetStartLoc(flag, flag.getStartLoc());
    }

    private void moveFlagSetStartLoc(Flag flag, MapLocation location){
        flag.drop();
        addFlag(location, flag);
        flag.setStartLoc(location);
        if(water[locationToIndex(location)]) 
            water[locationToIndex(location)] = false;
    }

    private void addToNotMoving(InternalRobot robot, HashMap<MapLocation, List<InternalRobot>> forecastedLocToRobot, Set<InternalRobot> notMoving, Set<MapLocation> visited) {
        MapLocation origLocation = robot.getLocation();
        if (visited.contains(origLocation)) {
            return;
        } else {
            visited.add(origLocation);
        }
        notMoving.add(robot);
        for (InternalRobot robotBlocked : forecastedLocToRobot.getOrDefault(origLocation, new ArrayList<>())) {
            addToNotMoving(robotBlocked, forecastedLocToRobot, notMoving, visited);
        }
    }

    private void applyCurrents() {
        HashMap<MapLocation, List<InternalRobot>> forecastedLocToRobot = new HashMap<>();
        // Figure out where each robot will go
        for (InternalRobot robot : this.objectInfo.robots()) {
            MapLocation origLoc = robot.getLocation();
            Direction origCurrent = getCurrent(origLoc);
            List<InternalRobot> robotsOnSquare = forecastedLocToRobot.getOrDefault(origLoc.add(origCurrent), new ArrayList<>());
            robotsOnSquare.add(robot);
            forecastedLocToRobot.put(origLoc.add(origCurrent), robotsOnSquare);
        }

        // Find all the robots that are blocked immediately
        Set<InternalRobot> immediatelyBlocked = new HashSet<>();
        for (MapLocation loc : forecastedLocToRobot.keySet()) {
            if (!isPassable(loc) || !gameMap.onTheMap(loc) || forecastedLocToRobot.get(loc).size() > 1) {
                immediatelyBlocked.addAll(forecastedLocToRobot.getOrDefault(loc, new ArrayList<>()));
            }
        }

        // Find all the robots that are blocked by other robots which are blocked
        Set<MapLocation> visited = new HashSet<>();
        Set<InternalRobot> notMoving = new HashSet<>();

        for (InternalRobot robot : immediatelyBlocked) {
            addToNotMoving(robot, forecastedLocToRobot, notMoving, visited);
        }

        Set<InternalRobot> movingRobots = new HashSet<>();
        // Clear all robots that are going to get moved
        for (InternalRobot robot : this.objectInfo.robots()) {
            if (notMoving.contains(robot) || getCurrent(robot.getLocation()) == Direction.CENTER) {
                continue;
            } else {
                this.objectInfo.clearRobotIndex(robot);
                removeRobot(robot.getLocation());
                movingRobots.add(robot);
            }
        }

        // Move all the robots that need to move, we assume this is a small subset
        for (InternalRobot robot : movingRobots) {
            MapLocation origLoc = robot.getLocation();
            Direction current = getCurrent(origLoc);
            MapLocation newLoc = origLoc.add(current);
            robot.setLocationForCurrents(newLoc);
        }
    }
    
    // *********************************
    // ****** SPAWNING *****************
    // *********************************

    public int createRobot(int ID, Team team) {
        InternalRobot robot = new InternalRobot(this, ID, team);
        objectInfo.createRobot(robot);
        controlProvider.robotSpawned(robot);
        matchMaker.addSpawnedRobot(robot);
        return ID;
    }

    public int createRobot(Team team) {
        int ID = idGenerator.nextID();
        return createRobot(ID, team);
    }

    // *********************************
    // ****** DESTROYING ***************
    // *********************************

    public void despawnRobot(int id) {
        InternalRobot robot = objectInfo.getRobotByID(id);
        robot.despawn();
        removeRobot(robot.getLocation());
        matchMaker.addDied(id);
    }

    /**
     * Permanently destroy a robot; left for internal purposes.
     */
    private void destroyRobot(int id) {
        InternalRobot robot = objectInfo.getRobotByID(id);
        RobotType type = robot.getType();
        Team team = robot.getTeam();
        removeRobot(robot.getLocation());

        controlProvider.robotKilled(robot);
        objectInfo.destroyRobot(id);

        for (ResourceType rType : ResourceType.values()) {
            robot.addResourceAmount(rType, -1*robot.getResource(rType));
        }
        matchMaker.addDied(id);
    }

    // *********************************
    // ********* PROFILER **************
    // *********************************

    public void setProfilerCollection(Team team, ProfilerCollection profilerCollection) {
        if (profilerCollections == null) {
            profilerCollections = new HashMap<>();
        }
        profilerCollections.put(team, profilerCollection);
    }
    
    /*
     * Checks if the given MapLocation contains a headquarters
     */
    public boolean isHeadquarters(MapLocation loc) {
        return getRobot(loc) != null && getRobot(loc).getType() == RobotType.HEADQUARTERS;
    }

    public boolean isWell(MapLocation loc) {
        if (!this.gameMap.onTheMap(loc)) {
            return false;
        }
        return this.wells[locationToIndex(loc)] != null;
    }

    public Island[] getAllIslands(){
        return islandIdToIsland.values().toArray(new Island[islandIdToIsland.size()]);
    }

    public boolean isSetupPhase() {
        return currentRound <= GameConstants.SETUP_ROUNDS;
    }
    
}<|MERGE_RESOLUTION|>--- conflicted
+++ resolved
@@ -138,9 +138,7 @@
             this.trapTriggers[i] = new ArrayList<Trap>();
         }
 
-<<<<<<< HEAD
-        /* //indices are: map position, team, boost/destabilize/anchor lists
-=======
+
         //initialize flags
         this.allFlags = new Flag[GameConstants.NUMBER_FLAGS * 2];
         this.placedFlags = new ArrayList[gm.getWidth() * gm.getHeight()];
@@ -157,9 +155,7 @@
             placedFlags[i].add(flag);
             flagIdx++;
         }
-
-        //indices are: map position, team, boost/destabilize/anchor lists
->>>>>>> b804137b
+      
         this.boosts = new ArrayList[gm.getWidth()*gm.getHeight()][2][3];
         for (int i = 0; i < boosts.length; i++){ 
             for (int j = 0; j < boosts[0].length; j++)
