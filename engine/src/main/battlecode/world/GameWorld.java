--- conflicted
+++ resolved
@@ -592,14 +592,7 @@
     public void processBeginningOfRound() {
         currentRound++;
 
-<<<<<<< HEAD
-=======
-        if (currentRound != 0 && currentRound % GameConstants.GLOBAL_UPGRADE_ROUNDS == 0) {
-            teamInfo.incrementGlobalUpgradePoints(Team.A);
-            teamInfo.incrementGlobalUpgradePoints(Team.B);
-        }
         this.getMatchMaker().startRound(currentRound);
->>>>>>> f61a0712
         // Process beginning of each robot's round
         objectInfo.eachRobot((robot) -> {
             robot.processBeginningOfRound();
@@ -751,11 +744,8 @@
     }
 
     public void processEndOfRound() {
-<<<<<<< HEAD
-=======
         this.matchMaker.addTeamInfo(Team.A, this.teamInfo.getMoney(Team.A));
         this.matchMaker.addTeamInfo(Team.B, this.teamInfo.getMoney(Team.B));
->>>>>>> f61a0712
         this.teamInfo.processEndOfRound();
 
         this.getMatchMaker().endRound();
