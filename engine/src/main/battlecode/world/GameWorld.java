--- conflicted
+++ resolved
@@ -723,236 +723,7 @@
     }
 
 
-<<<<<<< HEAD
     // TODO: move this somewhere better
-=======
-    /**
-     * Performs the Abyss anomaly. Changes the resources in the squares and the team.
-     * @param reduceFactor associated with anomaly (a decimal percentage)
-     * @param locations that can be affected by the Abyss
-     */
-    private void causeAbyssGridUpdate(float reduceFactor, MapLocation[] locations) {
-        for (int i = 0; i < locations.length; i++) {
-            int currentLead = getLead(locations[i]);
-            int leadUpdate = (int) (reduceFactor * currentLead);
-            setLead(locations[i], currentLead - leadUpdate);
-            if (leadUpdate != 0) this.matchMaker.addLeadDrop(locations[i], -leadUpdate);
-
-            int currentGold = getGold(locations[i]);
-            int goldUpdate = (int) (reduceFactor * currentGold);
-            setGold(locations[i], currentGold - goldUpdate);
-            if (goldUpdate != 0) this.matchMaker.addGoldDrop(locations[i], -goldUpdate);
-        }
-    }
-
-    /**
-     * Mutates state to perform the Sage Abyss anomaly.
-     * @param robot that is the Sage
-     */
-    public void causeAbyssSage(InternalRobot robot) {
-        assert robot.getType() == RobotType.SAGE;
-        // calculate the right effect range
-        this.causeAbyssGridUpdate(AnomalyType.ABYSS.sagePercentage, this.getSageActionLocations(robot));
-    }
-
-    /**
-     * Mutates state to perform the global Abyss anomaly.
-     */
-    public void causeAbyssGlobal() {
-        this.causeAbyssGridUpdate(AnomalyType.ABYSS.globalPercentage, this.getAllLocations());
-        
-        this.teamInfo.addLead(Team.A, (int) (-1 * AnomalyType.ABYSS.globalPercentage * this.teamInfo.getLead(Team.A)));
-        this.teamInfo.addLead(Team.B, (int) (-1 * AnomalyType.ABYSS.globalPercentage * this.teamInfo.getLead(Team.B)));
-
-        this.teamInfo.addGold(Team.A, (int) (-1 * AnomalyType.ABYSS.globalPercentage * this.teamInfo.getGold(Team.A)));
-        this.teamInfo.addGold(Team.B, (int) (-1 * AnomalyType.ABYSS.globalPercentage * this.teamInfo.getGold(Team.B)));
-        this.matchMaker.addAction(-1, Action.ABYSS, -1);
-    }
-
-    /**
-     * Mutates state to perform the Sage Charge.
-     * @param robot performing the Charge, must be a Sage
-     */
-    public void causeChargeSage(InternalRobot robot) {
-        assert robot.getType() == RobotType.SAGE;
-
-        MapLocation[] actionLocations = this.getSageActionLocations(robot);
-        for (int i = 0; i < actionLocations.length; i++) {
-            InternalRobot currentRobot = getRobot(actionLocations[i]);
-            if (currentRobot != null && currentRobot.getTeam() != robot.getTeam() && currentRobot.getMode() == RobotMode.DROID)
-                currentRobot.addHealth((int) (-1 * AnomalyType.CHARGE.sagePercentage * currentRobot.getType().getMaxHealth(currentRobot.getLevel())));
-        }
-    }
-
-    /**
-     * Mutates state to peform the global Charge.
-     */
-    public void causeChargeGlobal() {
-        ArrayList<InternalRobot> droids = new ArrayList<InternalRobot>();
-        for (InternalRobot currentRobot : this.objectInfo.robotsArray()) {
-            if (currentRobot.getMode() == RobotMode.DROID) {
-                droids.add(currentRobot);
-                currentRobot.updateNumVisibleFriendlyRobots();
-            }
-        }
-        Collections.sort(droids, new SortByFriends());
-
-        int affectedDroidsLimit = (int) (AnomalyType.CHARGE.globalPercentage * droids.size());
-        for (int i = 0; i < affectedDroidsLimit; i++) {
-            this.destroyRobot(droids.get(i).getID());
-        }
-        this.matchMaker.addAction(-1, Action.CHARGE, -1);
-    }
-
-    /** Used to sort droids for charge */
-    class SortByFriends implements Comparator<InternalRobot> {
-        public int compare(InternalRobot a, InternalRobot b) {
-            return b.getNumVisibleFriendlyRobots(false) - a.getNumVisibleFriendlyRobots(false);
-        }
-    }
-
-    /**
-     * Performs the Fury anomaly. Changes the health of the relevant robots.
-     * @param reduceFactor associated with anomaly (a decimal percentage)
-     * @param locations that can be affected by the Fury (by radius, not by state of robot)
-     */
-    public void causeFuryUpdate(float reduceFactor, MapLocation[] locations) {
-        for (int i = 0; i < locations.length; i++) {
-            InternalRobot robot = this.getRobot(locations[i]);
-            if (robot != null && robot.getMode() == RobotMode.TURRET) {
-                robot.addHealth((int) (-1 * robot.getType().getMaxHealth(robot.getLevel()) * reduceFactor), false);
-            }
-        }
-
-        boolean teamAEliminated = this.objectInfo.getRobotTypeCount(Team.A, RobotType.ARCHON) == 0;
-        boolean teamBEliminated = this.objectInfo.getRobotTypeCount(Team.B, RobotType.ARCHON) == 0;
-        if (teamAEliminated && teamBEliminated) {
-            // copy pasted from processEndOfRound
-            if (!setWinnerIfMoreGoldValue())
-                if (!setWinnerIfMoreLeadValue())
-                    setWinnerArbitrary();
-        } else if (teamAEliminated) {
-            setWinner(Team.B, DominationFactor.ANNIHILATION);
-        } else if (teamBEliminated) {
-            setWinner(Team.A, DominationFactor.ANNIHILATION);
-        }
-    }
-
-    /**
-     * Mutates state to perform the Sage Fury.
-     * @param robot performing the Fury, must be a Sage
-     */
-    public void causeFurySage(InternalRobot robot) {
-        assert robot.getType() == RobotType.SAGE;
-        this.causeFuryUpdate(AnomalyType.FURY.sagePercentage, this.getSageActionLocations(robot));
-    }
-
-    /**
-     * Mutates state to peform the global Fury.
-     */
-    public void causeFuryGlobal() {
-        this.causeFuryUpdate(AnomalyType.FURY.globalPercentage, this.getAllLocations());
-        this.matchMaker.addAction(-1, Action.FURY, -1);
-    }
-
-    private void rotateRubble() {
-        int n = this.gameMap.getWidth();
-        for (int x = 0; x < n / 2; x++) {
-            for (int y = 0; y < (n + 1) / 2; y++) {
-                int curX = x;
-                int curY = y;
-                int lastRubble = this.rubble[curX + curY * n];
-                for (int i = 0; i < 4; i++) {
-                    int tempX = curX;
-                    curX = curY;
-                    curY = (n - 1) - tempX;
-                    int idx = curX + curY * n;
-                    int tempRubble = this.rubble[idx];
-                    this.rubble[idx] = lastRubble;
-                    lastRubble = tempRubble;
-                }
-            }
-        }
-    }
-
-    private void flipRubbleHorizontally() {
-        int w = this.gameMap.getWidth();
-        int h = this.gameMap.getHeight();
-        for (int x = 0; x < w / 2; x++) {
-            for (int y = 0; y < h; y++) {
-                int idx = x + y * w;
-                int newX = w - 1 - x;
-                int newIdx = newX + y * w;
-                int prevRubble = this.rubble[idx];
-                this.rubble[idx] = this.rubble[newIdx];
-                this.rubble[newIdx] = prevRubble;
-            }
-        }
-    }
-
-    private void flipRubbleVertically() {
-        int w = this.gameMap.getWidth();
-        int h = this.gameMap.getHeight();
-        for (int y = 0; y < h / 2; y++) {
-            for (int x = 0; x < w; x++) {
-                int idx = x + y * w;
-                int newY = h - 1 - y;
-                int newIdx = x + newY * w;
-                int prevRubble = this.rubble[idx];
-                this.rubble[idx] = this.rubble[newIdx];
-                this.rubble[newIdx] = prevRubble;
-            }
-        }
-    }
-
-    /**
-     * Mutates state to peform the global Vortex.
-     * Only mutates the rubble array in this class; doesn't change the LiveMap
-     */
-    public void causeVortexGlobal() {
-        int changeIdx = 0;
-        switch (this.gameMap.getSymmetry()) {
-            case VERTICAL:
-                flipRubbleVertically();
-                changeIdx = 2;
-                break;
-            case HORIZONTAL:
-                flipRubbleHorizontally();
-                changeIdx = 1;
-                break;
-            case ROTATIONAL:
-                // generate random choice of how rotation will occur
-                // can only rotate if it's a square map
-                boolean squareMap = this.gameMap.getWidth() == this.gameMap.getHeight();
-                int randomNumber = this.rand.nextInt(squareMap ? 3 : 2);
-                if (!squareMap) {
-                    randomNumber++;
-                }
-                if (randomNumber == 0) {
-                    rotateRubble();
-                } else if (randomNumber == 1) {
-                    flipRubbleHorizontally();
-                } else if (randomNumber == 2) {
-                    flipRubbleVertically();
-                }
-                changeIdx = randomNumber;
-                break;
-        }
-        this.matchMaker.addAction(-1, Action.VORTEX, changeIdx);
-    }
-    
-    public boolean isWell(MapLocation loc){
-        if (getWell(loc) != null)
-            return true;
-        else 
-            return false;
-    }
-
-    public Well getWell(MapLocation loc) {
-        return this.wells[locationToIndex(loc)];
-    }
-
->>>>>>> b2ba05d4
     /*
      * Checks if the given MapLocation contains a headquarters
      */
