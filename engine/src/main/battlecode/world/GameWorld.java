package battlecode.world;

import battlecode.common.*;
import battlecode.instrumenter.profiler.ProfilerCollection;
import battlecode.schema.Action;
import battlecode.server.ErrorReporter;
import battlecode.server.GameMaker;
import battlecode.server.GameState;
import battlecode.world.control.RobotControlProvider;

import java.util.*;

import javax.lang.model.util.ElementScanner6;

/**
 * The primary implementation of the GameWorld interface for containing and
 * modifying the game map and the objects on it.
 */
public strictfp class GameWorld {
    /**
     * The current round we're running.
     */
    protected int currentRound;

    /**
     * Whether we're running.
     */
    protected boolean running = true;

    protected final IDGenerator idGenerator;
    protected final GameStats gameStats;

    private Headquarter[] headquarters;

    private boolean[] passable;
    private int[] rubble;
    private int[] lead;
    private int[] gold;
    private ArrayList<Integer>[][][] boosts;
    private double[][] cooldownMultipliers;
    private InternalRobot[][] robots;
    private int[] islandIds;
    private HashMap<Integer, Island> islandIdToIsland;
    private final LiveMap gameMap;
    private final TeamInfo teamInfo;
    private final ObjectInfo objectInfo;
    
    private static final int BOOST_INDEX = 0;
    private static final int DESTABILIZE_INDEX = 1;
    private static final int ANCHOR_INDEX = 2;

    private Well[] wells;

    private Map<Team, ProfilerCollection> profilerCollections;

    private final RobotControlProvider controlProvider;
    private Random rand;
    private final GameMaker.MatchMaker matchMaker;


    @SuppressWarnings("unchecked")
    public GameWorld(LiveMap gm, RobotControlProvider cp, GameMaker.MatchMaker matchMaker) {
        this.rubble = gm.getRubbleArray();
        this.lead = gm.getLeadArray();
        this.passable = gm.getPassableArray();
        this.gold = new int[this.lead.length];
        this.robots = new InternalRobot[gm.getWidth()][gm.getHeight()]; // if represented in cartesian, should be height-width, but this should allow us to index x-y
        this.islandIds = new int[this.lead.length];
        this.currentRound = 0;
        this.idGenerator = new IDGenerator(gm.getSeed());
        this.gameStats = new GameStats();

        this.gameMap = gm;
        this.objectInfo = new ObjectInfo(gm);

        //indices are: map position, team, boost/destabilize/anchor lists
        ArrayList<Integer>[][][] boosts = new ArrayList[gm.getWidth()*gm.getHeight()][2][3];
        for (int i = 0; i < boosts.length; i++){ 
            for (int j = 0; j < boosts[0].length; j++)
                for (int k = 0; k < boosts[0][0].length; k++)
                    boosts[i][j][k] = new ArrayList<Integer>();
        }
        double[][] cooldownMultipliers = new double[gm.getWidth()*gm.getHeight()][2];
        for (int i = 0; i < gm.getHeight()*gm.getWidth(); i++){
            cooldownMultipliers[i][0] = 1.0;
            cooldownMultipliers[i][1] = 1.0;
        }
        for (MapLocation loc : getAllLocations()){
                if (getCurrent(loc) != null){ 
                   cooldownMultipliers[locationToIndex(loc)][0] += GameConstants.CURRENT_MULTIPLIER; 
                   cooldownMultipliers[locationToIndex(loc)][1] += GameConstants.CURRENT_MULTIPLIER;
                }
                else if (hasCloud(loc)){
                   cooldownMultipliers[locationToIndex(loc)][0] += GameConstants.CLOUD_MULTIPLIER; 
                   cooldownMultipliers[locationToIndex(loc)][1] += GameConstants.CLOUD_MULTIPLIER; 
                }
            }
        this.profilerCollections = new HashMap<>();

        this.controlProvider = cp;
        this.rand = new Random(this.gameMap.getSeed());
        this.matchMaker = matchMaker;

        controlProvider.matchStarted(this);

        // Add the robots contained in the LiveMap to this world.
        RobotInfo[] initialBodies = this.gameMap.getInitialBodies();
        for (int i = 0; i < initialBodies.length; i++) {
            RobotInfo robot = initialBodies[i];
            MapLocation newLocation = robot.location.translate(gm.getOrigin().x, gm.getOrigin().y);
            spawnRobot(robot.ID, robot.type, newLocation, robot.team);
        }
        this.teamInfo = new TeamInfo(this);

        this.islandIdToIsland = new HashMap<>();
        HashMap<Integer, List<MapLocation>> islandIdToLocations = new HashMap<>();
        // Populate idToIsland map
        for (int idx = 0; idx < islandIds.length; idx++) {
            int islandId = islandIds[idx];
            // Assume islandId 0 is not a real island and all other islands are actual islands
            if (islandId != 0) {
                List<MapLocation> prevLocations = islandIdToLocations.getOrDefault(islandId, new ArrayList<MapLocation>());
                prevLocations.add(this.indexToLocation(idx));
                islandIdToLocations.put(islandId, prevLocations);
            }
        }
        this.islandIdToIsland.put(0, null);
        for (int key : islandIdToLocations.keySet()) {
            Island newIsland = new Island(this, key, islandIdToLocations.get(key));
            this.islandIdToIsland.put(key, newIsland);            
        }

        // Add initial amounts of resource
        this.teamInfo.addLead(Team.A, GameConstants.INITIAL_LEAD_AMOUNT);
        this.teamInfo.addLead(Team.B, GameConstants.INITIAL_LEAD_AMOUNT);
        this.teamInfo.addGold(Team.A, GameConstants.INITIAL_GOLD_AMOUNT);
        this.teamInfo.addGold(Team.B, GameConstants.INITIAL_GOLD_AMOUNT);

        // Write match header at beginning of match
        this.matchMaker.makeMatchHeader(this.gameMap);
        
        this.wells = new Well[gm.getWidth()*gm.getHeight()];
        for(int i = 0; i < gm.getWellResourcesArray().length; i++){
            Inventory inv = new Inventory();
            MapLocation loc = indexToLocation(i);
            this.wells[i] = new Well(loc, ResourceType.values()[gm.getWellResourcesArray()[i]]);
        }


    }

    /**
     * Run a single round of the game.
     *
     * @return the state of the game after the round has run
     */
    public synchronized GameState runRound() {
        if (!this.isRunning()) {
            List<ProfilerCollection> profilers = new ArrayList<>(2);
            if (!profilerCollections.isEmpty()) {
                profilers.add(profilerCollections.get(Team.A));
                profilers.add(profilerCollections.get(Team.B));
            }

            // Write match footer if game is done
            matchMaker.makeMatchFooter(gameStats.getWinner(), currentRound, profilers);
            return GameState.DONE;
        }

        try {
            this.processBeginningOfRound();
            this.controlProvider.roundStarted();

            updateDynamicBodies();

            this.controlProvider.roundEnded();
            this.processEndOfRound();

            if (!this.isRunning()) {
                this.controlProvider.matchEnded();
            }

        } catch (Exception e) {
            ErrorReporter.report(e);
            // TODO throw out file?
            return GameState.DONE;
        }
        // Write out round data
        matchMaker.makeRound(currentRound);
        return GameState.RUNNING;
    }

    private void updateDynamicBodies() {
        objectInfo.eachDynamicBodyByExecOrder((body) -> {
            if (body instanceof InternalRobot) {
                return updateRobot((InternalRobot) body);
            } else {
                throw new RuntimeException("non-robot body registered as dynamic");
            }
        });
    }

    private boolean updateRobot(InternalRobot robot) {
        robot.processBeginningOfTurn();
        this.controlProvider.runRobot(robot);
        robot.setBytecodesUsed(this.controlProvider.getBytecodesUsed(robot));
        robot.processEndOfTurn();

        // If the robot terminates but the death signal has not yet
        // been visited:
        if (this.controlProvider.getTerminated(robot) && objectInfo.getRobotByID(robot.getID()) != null)
            destroyRobot(robot.getID());
        return true;
    }

    // *********************************
    // ****** BASIC MAP METHODS ********
    // *********************************

    public int getMapSeed() {
        return this.gameMap.getSeed();
    }

    public LiveMap getGameMap() {
        return this.gameMap;
    }

    public TeamInfo getTeamInfo() {
        return this.teamInfo;
    }

    public GameStats getGameStats() {
        return this.gameStats;
    }

    public ObjectInfo getObjectInfo() {
        return this.objectInfo;
    }

    public GameMaker.MatchMaker getMatchMaker() {
        return this.matchMaker;
    }

    public Team getWinner() {
        return this.gameStats.getWinner();
    }

    /**
     * Defensively copied at the level of LiveMap.
     */
    public AnomalyScheduleEntry[] getAnomalySchedule() {
        return this.gameMap.getAnomalySchedule();
    }

    public boolean isRunning() {
        return this.running;
    }

    public int getCurrentRound() {
        return this.currentRound;
    }

    public int getRubble(MapLocation loc) {
        return this.rubble[locationToIndex(loc)];
    }

    public int getLead(MapLocation loc) {
        return this.lead[locationToIndex(loc)];
    }

    public void setLead(MapLocation loc, int amount) {
        this.lead[locationToIndex(loc)] = amount;
    }

    public int getGold(MapLocation loc) {
        return this.gold[locationToIndex(loc)];
    }

    public void setGold(MapLocation loc, int amount) {
        this.gold[locationToIndex(loc)] = amount;
    }

    /**
     * Helper method that converts a location into an index.
     * 
     * @param loc the MapLocation
     */
    public int locationToIndex(MapLocation loc) {
        return loc.x - this.gameMap.getOrigin().x + (loc.y - this.gameMap.getOrigin().y) * this.gameMap.getWidth();
    }

    /**
     * Helper method that converts an index into a location.
     * 
     * @param idx the index
     */
    public MapLocation indexToLocation(int idx) {
        return new MapLocation(idx % this.gameMap.getWidth() + this.gameMap.getOrigin().x,
                               idx / this.gameMap.getWidth() + this.gameMap.getOrigin().y);
    }

    // ***********************************
    // ****** BOOST METHODS **************
    // ***********************************
    
    public void addBoost(MapLocation center, Team team){
        int lastRound = getCurrentRound() + GameConstants.BOOSTER_DURATION;
        int radiusSquared = GameConstants.BOOSTER_RADIUS_SQUARED;
        for (MapLocation loc : getAllLocationsWithinRadiusSquared(center, radiusSquared)){
            ArrayList<Integer> curBoostsList = this.boosts[locationToIndex(loc)][team.ordinal()][BOOST_INDEX];
            //no other boosts at this location
            if (curBoostsList.size() == 0)
                cooldownMultipliers[locationToIndex(loc)][team.ordinal()] += GameConstants.BOOSTER_MULTIPLIER;
            curBoostsList.add(lastRound);
        }
    }
    public void addDestabilize(MapLocation center, Team team){ //team of the destabilizer robot
        int lastRound = getCurrentRound() + GameConstants.DESTABILIZER_DURATION;
        int radiusSquared = GameConstants.DESTABILIZER_RADIUS_SQUARED;
        for (MapLocation loc : getAllLocationsWithinRadiusSquared(center, radiusSquared)){
            ArrayList<Integer> curDestabilizers = this.boosts[locationToIndex(loc)][team.opponent().ordinal()][DESTABILIZE_INDEX];
            if (curDestabilizers.size() == 0)
                cooldownMultipliers[locationToIndex(loc)][team.opponent().ordinal()] += GameConstants.DESTABILIZER_MULTIPLIER;
            curDestabilizers.add(lastRound);
        }
    }
    public void addBoostFromAnchor(Island island){
        assert(island.getAnchor() == Anchor.ACCELERATING);
        int teamOrdinal = island.getTeam().ordinal(); 
        for (MapLocation loc : island.getLocsAffected()){
            ArrayList<Integer> curAnchorList = this.boosts[locationToIndex(loc)][teamOrdinal][ANCHOR_INDEX];
            if (curAnchorList.size() == 0){
                //if current location is already being boosted
                if (this.boosts[locationToIndex(loc)][teamOrdinal][BOOST_INDEX].size() != 0)
                    cooldownMultipliers[locationToIndex(loc)][teamOrdinal] += GameConstants.ANCHOR_MULTIPLIER-GameConstants.BOOSTER_MULTIPLIER;
                else
                    cooldownMultipliers[locationToIndex(loc)][teamOrdinal] += GameConstants.ANCHOR_MULTIPLIER;
            }
            curAnchorList.add(island.getIdx());
        }
    }
    public void removeBoostFromAnchor(Island island){
        int teamOrdinal = island.getTeam().ordinal();
        int boostIdentifier = island.getIdx();
        for (MapLocation loc : island.getLocsAffected()){
            ArrayList<Integer> curAnchorList = this.boosts[locationToIndex(loc)][teamOrdinal][ANCHOR_INDEX];
            curAnchorList.remove(boostIdentifier);
            if (curAnchorList.size() == 0){
                if (this.boosts[locationToIndex(loc)][teamOrdinal][BOOST_INDEX].size() != 0)
                    cooldownMultipliers[locationToIndex(loc)][teamOrdinal] -= GameConstants.ANCHOR_MULTIPLIER;
                else
                    cooldownMultipliers[locationToIndex(loc)][teamOrdinal] -= GameConstants.ANCHOR_MULTIPLIER - GameConstants.BOOSTER_MULTIPLIER;    
            }
    
        }
    }

    // ***********************************
    // ****** ROBOT METHODS **************
    // ***********************************

    public InternalRobot getRobot(MapLocation loc) {
        return this.robots[loc.x - this.gameMap.getOrigin().x][loc.y - this.gameMap.getOrigin().y];
    }

<<<<<<< HEAD
=======
    public boolean isPassable(MapLocation loc) {
        return this.passable[locationToIndex(loc)];
    }

>>>>>>> 623481be
    public Island getIsland(MapLocation loc) {
        return islandIdToIsland.get(this.islandIds[locationToIndex(loc)]);
    }

<<<<<<< HEAD
=======
    public Island getIsland(int islandIdx) {
        return islandIdToIsland.get(islandIdx);
    }

>>>>>>> 623481be
    public void moveRobot(MapLocation start, MapLocation end) {
        addRobot(end, getRobot(start));
        removeRobot(start);
    }

    public void addRobot(MapLocation loc, InternalRobot robot) {
        this.robots[loc.x - this.gameMap.getOrigin().x][loc.y - this.gameMap.getOrigin().y] = robot;
    }

    public void removeRobot(MapLocation loc) {
        this.robots[loc.x - this.gameMap.getOrigin().x][loc.y - this.gameMap.getOrigin().y] = null;
    }

    public InternalRobot[] getAllRobotsWithinRadiusSquared(MapLocation center, int radiusSquared) {
        ArrayList<InternalRobot> returnRobots = new ArrayList<InternalRobot>();
        for (MapLocation newLocation : getAllLocationsWithinRadiusSquared(center, radiusSquared))
            if (getRobot(newLocation) != null)
                returnRobots.add(getRobot(newLocation));
        return returnRobots.toArray(new InternalRobot[returnRobots.size()]);
    }

    public Island[] getAllIslandsWithinRadiusSquared(MapLocation center, int radiusSquared) {
        ArrayList<Island> returnIslands = new ArrayList<Island>();
        for (MapLocation newLocation : getAllLocationsWithinRadiusSquared(center, radiusSquared))
            if (getIsland(newLocation) != null)
                returnIslands.add(getIsland(newLocation));
        return returnIslands.toArray(new Island[returnIslands.size()]);
    }

    public MapLocation[] getAllLocationsWithinRadiusSquared(MapLocation center, int radiusSquared) {
        return getAllLocationsWithinRadiusSquaredWithoutMap(
            this.gameMap.getOrigin(),
            this.gameMap.getWidth(),
            this.gameMap.getHeight(),
            center, radiusSquared
        );
    }

    public static MapLocation[] getAllLocationsWithinRadiusSquaredWithoutMap(MapLocation origin,
                                                                            int width, int height,
                                                                            MapLocation center, int radiusSquared) {
        ArrayList<MapLocation> returnLocations = new ArrayList<MapLocation>();
        int ceiledRadius = (int) Math.ceil(Math.sqrt(radiusSquared)) + 1; // add +1 just to be safe
        int minX = Math.max(center.x - ceiledRadius, origin.x);
        int minY = Math.max(center.y - ceiledRadius, origin.y);
        int maxX = Math.min(center.x + ceiledRadius, origin.x + width - 1);
        int maxY = Math.min(center.y + ceiledRadius, origin.y + height - 1);
        for (int x = minX; x <= maxX; x++) {
            for (int y = minY; y <= maxY; y++) {
                MapLocation newLocation = new MapLocation(x, y);
                if (center.isWithinDistanceSquared(newLocation, radiusSquared))
                    returnLocations.add(newLocation);
            }
        }
        return returnLocations.toArray(new MapLocation[returnLocations.size()]);
    }

    /**
     * @return all of the locations on the grid
     */
    private MapLocation[] getAllLocations() {
        return getAllLocationsWithinRadiusSquared(new MapLocation(0, 0), Integer.MAX_VALUE);
    }

    /**
     * @param cooldown without multiplier applied
     * @param location with rubble of interest, if any
     * @return the cooldown due to rubble
     */
    public int getCooldownWithMultiplier(int cooldown, MapLocation location) {
        return (int) ((1 + getRubble(location) / 10.0) * cooldown);
    }

    // *********************************
    // ****** GAMEPLAY *****************
    // *********************************

    public void processBeginningOfRound() {
        // Increment round counter
        currentRound++;

        // Process beginning of each robot's round
        objectInfo.eachRobot((robot) -> {
            robot.processBeginningOfRound();
            return true;
        });
    }

    public void setWinner(Team t, DominationFactor d) {
        gameStats.setWinner(t);
        gameStats.setDominationFactor(d);
    }

    /**
     * @return whether a team has more sky islands captured
     */
    public boolean setWinnerIfMoreSkyIslands() {
        int skyIslandCountA = 0;
        int skyIslandCountB = 0;
        for(int id : islandIds) {
            Island island = islandIdToIsland.get(id);
            if(island.teamOwning == Team.A) skyIslandCountA++;
            else if(island.teamOwning == Team.B) skyIslandCountB++;
        }

        if (skyIslandCountA > skyIslandCountB) {
            setWinner(Team.A, DominationFactor.MORE_SKY_ISLANDS);
            return true;
        } else if (skyIslandCountA < skyIslandCountB) {
            setWinner(Team.B, DominationFactor.MORE_SKY_ISLANDS);
            return true;
        }
        return false;
    }

    /**
     * @return whether a team has more reality anchors placed
     */
    public boolean setWinnerIfMoreRealityAnchors() {
        int realityAnchorCountA = teamInfo.getAnchorsPlaced(Team.A);
        int realityAnchorCountB = teamInfo.getAnchorsPlaced(Team.B);
        
        if (realityAnchorCountA > realityAnchorCountB) {
            setWinner(Team.A, DominationFactor.MORE_REALITY_ANCHORS);
            return true;
        } else if (realityAnchorCountA < realityAnchorCountB) {
            setWinner(Team.B, DominationFactor.MORE_REALITY_ANCHORS);
            return true;
        }
        return false;
    }

    /**
     * @return whether a team has a greater net elixir value
     */
    public boolean setWinnerIfMoreElixirValue() {
        int[] totalElixirValues = new int[2];

        // consider team reserves
        totalElixirValues[Team.A.ordinal()] += this.teamInfo.getElixir(Team.A);
        totalElixirValues[Team.B.ordinal()] += this.teamInfo.getElixir(Team.B);

        // sum live robot worth
        for (InternalRobot robot : objectInfo.robotsArray()) {
            totalElixirValues[robot.getTeam().ordinal()] += robot.getController().getExAmount();
        }
        
        if (totalElixirValues[0] > totalElixirValues[1]) {
            setWinner(Team.A, DominationFactor.MORE_ELIXIR_NET_WORTH);
            return true;
        } else if (totalElixirValues[1] > totalElixirValues[0]) {
            setWinner(Team.B, DominationFactor.MORE_ELIXIR_NET_WORTH);
            return true;
        }
        return false;
    }

    /**
     * @return whether a team has a greater net mana value
     */
    public boolean setWinnerIfMoreManaValue() {
        int[] totalManaValues = new int[2];

        // consider team reserves
        totalManaValues[Team.A.ordinal()] += this.teamInfo.getMana(Team.A);
        totalManaValues[Team.B.ordinal()] += this.teamInfo.getMana(Team.B);

        // sum live robot worth
        for (InternalRobot robot : objectInfo.robotsArray()) {
            totalManaValues[robot.getTeam().ordinal()] += robot.getController().getMnAmount();
        }
        
        if (totalManaValues[0] > totalManaValues[1]) {
            setWinner(Team.A, DominationFactor.MORE_MANA_NET_WORTH);
            return true;
        } else if (totalManaValues[1] > totalManaValues[0]) {
            setWinner(Team.B, DominationFactor.MORE_MANA_NET_WORTH);
            return true;
        }
        return false;
    }

    /**
     * @return whether a team has a greater net adamantium value
     */
    public boolean setWinnerIfMoreAdamantiumValue() {
        int[] totalAdamantiumValues = new int[2];

        // consider team reserves
        totalAdamantiumValues[Team.A.ordinal()] += this.teamInfo.getAdamantium(Team.A);
        totalAdamantiumValues[Team.B.ordinal()] += this.teamInfo.getAdamantium(Team.B);

        // sum live robot worth
        for (InternalRobot robot : objectInfo.robotsArray()) {
            totalAdamantiumValues[robot.getTeam().ordinal()] += robot.getController().getAdAmount();
        }
        
        if (totalAdamantiumValues[0] > totalAdamantiumValues[1]) {
            setWinner(Team.A, DominationFactor.MORE_ADAMANTIUM_NET_WORTH);
            return true;
        } else if (totalAdamantiumValues[1] > totalAdamantiumValues[0]) {
            setWinner(Team.B, DominationFactor.MORE_ADAMANTIUM_NET_WORTH);
            return true;
        }
        return false;
    }

    /**
     * Sets a winner arbitrarily. Hopefully this is actually random.
     */
    public void setWinnerArbitrary() {
        setWinner(Math.random() < 0.5 ? Team.A : Team.B, DominationFactor.WON_BY_DUBIOUS_REASONS);
    }

    public boolean timeLimitReached() {
        return currentRound >= this.gameMap.getRounds();
    }

    /**
     * Checks end of match and then decides winner based on tiebreak conditions
     */
    public void checkEndOfMatch() {
        if (timeLimitReached() && gameStats.getWinner() == null) {
            if (setWinnerIfMoreSkyIslands())      return;
            if (setWinnerIfMoreRealityAnchors())  return;
            if (setWinnerIfMoreElixirValue())     return;
            if (setWinnerIfMoreManaValue())       return;
            if (setWinnerIfMoreAdamantiumValue()) return;

            setWinnerArbitrary();
        }
    }

    public void processEndOfRound() {
        // Add lead resources to the team
        this.teamInfo.addLead(Team.A, GameConstants.PASSIVE_LEAD_INCREASE);
        this.teamInfo.addLead(Team.B, GameConstants.PASSIVE_LEAD_INCREASE);

        // Process end of each robot's round
        objectInfo.eachRobot((robot) -> {
            robot.processEndOfRound();
            return true;
        });
        
        //end any boosts that have finished their duration
        for (MapLocation loc : getAllLocations()){
            for (int teamIndex = 0; teamIndex <= 1; teamIndex++){ 
                ArrayList<Integer> curBoosts = this.boosts[locationToIndex(loc)][teamIndex][BOOST_INDEX];
                for (int j = curBoosts.size()-1; j >= 0; j--){
                    if (curBoosts.get(j) >= getCurrentRound()+1){
                        curBoosts.remove(j);
                        //update multiplier if no longer being boosted by a booster/anchor
                        if (curBoosts.size() == 0 && this.boosts[locationToIndex(loc)][teamIndex][ANCHOR_INDEX].size() == 0)
                            cooldownMultipliers[locationToIndex(loc)][teamIndex] -= GameConstants.BOOSTER_MULTIPLIER;
                    }
                }
                ArrayList<Integer> curDestabilize = this.boosts[locationToIndex(loc)][teamIndex][DESTABILIZE_INDEX];
                for (int j = curDestabilize.size()-1; j >=0; j--){
                    if (curDestabilize.get(j) >= getCurrentRound()+1){
                        curDestabilize.remove(j);
                        //update multiplier if no longer being destabilized
                        if (curDestabilize.size() == 0)
                            cooldownMultipliers[locationToIndex(loc)][teamIndex] -= GameConstants.DESTABILIZER_MULTIPLIER;
                    }
                }
            }
        }

        // Trigger any anomalies
        // note: singularity is handled below in the "check for end of match"
        AnomalyScheduleEntry nextAnomaly = this.gameMap.viewNextAnomaly();
        if (nextAnomaly != null && nextAnomaly.roundNumber == this.currentRound) {
            AnomalyType anomaly = this.gameMap.takeNextAnomaly().anomalyType;
            if (anomaly == AnomalyType.ABYSS) causeAbyssGlobal();
            if (anomaly == AnomalyType.CHARGE) causeChargeGlobal();
            if (anomaly == AnomalyType.FURY) causeFuryGlobal();
            if (anomaly == AnomalyType.VORTEX) causeVortexGlobal();
        }

        // Add lead resources to the map
        if (this.currentRound % GameConstants.ADD_LEAD_EVERY_ROUNDS == 0)
            for (int i = 0; i < this.lead.length; i++)
                if (this.lead[i] > 0)
                    this.lead[i] += GameConstants.ADD_LEAD;

        this.matchMaker.addTeamInfo(Team.A, this.teamInfo.getRoundLeadChange(Team.A), this.teamInfo.getRoundGoldChange(Team.A));
        this.matchMaker.addTeamInfo(Team.B, this.teamInfo.getRoundLeadChange(Team.B), this.teamInfo.getRoundGoldChange(Team.B));
        this.teamInfo.processEndOfRound();

        checkEndOfMatch();

        if (gameStats.getWinner() != null)
            running = false;
    }

    // *********************************
    // ****** SPAWNING *****************
    // *********************************

    public int spawnRobot(int ID, RobotType type, MapLocation location, Team team) {
        InternalRobot robot = new InternalRobot(this, ID, type, location, team);
        objectInfo.spawnRobot(robot);
        addRobot(location, robot);

        controlProvider.robotSpawned(robot);
        matchMaker.addSpawnedRobot(robot);
        return ID;
    }

    public int spawnRobot(RobotType type, MapLocation location, Team team) {
        int ID = idGenerator.nextID();
        return spawnRobot(ID, type, location, team);
    }

    // *********************************
    // ****** DESTROYING ***************
    // *********************************

    public void destroyRobot(int id) {
        destroyRobot(id, true);
    }

    public void destroyRobot(int id, boolean checkArchonDeath) {
        InternalRobot robot = objectInfo.getRobotByID(id);
        RobotType type = robot.getType();
        Team team = robot.getTeam();
        removeRobot(robot.getLocation());

        int leadDropped = robot.getType().getLeadDropped(robot.getLevel());
        int goldDropped = robot.getType().getGoldDropped(robot.getLevel());

        this.lead[locationToIndex(robot.getLocation())] += leadDropped;
        this.gold[locationToIndex(robot.getLocation())] += goldDropped;

        this.matchMaker.addLeadDrop(robot.getLocation(), leadDropped);
        this.matchMaker.addGoldDrop(robot.getLocation(), goldDropped);

        controlProvider.robotKilled(robot);
        objectInfo.destroyRobot(id);

        if (checkArchonDeath) {
            // this happens here because both teams' Archons can die in the same round
            if (type == RobotType.ARCHON && this.objectInfo.getRobotTypeCount(team, RobotType.ARCHON) == 0)
                setWinner(team == Team.A ? Team.B : Team.A, DominationFactor.ANNIHILATION);
        }

        matchMaker.addDied(id);
    }

    // *********************************
    // ********* PROFILER **************
    // *********************************

    public void setProfilerCollection(Team team, ProfilerCollection profilerCollection) {
        if (profilerCollections == null) {
            profilerCollections = new HashMap<>();
        }
        profilerCollections.put(team, profilerCollection);
    }

    // *********************************
    // ********  ANOMALY  **************
    // *********************************

    /**
     * Finds all of the locations that a given Sage can affect with an Anomaly.
     * @param robot that is causing the anomaly; must be a Sage
     * @return all of the locations that are within range of this sage
     */
    private MapLocation[] getSageActionLocations(InternalRobot robot) {
        assert robot.getType() == RobotType.SAGE;
        MapLocation center = robot.getLocation();
        return getAllLocationsWithinRadiusSquared(center, robot.getType().actionRadiusSquared);
    }

    /**
     * Performs the Abyss anomaly. Changes the resources in the squares and the team.
     * @param reduceFactor associated with anomaly (a decimal percentage)
     * @param locations that can be affected by the Abyss
     */
    private void causeAbyssGridUpdate(float reduceFactor, MapLocation[] locations) {
        for (int i = 0; i < locations.length; i++) {
            int currentLead = getLead(locations[i]);
            int leadUpdate = (int) (reduceFactor * currentLead);
            setLead(locations[i], currentLead - leadUpdate);
            if (leadUpdate != 0) this.matchMaker.addLeadDrop(locations[i], -leadUpdate);

            int currentGold = getGold(locations[i]);
            int goldUpdate = (int) (reduceFactor * currentGold);
            setGold(locations[i], currentGold - goldUpdate);
            if (goldUpdate != 0) this.matchMaker.addGoldDrop(locations[i], -goldUpdate);
        }
    }

    /**
     * Mutates state to perform the Sage Abyss anomaly.
     * @param robot that is the Sage
     */
    public void causeAbyssSage(InternalRobot robot) {
        assert robot.getType() == RobotType.SAGE;
        // calculate the right effect range
        this.causeAbyssGridUpdate(AnomalyType.ABYSS.sagePercentage, this.getSageActionLocations(robot));
    }

    /**
     * Mutates state to perform the global Abyss anomaly.
     */
    public void causeAbyssGlobal() {
        this.causeAbyssGridUpdate(AnomalyType.ABYSS.globalPercentage, this.getAllLocations());
        
        this.teamInfo.addLead(Team.A, (int) (-1 * AnomalyType.ABYSS.globalPercentage * this.teamInfo.getLead(Team.A)));
        this.teamInfo.addLead(Team.B, (int) (-1 * AnomalyType.ABYSS.globalPercentage * this.teamInfo.getLead(Team.B)));

        this.teamInfo.addGold(Team.A, (int) (-1 * AnomalyType.ABYSS.globalPercentage * this.teamInfo.getGold(Team.A)));
        this.teamInfo.addGold(Team.B, (int) (-1 * AnomalyType.ABYSS.globalPercentage * this.teamInfo.getGold(Team.B)));
        this.matchMaker.addAction(-1, Action.ABYSS, -1);
    }

    /**
     * Mutates state to perform the Sage Charge.
     * @param robot performing the Charge, must be a Sage
     */
    public void causeChargeSage(InternalRobot robot) {
        assert robot.getType() == RobotType.SAGE;

        MapLocation[] actionLocations = this.getSageActionLocations(robot);
        for (int i = 0; i < actionLocations.length; i++) {
            InternalRobot currentRobot = getRobot(actionLocations[i]);
            if (currentRobot != null && currentRobot.getTeam() != robot.getTeam() && currentRobot.getMode() == RobotMode.DROID)
                currentRobot.addHealth((int) (-1 * AnomalyType.CHARGE.sagePercentage * currentRobot.getType().getMaxHealth(currentRobot.getLevel())));
        }
    }

    /**
     * Mutates state to peform the global Charge.
     */
    public void causeChargeGlobal() {
        ArrayList<InternalRobot> droids = new ArrayList<InternalRobot>();
        for (InternalRobot currentRobot : this.objectInfo.robotsArray()) {
            if (currentRobot.getMode() == RobotMode.DROID) {
                droids.add(currentRobot);
                currentRobot.updateNumVisibleFriendlyRobots();
            }
        }
        Collections.sort(droids, new SortByFriends());

        int affectedDroidsLimit = (int) (AnomalyType.CHARGE.globalPercentage * droids.size());
        for (int i = 0; i < affectedDroidsLimit; i++) {
            this.destroyRobot(droids.get(i).getID());
        }
        this.matchMaker.addAction(-1, Action.CHARGE, -1);
    }

    /** Used to sort droids for charge */
    class SortByFriends implements Comparator<InternalRobot> {
        public int compare(InternalRobot a, InternalRobot b) {
            return b.getNumVisibleFriendlyRobots(false) - a.getNumVisibleFriendlyRobots(false);
        }
    }

    /**
     * Performs the Fury anomaly. Changes the health of the relevant robots.
     * @param reduceFactor associated with anomaly (a decimal percentage)
     * @param locations that can be affected by the Fury (by radius, not by state of robot)
     */
    public void causeFuryUpdate(float reduceFactor, MapLocation[] locations) {
        for (int i = 0; i < locations.length; i++) {
            InternalRobot robot = this.getRobot(locations[i]);
            if (robot != null && robot.getMode() == RobotMode.TURRET) {
                robot.addHealth((int) (-1 * robot.getType().getMaxHealth(robot.getLevel()) * reduceFactor), false);
            }
        }

        boolean teamAEliminated = this.objectInfo.getRobotTypeCount(Team.A, RobotType.ARCHON) == 0;
        boolean teamBEliminated = this.objectInfo.getRobotTypeCount(Team.B, RobotType.ARCHON) == 0;
        if (teamAEliminated && teamBEliminated) {
            // copy pasted from processEndOfRound
            if (!setWinnerIfMoreGoldValue())
                if (!setWinnerIfMoreLeadValue())
                    setWinnerArbitrary();
        } else if (teamAEliminated) {
            setWinner(Team.B, DominationFactor.ANNIHILATION);
        } else if (teamBEliminated) {
            setWinner(Team.A, DominationFactor.ANNIHILATION);
        }
    }

    /**
     * Mutates state to perform the Sage Fury.
     * @param robot performing the Fury, must be a Sage
     */
    public void causeFurySage(InternalRobot robot) {
        assert robot.getType() == RobotType.SAGE;
        this.causeFuryUpdate(AnomalyType.FURY.sagePercentage, this.getSageActionLocations(robot));
    }

    /**
     * Mutates state to peform the global Fury.
     */
    public void causeFuryGlobal() {
        this.causeFuryUpdate(AnomalyType.FURY.globalPercentage, this.getAllLocations());
        this.matchMaker.addAction(-1, Action.FURY, -1);
    }

    private void rotateRubble() {
        int n = this.gameMap.getWidth();
        for (int x = 0; x < n / 2; x++) {
            for (int y = 0; y < (n + 1) / 2; y++) {
                int curX = x;
                int curY = y;
                int lastRubble = this.rubble[curX + curY * n];
                for (int i = 0; i < 4; i++) {
                    int tempX = curX;
                    curX = curY;
                    curY = (n - 1) - tempX;
                    int idx = curX + curY * n;
                    int tempRubble = this.rubble[idx];
                    this.rubble[idx] = lastRubble;
                    lastRubble = tempRubble;
                }
            }
        }
    }

    private void flipRubbleHorizontally() {
        int w = this.gameMap.getWidth();
        int h = this.gameMap.getHeight();
        for (int x = 0; x < w / 2; x++) {
            for (int y = 0; y < h; y++) {
                int idx = x + y * w;
                int newX = w - 1 - x;
                int newIdx = newX + y * w;
                int prevRubble = this.rubble[idx];
                this.rubble[idx] = this.rubble[newIdx];
                this.rubble[newIdx] = prevRubble;
            }
        }
    }

    private void flipRubbleVertically() {
        int w = this.gameMap.getWidth();
        int h = this.gameMap.getHeight();
        for (int y = 0; y < h / 2; y++) {
            for (int x = 0; x < w; x++) {
                int idx = x + y * w;
                int newY = h - 1 - y;
                int newIdx = x + newY * w;
                int prevRubble = this.rubble[idx];
                this.rubble[idx] = this.rubble[newIdx];
                this.rubble[newIdx] = prevRubble;
            }
        }
    }

    /**
     * Mutates state to peform the global Vortex.
     * Only mutates the rubble array in this class; doesn't change the LiveMap
     */
    public void causeVortexGlobal() {
        int changeIdx = 0;
        switch (this.gameMap.getSymmetry()) {
            case VERTICAL:
                flipRubbleVertically();
                changeIdx = 2;
                break;
            case HORIZONTAL:
                flipRubbleHorizontally();
                changeIdx = 1;
                break;
            case ROTATIONAL:
                // generate random choice of how rotation will occur
                // can only rotate if it's a square map
                boolean squareMap = this.gameMap.getWidth() == this.gameMap.getHeight();
                int randomNumber = this.rand.nextInt(squareMap ? 3 : 2);
                if (!squareMap) {
                    randomNumber++;
                }
                if (randomNumber == 0) {
                    rotateRubble();
                } else if (randomNumber == 1) {
                    flipRubbleHorizontally();
                } else if (randomNumber == 2) {
                    flipRubbleVertically();
                }
                changeIdx = randomNumber;
                break;
        }
        this.matchMaker.addAction(-1, Action.VORTEX, changeIdx);
    }
    
    public boolean isWell(MapLocation loc){
        if (getWell(loc) != null)
            return true;
        else 
            return false;
    }
    
<<<<<<< HEAD


    public Well getWell(MapLocation loc) {
        return this.wells[locationToIndex(loc)];

=======

    public Well getWell(MapLocation loc) {
        return this.wells[locationToIndex(loc)];
    }


                
>>>>>>> 623481be
    /*
     * Checks if the given MapLocation contains a headquarters
     */
    public boolean isHeadquarters(MapLocation loc) {
        return getHeadquarters(loc) != null;
    }

    /*
     * Returns the Headquarters at the given location, or null if there is no headquarters
     */
    public Headquarter getHeadquarters(MapLocation loc) {
        for(Headquarter headquarter : headquarters) {
            if(headquarter.getLocation() == loc) return headquarter;
        }
        return null;
<<<<<<< HEAD

    }

    /*
     * Checks to see if a robot is within range of certain objects and is thus able
     * to write to the shared array
     */
    public boolean isInRange(MapLocation loc){
     
        for(Robot amplifier: signalAmplifiers){
            int distance = amplifier.distanceSquaredTo(loc);
            if(distance <= 36)
                return true;
        }
        for(Anchor anchor: realityAnchors){
            int distance = anchor.distanceSquaredTo(loc);
            if(distance <= 45)
                return true;
        }
        for(Headquarter headquarter: headquarters){
            int distance = headquarter.distanceSquaredTo(loc);
            if(distance <= 50)
                return true;
        }
        return false;
        
=======
>>>>>>> 623481be
    }


    
}<|MERGE_RESOLUTION|>--- conflicted
+++ resolved
@@ -363,24 +363,18 @@
         return this.robots[loc.x - this.gameMap.getOrigin().x][loc.y - this.gameMap.getOrigin().y];
     }
 
-<<<<<<< HEAD
-=======
     public boolean isPassable(MapLocation loc) {
         return this.passable[locationToIndex(loc)];
     }
 
->>>>>>> 623481be
     public Island getIsland(MapLocation loc) {
         return islandIdToIsland.get(this.islandIds[locationToIndex(loc)]);
     }
 
-<<<<<<< HEAD
-=======
     public Island getIsland(int islandIdx) {
         return islandIdToIsland.get(islandIdx);
     }
 
->>>>>>> 623481be
     public void moveRobot(MapLocation start, MapLocation end) {
         addRobot(end, getRobot(start));
         removeRobot(start);
@@ -977,22 +971,10 @@
         else 
             return false;
     }
-    
-<<<<<<< HEAD
-
 
     public Well getWell(MapLocation loc) {
         return this.wells[locationToIndex(loc)];
 
-=======
-
-    public Well getWell(MapLocation loc) {
-        return this.wells[locationToIndex(loc)];
-    }
-
-
-                
->>>>>>> 623481be
     /*
      * Checks if the given MapLocation contains a headquarters
      */
@@ -1008,7 +990,6 @@
             if(headquarter.getLocation() == loc) return headquarter;
         }
         return null;
-<<<<<<< HEAD
 
     }
 
@@ -1035,8 +1016,7 @@
         }
         return false;
         
-=======
->>>>>>> 623481be
+
     }
 
 
