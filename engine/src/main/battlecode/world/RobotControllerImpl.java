package battlecode.world;

import battlecode.common.*;

import static battlecode.common.GameActionExceptionType.*;
import battlecode.instrumenter.RobotDeathException;
import battlecode.schema.Action;

import java.util.*;
import java.util.stream.Collectors;

/**
 * The actual implementation of RobotController. Its methods *must* be called
 * from a player thread.
 *
 * It is theoretically possible to have multiple for a single InternalRobot, but
 * that may cause problems in practice, and anyway why would you want to?
 *
 * All overriden methods should assertNotNull() all of their (Object) arguments,
 * if those objects are not explicitly stated to be nullable.
 */
public final strictfp class RobotControllerImpl implements RobotController {

    /**
     * The world the robot controlled by this controller inhabits.
     */
    private final GameWorld gameWorld;

    /**
     * The robot this controller controls.
     */
    private final InternalRobot robot;

    /**
     * An rng based on the world seed.
     */
    private static Random random;
    
    /**
     * Create a new RobotControllerImpl
     * 
     * @param gameWorld the relevant world
     * @param robot the relevant robot
     */
    public RobotControllerImpl(GameWorld gameWorld, InternalRobot robot) {
        this.gameWorld = gameWorld;
        this.robot = robot;

        this.random = new Random(gameWorld.getMapSeed());
    }

    // *********************************
    // ******** INTERNAL METHODS *******
    // *********************************

    /**
     * Throw a null pointer exception if an object is null.
     *
     * @param o the object to test
     */
    private static void assertNotNull(Object o) {
        if (o == null) {
            throw new NullPointerException("Argument has an invalid null value");
        }
    }

    @Override
    public int hashCode() {
        return getID();
    }

    // *********************************
    // ****** GLOBAL QUERY METHODS *****
    // *********************************

    @Override
    public int getRoundNum() {
        return this.gameWorld.getCurrentRound();
    }

    @Override
    public int getMapWidth() {
        return this.gameWorld.getGameMap().getWidth();
    }

    @Override
    public int getMapHeight() {
        return this.gameWorld.getGameMap().getHeight();
    }

    @Override
    public int getRobotCount() {
        return this.gameWorld.getObjectInfo().getRobotCount(getTeam());
    }

    // *********************************
    // ****** UNIT QUERY METHODS *******
    // *********************************

    @Override
    public int getID() {
        return this.robot.getID();
    }

    @Override
    public Team getTeam() {
        return this.robot.getTeam();
    }

    @Override
    public MapLocation getLocation() {
        return this.robot.getLocation();
    }
 
    @Override
    public int getHealth() {
        return this.robot.getHealth();
    }
    @Override
    public int getBreadAmount() {
        return this.robot.getResourceAmount();
    }

    private InternalRobot getRobotByID(int id) {
        if (!this.gameWorld.getObjectInfo().existsRobot(id))
            return null;
        return this.gameWorld.getObjectInfo().getRobotByID(id);
    }

    private int locationToInt(MapLocation loc) {
        return this.gameWorld.locationToIndex(loc);
    }

    // ***********************************
    // ****** GENERAL VISION METHODS *****
    // ***********************************

    @Override
    public boolean onTheMap(MapLocation loc) {
        assertNotNull(loc);
         if (!this.gameWorld.getGameMap().onTheMap(loc))
            return false;
        return true;
    }

    private void assertCanSenseLocation(MapLocation loc) throws GameActionException {
        assertNotNull(loc);
        if (!this.gameWorld.getGameMap().onTheMap(loc))
        throw new GameActionException(CANT_SENSE_THAT,
                "Target location is not on the map");
        if (!this.robot.canSenseLocation(loc))
            throw new GameActionException(CANT_SENSE_THAT,
                    "Target location not within vision range");
    }

    private void assertCanActLocation(MapLocation loc) throws GameActionException {
        assertNotNull(loc);
        if (!this.robot.canActLocation(loc))
            throw new GameActionException(OUT_OF_RANGE,
                    "Target location not within action range");
        if (!this.gameWorld.getGameMap().onTheMap(loc))
            throw new GameActionException(CANT_SENSE_THAT,
                    "Target location is not on the map");
    }

    @Override
    public boolean canSenseLocation(MapLocation loc) {
        try {
            assertCanSenseLocation(loc);
            return true;
        } catch (GameActionException e) { return false; }
    }

    @Override
    public boolean canActLocation(MapLocation loc) {
        try {
            assertCanActLocation(loc);
            return true;
        } catch (GameActionException e) { return false; }
    }

    @Override
    public boolean isLocationOccupied(MapLocation loc) throws GameActionException {
        assertCanSenseLocation(loc);
        return this.gameWorld.getRobot(loc) != null;
    }

    @Override
    public boolean canSenseRobotAtLocation(MapLocation loc) {
        try {
            return isLocationOccupied(loc);
        } catch (GameActionException e) { return false; }
    }

    @Override
    public RobotInfo senseRobotAtLocation(MapLocation loc) throws GameActionException {
        assertCanSenseLocation(loc);
        InternalRobot bot = this.gameWorld.getRobot(loc);
        return bot == null ? null : bot.getRobotInfo();
    }

    @Override
    public boolean canSenseRobot(int id) {
        InternalRobot sensedRobot = getRobotByID(id);
        return sensedRobot == null ? false : canSenseLocation(sensedRobot.getLocation());
    }

    @Override
    public RobotInfo senseRobot(int id) throws GameActionException {
        if (!canSenseRobot(id))
            throw new GameActionException(CANT_SENSE_THAT,
                    "Can't sense given robot; It may be out of vision range or not exist anymore");
        return getRobotByID(id).getRobotInfo();
    }

    private void assertRadiusNonNegative(int radiusSquared) throws GameActionException {
        if (radiusSquared < -1) {
            throw new GameActionException(CANT_DO_THAT, "The radius for a sense command can't be negative and not -1");
        }
    }

    @Override
    public RobotInfo[] senseNearbyRobots() {
        try {
            return senseNearbyRobots(-1);
        } catch (GameActionException e) {
            return new RobotInfo[0];
        }
    }

    @Override
    public RobotInfo[] senseNearbyRobots(int radiusSquared) throws GameActionException {
        assertRadiusNonNegative(radiusSquared);
        return senseNearbyRobots(radiusSquared, null);
    }

    @Override
    public RobotInfo[] senseNearbyRobots(int radiusSquared, Team team) throws GameActionException {
        assertRadiusNonNegative(radiusSquared);
        return senseNearbyRobots(getLocation(), radiusSquared, team);
    }

    @Override
    public RobotInfo[] senseNearbyRobots(MapLocation center, int radiusSquared, Team team) throws GameActionException {
        assertNotNull(center);
        assertRadiusNonNegative(radiusSquared);
        int actualRadiusSquared = radiusSquared == -1 ? getType().visionRadiusSquared : Math.min(radiusSquared, getType().visionRadiusSquared);
        InternalRobot[] allSensedRobots = gameWorld.getAllRobotsWithinRadiusSquared(center, actualRadiusSquared, team);
        List<RobotInfo> validSensedRobots = new ArrayList<>();
        for (InternalRobot sensedRobot : allSensedRobots) {
            // check if this robot
            if (sensedRobot.equals(this.robot))
                continue;
            // check if can sense
            if (!canSenseLocation(sensedRobot.getLocation()))
                continue; 
            // check if right team
            if (team != null && sensedRobot.getTeam() != team)
                continue;
            validSensedRobots.add(sensedRobot.getRobotInfo());
        }
        return validSensedRobots.toArray(new RobotInfo[validSensedRobots.size()]);
    }

    @Override
    public boolean sensePassability(MapLocation loc) throws GameActionException {
        assertCanSenseLocation(loc);
        return this.gameWorld.isPassable(loc);
    }
<<<<<<< HEAD

    private MapInfo getMapInfo(MapLocation loc) throws GameActionException {
=======

    @Override
    public MapLocation[] senseNearbyIslandLocations(int idx) throws GameActionException {
        return senseNearbyIslandLocations(-1, idx);
    }
    
    @Override
    public MapLocation[] senseNearbyIslandLocations(int radiusSquared, int idx) throws GameActionException {
        assertRadiusNonNegative(radiusSquared);
        return senseNearbyIslandLocations(getLocation(), radiusSquared, idx);
    }

    @Override
    public MapLocation[] senseNearbyCloudLocations() {
        try {
            return senseNearbyCloudLocations(-1);
        } catch (GameActionException e) {
            return new MapLocation[0];
        }
    }

    @Override
    public MapLocation[] senseNearbyCloudLocations(int radiusSquared) throws GameActionException {
        assertRadiusNonNegative(radiusSquared);
        return senseNearbyCloudLocations(getLocation(), radiusSquared);
    }

    @Override
    public MapLocation[] senseNearbyCloudLocations(MapLocation center, int radiusSquared) throws GameActionException {
        assertNotNull(center);
        assertRadiusNonNegative(radiusSquared);
        int actualRadiusSquared = radiusSquared == -1 ? getType().visionRadiusSquared : Math.min(radiusSquared, getType().visionRadiusSquared);
        MapLocation[] allLocations = gameWorld.getAllLocationsWithinRadiusSquared(center, actualRadiusSquared);
        List<MapLocation> validSensedCloudLocs = new ArrayList<>();
        int visionRadius = getType().visionRadiusSquared;
        if (this.gameWorld.getCloud(this.getLocation())) {
            visionRadius = GameConstants.CLOUD_VISION_RADIUS_SQUARED;
        }
        for (MapLocation loc : allLocations) {
            // Can't actually sense location based on radius squared
            if (!getLocation().isWithinDistanceSquared(loc, visionRadius)) {
                continue;
            }
            // Check if location has a cloud
            if (!gameWorld.getCloud(loc)) {
                continue;
            }
            validSensedCloudLocs.add(loc);
        }
        return validSensedCloudLocs.toArray(new MapLocation[validSensedCloudLocs.size()]);
    }

    @Override
    public MapLocation[] senseNearbyFlagLocations(MapLocation center, int radiusSquared) throws GameActionException {
        assertNotNull(center);
        assertRadiusNonNegative(radiusSquared);
        int actualRadiusSquared = radiusSquared == -1 ? getType().visionRadiusSquared : Math.min(radiusSquared, getType().visionRadiusSquared);
        List<MapLocation> validSensedFlagLocs = new ArrayList<>();
        Flag[] allFlagsInRadius = this.gameWorld.getAllFlagsWithinRadiusSquared(center, actualRadiusSquared);
        for (Flag flag : allFlagsInRadius) {
            if (getLocation().isWithinDistanceSquared(flag.getLoc(), GameConstants.VISION_RADIUS))
                validSensedFlagLocs.add(flag.getLoc());
        }
        return validSensedFlagLocs.toArray(new MapLocation[validSensedFlagLocs.size()]);
    }

    @Override
    public MapLocation[] senseBroadcastFlagLocations() {
        List<MapLocation> currentBroadcastLocations = new ArrayList<MapLocation>();
        for(Flag x: gameWorld.getAllFlags()) {
            if(!canSenseLocation(x.getLoc())) {
                currentBroadcastLocations.add(x.getBroadcastLoc());
            }
        }
        return currentBroadcastLocations.toArray(new MapLocation[currentBroadcastLocations.size()]);
    }

    /* @Override
    public WellInfo senseWell(MapLocation loc) throws GameActionException {
        assertNotNull(loc);
        assertCanSenseLocation(loc);
        Well well = this.gameWorld.getWell(loc);
        return well == null ? null : well.getWellInfo();
    }

    @Override
    public WellInfo[] senseNearbyWells() {
        return senseNearbyWells(null);
    }

    @Override
    public WellInfo[] senseNearbyWells(int radiusSquared) throws GameActionException {
        return senseNearbyWells(radiusSquared, null);
    }

    @Override
    public WellInfo[] senseNearbyWells(MapLocation center, int radiusSquared) throws GameActionException {
        return senseNearbyWells(center, radiusSquared, null);
    }

    @Override
    public WellInfo[] senseNearbyWells(ResourceType resourceType) {
        try {
            return senseNearbyWells(-1, resourceType);
        } catch (GameActionException e) {
            return new WellInfo[0];
        }
    }

    @Override
    public WellInfo[] senseNearbyWells(int radiusSquared, ResourceType resourceType) throws GameActionException {
        assertRadiusNonNegative(radiusSquared);
        return senseNearbyWells(getLocation(), radiusSquared, resourceType);
    }

    @Override
    public WellInfo[] senseNearbyWells(MapLocation center, int radiusSquared, ResourceType resourceType) throws GameActionException {
        assertNotNull(center);
        assertRadiusNonNegative(radiusSquared);
        int actualRadiusSquared = radiusSquared == -1 ? getType().visionRadiusSquared : Math.min(radiusSquared, getType().visionRadiusSquared);
        Well[] allSensedWells = gameWorld.getAllWellsWithinRadiusSquared(center, actualRadiusSquared);
        List<WellInfo> validSensedWells = new ArrayList<>();
        for (Well well : allSensedWells) {
            // Can't actually sense location
            if (!canSenseLocation(well.getMapLocation())) {
                continue;
            }
            // Resource types don't match
            if (resourceType != null && well.getResourceType() != resourceType) {
                continue;
            }
            validSensedWells.add(well.getWellInfo());
        }
        return validSensedWells.toArray(new WellInfo[validSensedWells.size()]);
    } */

    private MapInfo getMapInfo(MapLocation loc) throws GameActionException {
        GameWorld gw = this.gameWorld;

        //TODO need to check team of trap at location so that you can't sense enemy traps

        Trap trap = gw.getTrap(loc);
        TrapType type = (trap != null && trap.getTeam() == robot.getTeam()) ? trap.getType() : null;
        MapInfo currentLocInfo = new MapInfo(loc, gw.isPassable(loc), gw.getWall(loc),
            gw.getSpawnZone(loc), gw.getWater(loc), gw.getBreadAmount(loc), type);

        return currentLocInfo;

        /* // Old stuff
>>>>>>> eb531a1a
        double[] cooldownMultipliers = new double[2];
        int[][] numActiveElements = new int[2][2];
        int[][] turnsLeft = new int[2][2];
        int BOOST_INDEX = 0;
        int DESTABILIZE_INDEX = 1;
        for (Team team : Team.values()) {
            if (team == Team.NEUTRAL) {
                continue;
            }
            cooldownMultipliers[team.ordinal()] = gameWorld.getCooldownMultiplier(loc, team);
            numActiveElements[team.ordinal()][BOOST_INDEX] = gameWorld.getNumActiveBoosts(loc, team);
            numActiveElements[team.ordinal()][DESTABILIZE_INDEX] = gameWorld.getNumActiveDestabilize(loc, team);
            int oldestBoost = gameWorld.getOldestBoost(loc, team);
            turnsLeft[team.ordinal()][BOOST_INDEX] = oldestBoost == -1 ? -1 : oldestBoost - getRoundNum();
            int oldestDestabilize = gameWorld.getOldestDestabilize(loc, team);
            turnsLeft[team.ordinal()][DESTABILIZE_INDEX] = oldestDestabilize == -1 ? -1 : oldestDestabilize - getRoundNum();
        }
        MapInfo currentLocInfo = new MapInfo(loc, gameWorld.getCloud(loc), !gameWorld.getWall(loc), cooldownMultipliers, gameWorld.getCurrent(loc), numActiveElements, turnsLeft);
        return currentLocInfo;
    }

    @Override
    public MapInfo senseMapInfo(MapLocation loc) throws GameActionException {
        assertNotNull(loc);
        assertCanSenseLocation(loc);
        return getMapInfo(loc);
    }

    @Override
    public MapInfo[] senseNearbyMapInfos() {
        try {
            return senseNearbyMapInfos(-1);
        } catch (GameActionException e) {
            return new MapInfo[0];
        }
    }

    @Override
    public MapInfo[] senseNearbyMapInfos(int radiusSquared) throws GameActionException {
        assertRadiusNonNegative(radiusSquared);
        return senseNearbyMapInfos(getLocation(), radiusSquared);
    }

    @Override
    public MapInfo[] senseNearbyMapInfos(MapLocation center) throws GameActionException {
        assertNotNull(center);
        return senseNearbyMapInfos(center, -1);
    }

    @Override
    public MapInfo[] senseNearbyMapInfos(MapLocation center, int radiusSquared) throws GameActionException {
        assertNotNull(center);
        assertRadiusNonNegative(radiusSquared);
        int actualRadiusSquared = radiusSquared == -1 ? getType().visionRadiusSquared : Math.min(radiusSquared, getType().visionRadiusSquared);
        MapLocation[] allSensedLocs = gameWorld.getAllLocationsWithinRadiusSquared(center, actualRadiusSquared);
        List<MapInfo> validSensedMapInfo = new ArrayList<>();
        for (MapLocation mapLoc : allSensedLocs) {
            // Can't actually sense location
            if (!canSenseLocation(mapLoc)) {
                continue;
            }
            MapInfo mapInfo = getMapInfo(mapLoc);
            validSensedMapInfo.add(mapInfo);
        }
        return validSensedMapInfo.toArray(new MapInfo[validSensedMapInfo.size()]);
    }

    @Override
    public MapLocation adjacentLocation(Direction dir) {
        return getLocation().add(dir);
    }

    @Override
    public MapLocation[] getAllLocationsWithinRadiusSquared(MapLocation center, int radiusSquared) throws GameActionException {
        assertNotNull(center);
        assertRadiusNonNegative(radiusSquared);
        int actualRadiusSquared = radiusSquared == -1 ? getType().visionRadiusSquared : Math.min(radiusSquared, getType().visionRadiusSquared);
        MapLocation[] possibleLocs = this.gameWorld.getAllLocationsWithinRadiusSquared(center, actualRadiusSquared);
        List<MapLocation> visibleLocs = Arrays.asList(possibleLocs).stream().filter(x -> canSenseLocation(x)).collect(Collectors.toList());
        return visibleLocs.toArray(new MapLocation[visibleLocs.size()]);
    }

    // ***********************************
    // ****** MAP LOCATION METHODS *******
    // ***********************************

<<<<<<< HEAD
    private void assertCanSpawn(MapLocation loc) throws GameActionException {
        // TODO implement assertCanSpawn
    }

    @Override
    public boolean canSpawn(MapLocation loc) {
        try {
            assertCanSpawn(loc);
=======
    private void assertCanDropFlag(MapLocation loc) throws GameActionException {
        assertNotNull(loc);
        assertCanActLocation(loc);
        if (!robot.hasFlag())
            throw new GameActionException(CANT_DO_THAT, 
                "This robot is not holding a flag.");
        
        if(!this.gameWorld.isPassable(loc))
            throw new GameActionException(CANT_DO_THAT, 
                    "A flag can't be placed at this location.");

        if(this.gameWorld.isSetupPhase()) {
            Flag[] flags = this.gameWorld.getAllFlagsWithinRadiusSquared(loc, GameConstants.MIN_FLAG_SPACING_SQUARED);
            for (Flag flag : flags) {
                if(flag.getTeam() == this.robot.getTeam()) 
                    throw new GameActionException(CANT_DO_THAT, 
                            "Flag placement is too close to another flag.");
            }
        }
        // TODO decide whether flags can be placed on traps, and if so create the code for the check
    }

    @Override
    public boolean canDropFlag(MapLocation loc) {
        try {
            assertCanDropFlag(loc);
>>>>>>> eb531a1a
            return true;
        } catch (GameActionException e) { return false; }
    }

<<<<<<< HEAD
=======
    @Override
    public void dropFlag(MapLocation loc) throws GameActionException{
        assertCanDropFlag(loc);
        this.gameWorld.addFlag(loc, robot.getFlag());
        robot.removeFlag();
    }

    private void assertCanPickupFlag(MapLocation loc) throws GameActionException {
        assertNotNull(loc);
        assertCanActLocation(loc);
        if(robot.hasFlag()) {
            throw new GameActionException(CANT_DO_THAT, "This robot is already holding flag.");
        }
        if(this.gameWorld.getFlags(loc) == null) {
            throw new GameActionException(CANT_DO_THAT, "There aren't any flags at this location.");
        }
    }

    @Override
    public boolean canPickupFlag(MapLocation loc) {
        try {
            assertCanPickupFlag(loc);
            return true;
        } catch (GameActionException e) { return false; }
    }

    @Override
    public void pickupFlag(MapLocation loc) throws GameActionException {
        assertCanPickupFlag(loc);
        Flag tempflag = this.gameWorld.getFlags(loc).get(0);
        this.gameWorld.removeFlag(loc, tempflag);
        robot.addFlag(tempflag);
    }

>>>>>>> eb531a1a
    private void assertCanHeal(MapLocation loc) throws GameActionException {
        // TODO implement assertCanHeal
    }

    @Override
    public boolean canHeal(MapLocation loc) {
        try {
            assertCanHeal(loc);
            return true;
        } catch (GameActionException e) { return false; }
    }

    // ***********************************
    // ****** BUILDING METHODS ********
    // ***********************************

    private void assertCanBuild(TrapType trap, MapLocation loc) throws GameActionException{
        assertNotNull(trap);
        assertCanActLocation(loc);
        assertIsActionReady();
        if (this.gameWorld.getTeamInfo().getBread(getTeam()) < trap.buildCost){
            throw new GameActionException(NOT_ENOUGH_RESOURCE, "Insufficient resources");
        }
        for (InternalRobot rob : this.gameWorld.getAllRobotsWithinRadiusSquared(loc, 2, getTeam().opponent())){
            throw new GameActionException(CANT_DO_THAT, "Cannot place a trap directly on or next to an enemy robot.");
        }
        //can this be used to check for enemy traps??
        if (this.gameWorld.hasTrap(loc)){
            throw new GameActionException(CANT_DO_THAT, "Cannot place a trap on a tile with a trap already on it.");
        }
    }

    @Override
    public boolean canBuild(TrapType trap, MapLocation loc){
        try{
            assertCanBuild(trap, loc);
            return true;
        }
        catch (GameActionException e){
            return false;
        }
    }

    @Override
    public void build(TrapType trap, MapLocation loc) throws GameActionException{
        assertCanBuild(trap, loc);
        Trap toPlace = new Trap(loc, trap, this.getTeam());
        this.gameWorld.placeTrap(loc, toPlace);
        //this.gameWorld.getMatchMaker().addAction(getID(), Action.BUILD_TRAP, trapIndex)
        this.robot.addResourceAmount(-1*(trap.buildCost));
        //TODO: implement cooldown multiplier based on skill level
        this.robot.addActionCooldownTurns(trap.actionCooldownIncrease*(1-COOLDOWNMULTIPLIER));
    }

    private void assertCanFill(MapLocation loc) throws GameActionException {
<<<<<<< HEAD
        // TODO implement assertCanFill
=======
        assertCanActLocation(loc);
        assertIsActionReady();
        if (!this.gameWorld.getWater(loc))
            throw new GameActionException(CANT_DO_THAT, "Can't fill a tile that is not water!");
        if (this.gameWorld.getTeamInfo().getBread(getTeam()) < GameConstants.FILL_COST)
            throw new GameActionException(NOT_ENOUGH_RESOURCE, "Insufficient resources to fill.");
>>>>>>> eb531a1a
    }

    @Override
    public boolean canFill(MapLocation loc) {
        try {
            assertCanFill(loc);
            return true;
        } catch (GameActionException e) { return false; }
    }

    private void assertCanDig(MapLocation loc) throws GameActionException {
<<<<<<< HEAD
        // TODO implement assertCanDig
=======
        assertCanActLocation(loc);
        assertIsActionReady();
        if (this.gameWorld.getWater(loc))
            throw new GameActionException(CANT_DO_THAT, "Cannot dig on a tile that is already water.");
        if (this.gameWorld.getWall(loc))
            throw new GameActionException(CANT_DO_THAT, "Cannot dig on a tile that has a wall.");
        if (isLocationOccupied(loc))
            throw new GameActionException(CANT_DO_THAT, "Cannot dig on a tile that has a robot on it!");
        if (this.gameWorld.getTeamInfo().getBread(getTeam()) < GameConstants.DIG_COST)
            throw new GameActionException(NOT_ENOUGH_RESOURCE, "Insufficient resources to dig.");
        if (this.gameWorld.hasFlag(loc))
            throw new GameActionException(CANT_DO_THAT, "Cannot dig under a tile with a flag currently on it.");
>>>>>>> eb531a1a
    }

    @Override
    public boolean canDig(MapLocation loc) {
        try {
            assertCanDig(loc);
            return true;
        } catch (GameActionException e) { return false; }
    }

    // ***********************************
    // ****** READINESS METHODS **********
    // ***********************************

    private void assertIsSpawned() throws GameActionException {
        if (!this.robot.isSpawned()) {
            throw new GameActionException(IS_NOT_READY,
                    "This robot is not spawned in.");
        }
    }

    @Override
    public boolean isSpawned() {
        try {
            assertIsSpawned();
            return true;
        } catch (GameActionException e) { return false; }
    }

    private void assertIsActionReady() throws GameActionException {
        assertIsSpawned();
        if (!this.robot.canActCooldown())
            throw new GameActionException(IS_NOT_READY,
                    "This robot's action cooldown has not expired.");
    }

    @Override
    public boolean isActionReady() {
        try {
            assertIsActionReady();
            return true;
        } catch (GameActionException e) { return false; }
    }

    @Override
    public int getActionCooldownTurns() {
        return this.robot.getActionCooldownTurns();
    }

    private void assertIsMovementReady() throws GameActionException {
        assertIsSpawned();
        if (!this.robot.canMoveCooldown())
            throw new GameActionException(IS_NOT_READY,
                    "This robot's movement cooldown has not expired.");
    }

    @Override
    public boolean isMovementReady() {
        try {
            assertIsMovementReady();
            return true;
        } catch (GameActionException e) { return false; }
    }

    @Override
    public int getMovementCooldownTurns() {
        return this.robot.getMovementCooldownTurns();
    }

    // ***********************************
    // ****** MOVEMENT METHODS ***********
    // ***********************************

    private void assertCanMove(Direction dir) throws GameActionException {
        assertNotNull(dir);
        assertIsMovementReady();
        MapLocation loc = adjacentLocation(dir);
        if (this.getType() == RobotType.HEADQUARTERS)
            throw new GameActionException(CANT_DO_THAT, "Headquarters can't move");
        if (!onTheMap(loc))
            throw new GameActionException(OUT_OF_RANGE,
                    "Can only move to locations on the map; " + loc + " is not on the map.");
        if (isLocationOccupied(loc))
            throw new GameActionException(CANT_MOVE_THERE,
                    "Cannot move to an occupied location; " + loc + " is occupied.");
        if (!this.gameWorld.isPassable(loc))
            throw new GameActionException(CANT_MOVE_THERE,
                    "Cannot move to an impassable location; " + loc + " is impassable.");
    }

    @Override
    public boolean canMove(Direction dir) {
        try {
            assertCanMove(dir);
            return true;
        } catch (GameActionException e) { return false; }
    }

    @Override
    public void move(Direction dir) throws GameActionException {
        assertCanMove(dir);
        MapLocation nextLoc = adjacentLocation(dir);
        Team[] allSpawnZones = {null, Team.A, Team.B};
        this.robot.setLocation(nextLoc);

        int amtBread = this.gameWorld.getBreadAmount(nextLoc);
        if(amtBread != 0) this.robot.addResourceAmount(amtBread);
        this.gameWorld.removeBread(nextLoc);
        this.robot.addMovementCooldownTurns();

        if (this.robot.hasFlag() && allSpawnZones[this.gameWorld.getSpawnZone(nextLoc)+1] == this.getTeam()) {
            this.gameWorld.getTeamInfo().captureFlag(this.getTeam());
            robot.getFlag().setLoc(null);
            gameWorld.getAllFlags().remove(robot.getFlag());
            this.robot.removeFlag();
        }
    }

    // ***********************************
    // ****** BUILDING/SPAWNING **********
    // ***********************************

    private void assertCanSpawn(MapLocation loc) throws GameActionException {
        if (isSpawned())
            throw new GameActionException(CANT_DO_THAT,
                    "Robot cannot call spawn when already spawned in.");

        if (!this.robot.canSpawnCooldown())
            throw new GameActionException(CANT_DO_THAT,
                    "Robot is not ready to be spawned.");

        // TODO: Implement spawn locations
        if (!this.gameWorld.isSpawnLocation(loc))
            throw new GameActionException(CANT_MOVE_THERE,
                    "Cannot spawn in a non-spawn location; " + loc + " is not a spawn location");

        if (isLocationOccupied(loc)) {
            throw new GameActionException(CANT_MOVE_THERE,
                    "Cannot spawn to an occupied location; " + loc + " is occupied.");
        }

        if (!sensePassability(loc)) {
            throw new GameActionException(CANT_MOVE_THERE,
                    "Cannot spawn to " + loc + "; It has a wall.");
        }
    }

    @Override
    public boolean canSpawn(MapLocation loc) {
        try {
            assertCanSpawn(loc);
            return true;
        } catch (GameActionException e) { return false; }
    }

    @Override
    public void spawn(MapLocation loc) throws GameActionException {
        assertCanSpawn(loc);
        this.gameWorld.addRobot(loc, robot);
        this.gameWorld.getObjectInfo().addRobotIndex(robot, loc);
        this.robot.spawn(loc);
    }

    // *****************************
    // **** COMBAT UNIT METHODS **** 
    // *****************************

    private void assertCanAttack(MapLocation loc) throws GameActionException {
        assertNotNull(loc);
        assertCanActLocation(loc);
        assertIsActionReady();
    }

    @Override
    public boolean canAttack(MapLocation loc) {
        try {
            assertCanAttack(loc);
            return true;
        } catch (GameActionException e) { return false; }  
    }

    @Override
    public void attack(MapLocation loc) throws GameActionException {
        assertCanAttack(loc);
        this.robot.addActionCooldownTurns(getType().actionCooldown);
        this.robot.attack(loc);
    }

    // ***************************
    // ******* FLAG METHODS ******
    // ***************************
    
    private void assertCanDropFlag(MapLocation loc) throws GameActionException {
        assertNotNull(loc);
        assertCanActLocation(loc);
        if (!robot.hasFlag())
            throw new GameActionException(CANT_DO_THAT, 
                "This robot is not holding a flag.");
        
        if(!this.gameWorld.isPassable(loc))
        throw new GameActionException(CANT_DO_THAT, 
                "A flag can't be placed at this location.");

        // TODO decide whether flags can be placed on traps, and if so create the code for the check
    }

    @Override
    public boolean canDropFlag(MapLocation loc) {
        try {
            assertCanDropFlag(loc);
            return true;
        } catch (GameActionException e) { return false; }
    }

    @Override
    public void dropFlag(MapLocation loc) throws GameActionException{
        assertCanDropFlag(loc);
        this.gameWorld.addFlag(loc, robot.getFlag());
        robot.removeFlag();
    }

    private void assertCanPickupFlag(MapLocation loc) throws GameActionException {
        assertNotNull(loc);
        assertCanActLocation(loc);
        if(robot.hasFlag()) {
            throw new GameActionException(CANT_DO_THAT, "This robot is already holding flag.");
        }
        if(this.gameWorld.getFlags(loc) == null) {
            throw new GameActionException(CANT_DO_THAT, "There aren't any flags at this location.");
        }
    }

    @Override
    public boolean canPickupFlag(MapLocation loc) {
        try {
            assertCanPickupFlag(loc);
            return true;
        } catch (GameActionException e) { return false; }
    }

    @Override
    public void pickupFlag(MapLocation loc) throws GameActionException {
        assertCanPickupFlag(loc);
        Flag tempflag = this.gameWorld.getFlags(loc).get(0);
        this.gameWorld.removeFlag(loc, tempflag);
        robot.addFlag(tempflag);
    }

    // ***********************************
    // ****** COMMUNICATION METHODS ****** 
    // ***********************************

    private void assertValidIndex(int index) throws GameActionException {
        if (index < 0 || index >= GameConstants.SHARED_ARRAY_LENGTH)
            throw new GameActionException(CANT_DO_THAT, "You can't access this index as it is not within the shared array.");
    }

    private void assertValidValue(int value) throws GameActionException {
        if (value < 0 || value > GameConstants.MAX_SHARED_ARRAY_VALUE)
            throw new GameActionException(CANT_DO_THAT, "You can't write this value to the shared array " +
                "as it is not within the range of allowable values: [0, " + GameConstants.MAX_SHARED_ARRAY_VALUE + "].");
    }

    @Override
    public int readSharedArray(int index) throws GameActionException {
        assertValidIndex(index);
        return this.gameWorld.getTeamInfo().readSharedArray(getTeam(), index);
    }

    private void assertCanWriteSharedArray(int index, int value) throws GameActionException{
        assertValidIndex(index);
        assertValidValue(value);
        if (!this.gameWorld.inRangeForAmplification(this.robot)) {
            throw new GameActionException(CANT_DO_THAT, "You cannot write to the shared array");
        }
    }

    @Override
    public boolean canWriteSharedArray(int index, int value){
        try {
            assertCanWriteSharedArray(index, value);
            return true;
        } catch (GameActionException e) { return false; }  
    }

    @Override
    public void writeSharedArray(int index, int value) throws GameActionException {
        assertCanWriteSharedArray(index, value);
        this.gameWorld.getTeamInfo().writeSharedArray(getTeam(), index, value);
    }



    // ***********************************
    // ****** OTHER ACTION METHODS *******
    // ***********************************

    @Override
    public void disintegrate() {
        throw new RobotDeathException();
    }

    @Override
    public void resign() {
        Team team = getTeam();
        gameWorld.getObjectInfo().eachRobot((robot) -> {
            if (robot.getTeam() == team) {
                gameWorld.destroyRobot(robot.getID());
            }
            return true;
        });
        gameWorld.setWinner(team.opponent(), DominationFactor.RESIGNATION);
    }

    // ***********************************
    // ******** DEBUG METHODS ************
    // ***********************************

    @Override
    public void setIndicatorString(String string) {
        if (string.length() > GameConstants.INDICATOR_STRING_MAX_LENGTH) {
            string = string.substring(0, GameConstants.INDICATOR_STRING_MAX_LENGTH);
        }
        this.robot.setIndicatorString(string);
    }

    @Override
    public void setIndicatorDot(MapLocation loc, int red, int green, int blue) {
        assertNotNull(loc);
        this.gameWorld.getMatchMaker().addIndicatorDot(getID(), loc, red, green, blue);
    }

    @Override
    public void setIndicatorLine(MapLocation startLoc, MapLocation endLoc, int red, int green, int blue) {
        assertNotNull(startLoc);
        assertNotNull(endLoc);
        this.gameWorld.getMatchMaker().addIndicatorLine(getID(), startLoc, endLoc, red, green, blue);
    }
}<|MERGE_RESOLUTION|>--- conflicted
+++ resolved
@@ -267,62 +267,7 @@
         assertCanSenseLocation(loc);
         return this.gameWorld.isPassable(loc);
     }
-<<<<<<< HEAD
-
-    private MapInfo getMapInfo(MapLocation loc) throws GameActionException {
-=======
-
-    @Override
-    public MapLocation[] senseNearbyIslandLocations(int idx) throws GameActionException {
-        return senseNearbyIslandLocations(-1, idx);
-    }
-    
-    @Override
-    public MapLocation[] senseNearbyIslandLocations(int radiusSquared, int idx) throws GameActionException {
-        assertRadiusNonNegative(radiusSquared);
-        return senseNearbyIslandLocations(getLocation(), radiusSquared, idx);
-    }
-
-    @Override
-    public MapLocation[] senseNearbyCloudLocations() {
-        try {
-            return senseNearbyCloudLocations(-1);
-        } catch (GameActionException e) {
-            return new MapLocation[0];
-        }
-    }
-
-    @Override
-    public MapLocation[] senseNearbyCloudLocations(int radiusSquared) throws GameActionException {
-        assertRadiusNonNegative(radiusSquared);
-        return senseNearbyCloudLocations(getLocation(), radiusSquared);
-    }
-
-    @Override
-    public MapLocation[] senseNearbyCloudLocations(MapLocation center, int radiusSquared) throws GameActionException {
-        assertNotNull(center);
-        assertRadiusNonNegative(radiusSquared);
-        int actualRadiusSquared = radiusSquared == -1 ? getType().visionRadiusSquared : Math.min(radiusSquared, getType().visionRadiusSquared);
-        MapLocation[] allLocations = gameWorld.getAllLocationsWithinRadiusSquared(center, actualRadiusSquared);
-        List<MapLocation> validSensedCloudLocs = new ArrayList<>();
-        int visionRadius = getType().visionRadiusSquared;
-        if (this.gameWorld.getCloud(this.getLocation())) {
-            visionRadius = GameConstants.CLOUD_VISION_RADIUS_SQUARED;
-        }
-        for (MapLocation loc : allLocations) {
-            // Can't actually sense location based on radius squared
-            if (!getLocation().isWithinDistanceSquared(loc, visionRadius)) {
-                continue;
-            }
-            // Check if location has a cloud
-            if (!gameWorld.getCloud(loc)) {
-                continue;
-            }
-            validSensedCloudLocs.add(loc);
-        }
-        return validSensedCloudLocs.toArray(new MapLocation[validSensedCloudLocs.size()]);
-    }
-
+  
     @Override
     public MapLocation[] senseNearbyFlagLocations(MapLocation center, int radiusSquared) throws GameActionException {
         assertNotNull(center);
@@ -347,98 +292,15 @@
         }
         return currentBroadcastLocations.toArray(new MapLocation[currentBroadcastLocations.size()]);
     }
-
-    /* @Override
-    public WellInfo senseWell(MapLocation loc) throws GameActionException {
-        assertNotNull(loc);
-        assertCanSenseLocation(loc);
-        Well well = this.gameWorld.getWell(loc);
-        return well == null ? null : well.getWellInfo();
-    }
-
-    @Override
-    public WellInfo[] senseNearbyWells() {
-        return senseNearbyWells(null);
-    }
-
-    @Override
-    public WellInfo[] senseNearbyWells(int radiusSquared) throws GameActionException {
-        return senseNearbyWells(radiusSquared, null);
-    }
-
-    @Override
-    public WellInfo[] senseNearbyWells(MapLocation center, int radiusSquared) throws GameActionException {
-        return senseNearbyWells(center, radiusSquared, null);
-    }
-
-    @Override
-    public WellInfo[] senseNearbyWells(ResourceType resourceType) {
-        try {
-            return senseNearbyWells(-1, resourceType);
-        } catch (GameActionException e) {
-            return new WellInfo[0];
-        }
-    }
-
-    @Override
-    public WellInfo[] senseNearbyWells(int radiusSquared, ResourceType resourceType) throws GameActionException {
-        assertRadiusNonNegative(radiusSquared);
-        return senseNearbyWells(getLocation(), radiusSquared, resourceType);
-    }
-
-    @Override
-    public WellInfo[] senseNearbyWells(MapLocation center, int radiusSquared, ResourceType resourceType) throws GameActionException {
-        assertNotNull(center);
-        assertRadiusNonNegative(radiusSquared);
-        int actualRadiusSquared = radiusSquared == -1 ? getType().visionRadiusSquared : Math.min(radiusSquared, getType().visionRadiusSquared);
-        Well[] allSensedWells = gameWorld.getAllWellsWithinRadiusSquared(center, actualRadiusSquared);
-        List<WellInfo> validSensedWells = new ArrayList<>();
-        for (Well well : allSensedWells) {
-            // Can't actually sense location
-            if (!canSenseLocation(well.getMapLocation())) {
-                continue;
-            }
-            // Resource types don't match
-            if (resourceType != null && well.getResourceType() != resourceType) {
-                continue;
-            }
-            validSensedWells.add(well.getWellInfo());
-        }
-        return validSensedWells.toArray(new WellInfo[validSensedWells.size()]);
-    } */
-
     private MapInfo getMapInfo(MapLocation loc) throws GameActionException {
         GameWorld gw = this.gameWorld;
 
-        //TODO need to check team of trap at location so that you can't sense enemy traps
 
         Trap trap = gw.getTrap(loc);
         TrapType type = (trap != null && trap.getTeam() == robot.getTeam()) ? trap.getType() : null;
         MapInfo currentLocInfo = new MapInfo(loc, gw.isPassable(loc), gw.getWall(loc),
             gw.getSpawnZone(loc), gw.getWater(loc), gw.getBreadAmount(loc), type);
 
-        return currentLocInfo;
-
-        /* // Old stuff
->>>>>>> eb531a1a
-        double[] cooldownMultipliers = new double[2];
-        int[][] numActiveElements = new int[2][2];
-        int[][] turnsLeft = new int[2][2];
-        int BOOST_INDEX = 0;
-        int DESTABILIZE_INDEX = 1;
-        for (Team team : Team.values()) {
-            if (team == Team.NEUTRAL) {
-                continue;
-            }
-            cooldownMultipliers[team.ordinal()] = gameWorld.getCooldownMultiplier(loc, team);
-            numActiveElements[team.ordinal()][BOOST_INDEX] = gameWorld.getNumActiveBoosts(loc, team);
-            numActiveElements[team.ordinal()][DESTABILIZE_INDEX] = gameWorld.getNumActiveDestabilize(loc, team);
-            int oldestBoost = gameWorld.getOldestBoost(loc, team);
-            turnsLeft[team.ordinal()][BOOST_INDEX] = oldestBoost == -1 ? -1 : oldestBoost - getRoundNum();
-            int oldestDestabilize = gameWorld.getOldestDestabilize(loc, team);
-            turnsLeft[team.ordinal()][DESTABILIZE_INDEX] = oldestDestabilize == -1 ? -1 : oldestDestabilize - getRoundNum();
-        }
-        MapInfo currentLocInfo = new MapInfo(loc, gameWorld.getCloud(loc), !gameWorld.getWall(loc), cooldownMultipliers, gameWorld.getCurrent(loc), numActiveElements, turnsLeft);
         return currentLocInfo;
     }
 
@@ -507,16 +369,6 @@
     // ****** MAP LOCATION METHODS *******
     // ***********************************
 
-<<<<<<< HEAD
-    private void assertCanSpawn(MapLocation loc) throws GameActionException {
-        // TODO implement assertCanSpawn
-    }
-
-    @Override
-    public boolean canSpawn(MapLocation loc) {
-        try {
-            assertCanSpawn(loc);
-=======
     private void assertCanDropFlag(MapLocation loc) throws GameActionException {
         assertNotNull(loc);
         assertCanActLocation(loc);
@@ -543,13 +395,11 @@
     public boolean canDropFlag(MapLocation loc) {
         try {
             assertCanDropFlag(loc);
->>>>>>> eb531a1a
-            return true;
-        } catch (GameActionException e) { return false; }
-    }
-
-<<<<<<< HEAD
-=======
+            return true;
+        } catch (GameActionException e) { return false; }
+    }
+
+
     @Override
     public void dropFlag(MapLocation loc) throws GameActionException{
         assertCanDropFlag(loc);
@@ -584,7 +434,6 @@
         robot.addFlag(tempflag);
     }
 
->>>>>>> eb531a1a
     private void assertCanHeal(MapLocation loc) throws GameActionException {
         // TODO implement assertCanHeal
     }
@@ -640,16 +489,12 @@
     }
 
     private void assertCanFill(MapLocation loc) throws GameActionException {
-<<<<<<< HEAD
-        // TODO implement assertCanFill
-=======
         assertCanActLocation(loc);
         assertIsActionReady();
         if (!this.gameWorld.getWater(loc))
             throw new GameActionException(CANT_DO_THAT, "Can't fill a tile that is not water!");
         if (this.gameWorld.getTeamInfo().getBread(getTeam()) < GameConstants.FILL_COST)
             throw new GameActionException(NOT_ENOUGH_RESOURCE, "Insufficient resources to fill.");
->>>>>>> eb531a1a
     }
 
     @Override
@@ -661,9 +506,6 @@
     }
 
     private void assertCanDig(MapLocation loc) throws GameActionException {
-<<<<<<< HEAD
-        // TODO implement assertCanDig
-=======
         assertCanActLocation(loc);
         assertIsActionReady();
         if (this.gameWorld.getWater(loc))
@@ -676,7 +518,6 @@
             throw new GameActionException(NOT_ENOUGH_RESOURCE, "Insufficient resources to dig.");
         if (this.gameWorld.hasFlag(loc))
             throw new GameActionException(CANT_DO_THAT, "Cannot dig under a tile with a flag currently on it.");
->>>>>>> eb531a1a
     }
 
     @Override
