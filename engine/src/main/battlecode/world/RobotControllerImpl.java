package battlecode.world;

import battlecode.common.*;
import static battlecode.common.GameActionExceptionType.*;
import battlecode.instrumenter.RobotDeathException;
import battlecode.schema.Action;

import java.util.*;


/**
 * The actual implementation of RobotController. Its methods *must* be called
 * from a player thread.
 *
 * It is theoretically possible to have multiple for a single InternalRobot, but
 * that may cause problems in practice, and anyway why would you want to?
 *
 * All overriden methods should assertNotNull() all of their (Object) arguments,
 * if those objects are not explicitly stated to be nullable.
 */
public final strictfp class RobotControllerImpl implements RobotController {

    /**
     * The world the robot controlled by this controller inhabits.
     */
    private final GameWorld gameWorld;

    /**
     * The robot this controller controls.
     */
    private final InternalRobot robot;

    /**
     * An rng based on the world seed.
     */
    private static Random random;

    /**
     * Create a new RobotControllerImpl
     *
     * @param gameWorld the relevant world
     * @param robot the relevant robot
     */
    public RobotControllerImpl(GameWorld gameWorld, InternalRobot robot) {
        this.gameWorld = gameWorld;
        this.robot = robot;

        this.random = new Random(gameWorld.getMapSeed());
    }

    // *********************************
    // ******** INTERNAL METHODS *******
    // *********************************

    /**
     * Throw a null pointer exception if an object is null.
     *
     * @param o the object to test
     */
    private static void assertNotNull(Object o) {
        if (o == null) {
            throw new NullPointerException("Argument has an invalid null value");
        }
    }

    @Override
    public int hashCode() {
        return getID();
    }

    // *********************************
    // ****** GLOBAL QUERY METHODS *****
    // *********************************

    @Override
    public int getRoundNum() {
        return this.gameWorld.getCurrentRound();
    }

    @Override
    public int getMapWidth() {
        return this.gameWorld.getGameMap().getWidth();
    }

    @Override
    public int getMapHeight() {
        return this.gameWorld.getGameMap().getHeight();
    }

    @Override
    public int getRobotCount() {
        return this.gameWorld.getObjectInfo().getRobotCount(getTeam());
    }

    // *********************************
    // ****** UNIT QUERY METHODS *******
    // *********************************

    @Override
    public int getID() {
        return this.robot.getID();
    }

    @Override
    public Team getTeam() {
        return this.robot.getTeam();
    }

    @Override
    public RobotType getType() {
        return this.robot.getType();
    }

    @Override
    public MapLocation getLocation() {
        return this.robot.getLocation();
    }
 
    @Override
    public int getHealth() {
        return this.robot.getHealth();
    }

    @Override
    public int getResourceAmount(ResourceType rType) {
        return this.robot.getResource(rType);  
    }

    @Override
    public boolean checkHasAnchor() {
        return this.robot.holdingAnchor();  
    }

    private InternalRobot getRobotByID(int id) {
        if (!this.gameWorld.getObjectInfo().existsRobot(id))
            return null;
        return this.gameWorld.getObjectInfo().getRobotByID(id);
    }

    private int locationToInt(MapLocation loc) {
        return loc.x + loc.y * this.gameWorld.getGameMap().getWidth();
    }

    // ***********************************
    // ****** GENERAL VISION METHODS *****
    // ***********************************

    @Override
    public boolean onTheMap(MapLocation loc) throws GameActionException {
        assertNotNull(loc);
        if (!this.robot.canSenseLocation(loc))
            throw new GameActionException(CANT_SENSE_THAT,
                    "Target location not within vision range");
        return this.gameWorld.getGameMap().onTheMap(loc);
    }

    private void assertCanSenseLocation(MapLocation loc) throws GameActionException {
        assertNotNull(loc);
        if (!this.robot.canSenseLocation(loc))
            throw new GameActionException(CANT_SENSE_THAT,
                    "Target location not within vision range");
        if (!this.gameWorld.getGameMap().onTheMap(loc))
            throw new GameActionException(CANT_SENSE_THAT,
                    "Target location is not on the map");
    }

    private void assertCanActLocation(MapLocation loc) throws GameActionException {
        assertNotNull(loc);
        if (!this.robot.canActLocation(loc))
            throw new GameActionException(OUT_OF_RANGE,
                    "Target location not within action range");
        if (!this.gameWorld.getGameMap().onTheMap(loc))
            throw new GameActionException(CANT_SENSE_THAT,
                    "Target location is not on the map");
    }

    @Override
    public boolean canSenseLocation(MapLocation loc) {
        try {
            assertCanSenseLocation(loc);
            return true;
        } catch (GameActionException e) { return false; }
    }

    @Override
    public boolean canSenseRadiusSquared(int radiusSquared) {
        return this.robot.canSenseRadiusSquared(radiusSquared);
    }

    @Override
    public boolean isLocationOccupied(MapLocation loc) throws GameActionException {
        assertCanSenseLocation(loc);
        return this.gameWorld.getRobot(loc) != null;
    }

    @Override
    public boolean canSenseRobotAtLocation(MapLocation loc) {
        try {
            return isLocationOccupied(loc);
        } catch (GameActionException e) { return false; }
    }

    @Override
    public RobotInfo senseRobotAtLocation(MapLocation loc) throws GameActionException {
        assertCanSenseLocation(loc);
        InternalRobot bot = this.gameWorld.getRobot(loc);
        return bot == null ? null : bot.getRobotInfo();
    }

    @Override
    public boolean canSenseRobot(int id) {
        InternalRobot sensedRobot = getRobotByID(id);
        return sensedRobot == null ? false : canSenseLocation(sensedRobot.getLocation());
    }

    @Override
    public RobotInfo senseRobot(int id) throws GameActionException {
        if (!canSenseRobot(id))
            throw new GameActionException(CANT_SENSE_THAT,
                    "Can't sense given robot; It may be out of vision range or not exist anymore");
        return getRobotByID(id).getRobotInfo();
    }

    private void assertRadiusNonNegative(int radiusSquared) throws GameActionException {
        if (radiusSquared < -1) {
            throw new GameActionException(CANT_DO_THAT, "The radius for a sense command can't be negative and not -1");
        }
    }

    @Override
    public RobotInfo[] senseNearbyRobots() {
        try {
            return senseNearbyRobots(-1);
        } catch (GameActionException e) {
            // TODO: why do we need to do this?
            return new RobotInfo[0];
        }
    }

    @Override
    public RobotInfo[] senseNearbyRobots(int radiusSquared) throws GameActionException {
        assertRadiusNonNegative(radiusSquared);
        return senseNearbyRobots(radiusSquared, null);
    }

    @Override
    public RobotInfo[] senseNearbyRobots(int radiusSquared, Team team) throws GameActionException {
        assertRadiusNonNegative(radiusSquared);
        return senseNearbyRobots(getLocation(), radiusSquared, team);
    }

    @Override
    public RobotInfo[] senseNearbyRobots(MapLocation center, int radiusSquared, Team team) throws GameActionException {
        assertNotNull(center);
        assertRadiusNonNegative(radiusSquared);
        int actualRadiusSquared = radiusSquared == -1 ? getType().visionRadiusSquared : Math.min(radiusSquared, getType().visionRadiusSquared);
        InternalRobot[] allSensedRobots = gameWorld.getAllRobotsWithinRadiusSquared(center, actualRadiusSquared);
        List<RobotInfo> validSensedRobots = new ArrayList<>();
        for (InternalRobot sensedRobot : allSensedRobots) {
            // check if this robot
            if (sensedRobot.equals(this.robot))
                continue;
            // check if can sense
            if (!canSenseLocation(sensedRobot.getLocation()))
                continue; 
            // check if right team
            if (team != null && sensedRobot.getTeam() != team)
                continue;
            validSensedRobots.add(sensedRobot.getRobotInfo());
        }
        return validSensedRobots.toArray(new RobotInfo[validSensedRobots.size()]);
    }

    @Override
    public boolean sensePassability(MapLocation loc) throws GameActionException {
        assertCanSenseLocation(loc);
        return this.gameWorld.isPassable(loc);
    }

    @Override
    public int senseIsland(MapLocation loc) throws GameActionException {
        assertCanSenseLocation(loc);
        Island island = this.gameWorld.getIsland(loc);
        return island == null ? -1 : island.idx;
    }

    @Override
    public Map<Integer, MapLocation[]> senseNearbyIslandLocations() {
        try {
            return senseNearbyIslandLocations(-1);
        } catch (GameActionException e) {
            return new HashMap<Integer, MapLocation[]>();
        }
    }
    
    @Override
    public Map<Integer, MapLocation[]> senseNearbyIslandLocations(int radiusSquared) throws GameActionException {
        assertRadiusNonNegative(radiusSquared);
        return senseNearbyIslandLocations(getLocation(), radiusSquared);
    }

    @Override
    public Map<Integer, MapLocation[]> senseNearbyIslandLocations(MapLocation center, int radiusSquared) throws GameActionException {
        assertNotNull(center);
        assertRadiusNonNegative(radiusSquared);

        int actualRadiusSquared = radiusSquared == -1 ? getType().visionRadiusSquared : Math.min(radiusSquared, getType().visionRadiusSquared);

        Island[] allSensedIslands = gameWorld.getAllIslandsWithinRadiusSquared(center, actualRadiusSquared);

        Map<Integer, MapLocation[]> islandLocations = new HashMap<Integer, MapLocation[]>();
        for (Island island : allSensedIslands) {
            List<MapLocation> validLocations = Arrays.asList(island.locations);
            validLocations.removeIf(loc -> !canSenseLocation(loc));

            if (validLocations.isEmpty()) {
                continue;
            }

            islandLocations.put(island.idx, validLocations.toArray(new MapLocation[validLocations.size()]));
        }

        return islandLocations;
    }

    private boolean canSenseIsland(Island island) {
        return Arrays.stream(island.locations).anyMatch(loc -> canSenseLocation(loc));
    }

    @Override
    public Team senseTeamOccupyingIsland(int islandIdx) throws GameActionException {
        Island island = gameWorld.getIsland(islandIdx);
        if (island == null || !canSenseIsland(island)) {
            throw new GameActionException(CANT_SENSE_THAT, "Cannot sense an island with that id");
        }

        return island.teamOwning;
    }

    @Override
    public int senseTurnsLeftToTurn(int islandIdx) throws GameActionException {
        Island island = gameWorld.getIsland(islandIdx);
        if (island == null || !canSenseIsland(island)) {
            throw new GameActionException(CANT_SENSE_THAT, "Cannot sense an island with that id");
        }

        return island.turnsLeftToRemoveAnchor;
    }

    @Override
    public Anchor senseAnchor(int islandIdx) throws GameActionException {
        Island island = gameWorld.getIsland(islandIdx);
        if (island == null || !canSenseIsland(island)) {
            throw new GameActionException(CANT_SENSE_THAT, "Cannot sense an island with that id");
        }

        return island.anchorPlanted;
    }

<<<<<<< HEAD
    @Override
    public Well[] senseNearbyWells() {
        return senseNearbyWells(null);
    }

    @Override
    public Well[] senseNearbyWells(int radiusSquared) throws GameActionException {
        return senseNearbyWells(radiusSquared, null);
    }

    @Override
    public Well[] senseNearbyWells(MapLocation center, int radiusSquared) throws GameActionException {
        return senseNearbyWells(center, radiusSquared, null);
    }
=======
    // @Override
    // public Well[] senseNearbyWells() {
    //     return senseNearbyWells(null);
    // }

    // @Override
    // public Well[] senseNearbyWells(int radiusSquared) throws GameActionException {
    //     return senseNearbyWells(radiusSquared, null);
    // }

    // @Override
    // public Well[] senseNearbyWells(MapLocation center, int radiusSquared) throws GameActionException {
    //     return senseNearbyWells(center, radiusSquared, null);
    // }
>>>>>>> ec1b6d7a

    // @Override
    // public Well[] senseNearbyWells(ResourceType resourceType) {
    //     try {
    //         return senseNearbyWells(-1, resourceType);
    //     } catch (GameActionException e) {
    //         return new Well[0];
    //     }
    // }

<<<<<<< HEAD
    @Override
    public Well[] senseNearbyWells(int radiusSquared, ResourceType resourceType) throws GameActionException {
        assertRadiusNonNegative(radiusSquared);
        return senseNearbyWells(getLocation(), radiusSquared, resourceType);
    }

    @Override
    public Well[] senseNearbyWells(MapLocation center, int radiusSquared, ResourceType resourceType) throws GameActionException {
        assertNotNull(center);
        assertRadiusNonNegative(radiusSquared);
        int actualRadiusSquared = radiusSquared == -1 ? getType().visionRadiusSquared : Math.min(radiusSquared, getType().visionRadiusSquared);

        // TODO update based on well implementation
        Well[] allSensedWells = gameWorld.getAllWellsWithinRadiusSquared(center, actualRadiusSquared);
        List<Well> validSensedWells = Arrays.asList(allSensedWells);
        validSensedWells.removeIf(well -> !canSenseLocation(well.getMapLocation()) ||
            (resourceType != null && well.getResourceType() != resourceType));
        List<Well> validSensedWellsCopy = new ArrayList<Well>();
        validSensedWells.forEach( (well) -> validSensedWellsCopy.add(well.copy()) );
        return validSensedWellsCopy.toArray(new Well[validSensedWellsCopy.size()]);
    }
=======
    // @Override
    // public Well[] senseNearbyWells(int radiusSquared, ResourceType resourceType) throws GameActionException {
    //     assertRadiusNonNegative(radiusSquared);
    //     return senseNearbyWells(getLocation(), radiusSquared, resourceType);
    // }

    // @Override
    // public Well[] senseNearbyWells(MapLocation center, int radiusSquared, ResourceType resourceType) throws GameActionException {
    //     assertNotNull(center);
    //     assertRadiusNonNegative(radiusSquared);
    //     int actualRadiusSquared = radiusSquared == -1 ? getType().visionRadiusSquared : Math.min(radiusSquared, getType().visionRadiusSquared);

    //     // TODO update based on well implementation
    //     Well[] allSensedWells = gameWorld.getAllWellsWithinRadiusSquared(center, actualRadiusSquared);
    //     List<Well> validSensedWells = Arrays.asList(allSensedWells);
    //     validSensedWells.removeIf(well -> !canSenseLocation(well.getMapLocation()) ||
    //         (resourceType != null && well.getResourceType() != resourceType));

    //     return validSensedWells.toArray(new Well[validSensedWells.size()]);
    // }
>>>>>>> ec1b6d7a

    @Override
    public MapLocation adjacentLocation(Direction dir) {
        return getLocation().add(dir);
    }

    @Override
    public MapLocation[] getAllLocationsWithinRadiusSquared(MapLocation center, int radiusSquared) throws GameActionException {
        assertNotNull(center);
        if (radiusSquared < 0)
            throw new GameActionException(CANT_DO_THAT,
                    "Radius squared must be non-negative.");
        return this.gameWorld.getAllLocationsWithinRadiusSquared(center, Math.min(radiusSquared, getType().visionRadiusSquared));
    }

    // ***********************************
    // ****** READINESS METHODS **********
    // ***********************************

    private void assertIsActionReady() throws GameActionException {
        if (!this.robot.canActCooldown())
            throw new GameActionException(IS_NOT_READY,
                    "This robot's action cooldown has not expired.");
    }

    @Override
    public boolean isActionReady() {
        try {
            assertIsActionReady();
            return true;
        } catch (GameActionException e) { return false; }
    }

    @Override
    public int getActionCooldownTurns() {
        return this.robot.getActionCooldownTurns();
    }

    private void assertIsMovementReady() throws GameActionException {
        if (!this.robot.canMoveCooldown())
            throw new GameActionException(IS_NOT_READY,
                    "This robot's movement cooldown has not expired.");
    }

    @Override
    public boolean isMovementReady() {
        try {
            assertIsMovementReady();
            return true;
        } catch (GameActionException e) { return false; }
    }

    @Override
    public int getMovementCooldownTurns() {
        return this.robot.getMovementCooldownTurns();
    }

    // ***********************************
    // ****** MOVEMENT METHODS ***********
    // ***********************************

    private void assertCanMove(Direction dir) throws GameActionException {
        assertNotNull(dir);
        assertIsMovementReady();
        MapLocation loc = adjacentLocation(dir);
        if (!onTheMap(loc))
            throw new GameActionException(OUT_OF_RANGE,
                    "Can only move to locations on the map; " + loc + " is not on the map.");
        if (isLocationOccupied(loc))
            throw new GameActionException(CANT_MOVE_THERE,
                    "Cannot move to an occupied location; " + loc + " is occupied.");
        if (!this.gameWorld.isPassable(loc))
            throw new GameActionException(CANT_MOVE_THERE,
                    "Cannot move to an impassable location; " + loc + " is impassable.");
    }

    @Override
    public boolean canMove(Direction dir) {
        try {
            assertCanMove(dir);
            return true;
        } catch (GameActionException e) { return false; }
    }

    @Override
    public void move(Direction dir) throws GameActionException {
        assertCanMove(dir);
        MapLocation center = adjacentLocation(dir);
        this.gameWorld.moveRobot(getLocation(), center);
        this.robot.setLocation(center);
        // this has to happen after robot's location changed because rubble
        this.robot.addMovementCooldownTurns(getType().movementCooldown);
        this.gameWorld.getMatchMaker().addMoved(getID(), getLocation());
    }

    // ***********************************
    // ****** BUILDING/SPAWNING **********
    // ***********************************

    private void assertCanBuildRobot(RobotType type, MapLocation loc) throws GameActionException {
        assertNotNull(type);
        assertCanActLocation(loc);
        assertIsActionReady();

        if (getType() != RobotType.HEADQUARTERS)
            throw new GameActionException(CANT_DO_THAT,
                    "Robot is of type " + getType() + " which cannot build. Only headquarters can build.");
        for (ResourceType rType : ResourceType.values()) {
            //TODO: fix this
            if (getResourceAmount(rType) < type.getBuildCost(rType)) {
                throw new GameActionException(NOT_ENOUGH_RESOURCE,
                        "Insufficient amount of " + rType);
            }
        }
        if (isLocationOccupied(loc)) {
            throw new GameActionException(CANT_MOVE_THERE,
                    "Cannot spawn to an occupied location; " + loc + " is occupied.");
        }
    }

    @Override
    public boolean canBuildRobot(RobotType type, MapLocation loc) {
        try {
            assertCanBuildRobot(type, loc);
            return true;
        } catch (GameActionException e) { return false; }
    }

    @Override
    public void buildRobot(RobotType type, MapLocation loc) throws GameActionException {
        assertCanBuildRobot(type, loc);
        this.robot.addActionCooldownTurns(getType().actionCooldown);
        Team team = getTeam();
        // TODO: update teamInfo counts if we need to do that
        // this.gameWorld.getTeamInfo().addLead(team, -type.buildCostLead);
        // this.gameWorld.getTeamInfo().addGold(team, -type.buildCostGold);
        int newId = this.gameWorld.spawnRobot(type, loc, team);
        this.gameWorld.getMatchMaker().addAction(getID(), Action.SPAWN_UNIT, newId);
    }

    // *****************************
    // **** COMBAT UNIT METHODS **** 
    // *****************************

    private void assertCanAttack(MapLocation loc) throws GameActionException {
        assertNotNull(loc);
        assertCanActLocation(loc);
        assertIsActionReady();
        if (!getType().canAttack())
            throw new GameActionException(CANT_DO_THAT,
                    "Robot is of type " + getType() + " which cannot attack.");
        InternalRobot bot = this.gameWorld.getRobot(loc);
        if (getType() == RobotType.CARRIER){
            int totalResources = getResourceAmount(ResourceType.ADAMANTIUM)+getResourceAmount(ResourceType.MANA)+getResourceAmount(ResourceType.ELIXIR);
            if (totalResources == 0)
                throw new GameActionException(CANT_DO_THAT,
                    "Robot is a carrier but has no inventory to attack with");
        }
        if (!(bot == null) && bot.getTeam() == getTeam()) {
            throw new GameActionException(CANT_DO_THAT,
                    "Robot is not on the enemy team.");
        }
    }

    @Override
    public boolean canAttack(MapLocation loc) {
        try {
            assertCanAttack(loc);
            return true;
        } catch (GameActionException e) { return false; }  
    }

    @Override
    public void attack(MapLocation loc) throws GameActionException {
        assertCanAttack(loc);
        this.robot.addActionCooldownTurns(getType().actionCooldown);
        InternalRobot bot = this.gameWorld.getRobot(loc);
        this.robot.attack(bot);
    }

    // ***********************
    // **** MINER METHODS **** 
    // ***********************

    // TODO: still working on wells

    private boolean isWell(MapLocation loc) {
        //TODO checks if the location is a well
        return this.gameWorld.isWell(loc);
    }

    private boolean isHeadquarter(MapLocation loc){
        //TODO checks if the location is a headquarter
        return this.gameWorld.isHeadquarters(loc);

    }

    private void assertCanTransferResource(MapLocation loc, ResourceType type, int amount) throws GameActionException {
        assertNotNull(loc);
        assertCanActLocation(loc);
        assertIsActionReady();

        if(getType() != RobotType.CARRIER)
            throw new GameActionException(CANT_DO_THAT, "This robot is not a carrier");
        if(amount > 0 && getResourceAmount(type) < amount) // Carrier is transfering to another location
            throw new GameActionException(CANT_DO_THAT, "Carrier does not have enough of that resource");
        if(amount < 0 && this.robot.canAdd(-1*amount)) // Carrier is picking up the resource from another location (probably headquarters)
            throw new GameActionException(CANT_DO_THAT, "Carrier does not have enough capacity to collect the resource");
        if(!isWell(loc) && !isHeadquarter(loc))
            throw new GameActionException(CANT_DO_THAT, "Cannot transfer to a location that is not a well or a headquarter");
    }

    @Override
    public boolean canTransferAd(MapLocation loc, int amount){
        try {
            assertCanTransferResource(loc, ResourceType.ADAMANTIUM, amount);
            return true;
        } catch(GameActionException e) {return false;}
    }

    @Override
    public boolean canTransferMn(MapLocation loc, int amount){
        try {
            assertCanTransferResource(loc, ResourceType.MANA, amount);
            return true;
        } catch(GameActionException e) {return false;}
    }

    @Override
    public boolean canTransferEx(MapLocation loc, int amount){
        try {
            assertCanTransferResource(loc, ResourceType.ELIXIR, amount);
            return true;
        } catch(GameActionException e) {return false;}
    }

    public void transferResource(ResourceType rType, MapLocation loc, int amount) throws GameActionException {
        assertCanTransferResource(loc, rType, amount);
        this.robot.addActionCooldownTurns(getType().actionCooldown);
        if(isWell(loc)){
            this.gameWorld.getWell(loc).addResourceAmount(rType, amount);
            this.robot.addResourceAmount(rType, -amount);
        }
        else if(isHeadquarter(loc)){
            this.gameWorld.getRobot(loc).addResourceAmount(rType, amount);
        }
        //TODO update addAction once we have new action types!
    }

    @Override
    public void transferAd(MapLocation loc, int amount) throws GameActionException {
        transferResource(ResourceType.ADAMANTIUM, loc, amount);
    }

    @Override
    public void transferMn(MapLocation loc, int amount) throws GameActionException {
        transferResource(ResourceType.MANA, loc, amount);
    }

    @Override
    public void transferEx(MapLocation loc, int amount) throws GameActionException {
        transferResource(ResourceType.ELIXIR, loc, amount);
    }

    private void assertCanCollectResource(MapLocation loc, int amount) throws GameActionException {
        assertNotNull(loc);
        assertCanActLocation(loc);
        assertIsActionReady();
        if (getType() != RobotType.CARRIER)
            throw new GameActionException(CANT_DO_THAT,
                    "Robot is of type " + getType() + " which cannot collect.");
        if (!isWell(loc))
            throw new GameActionException(CANT_DO_THAT, 
                    "Location is not a well");
        int rate = this.gameWorld.getWell(loc).isUpgraded() ? 2:4;
        if (amount > rate)
            throw new GameActionException(CANT_DO_THAT, 
                    "Amount is higher than rate");
        if (!this.robot.getInventory().canAdd(amount))
            throw new GameActionException(CANT_DO_THAT, 
                    "Exceeded robot's carrying capacity");

    }     

    @Override
    public boolean canCollectResource(MapLocation loc, int amount){
        try {
            assertCanCollectResource(loc, amount);
            return true;
        } catch (GameActionException e) { return false; }  
    }

    @Override
    public void collectResource(MapLocation loc, int amount) throws GameActionException {
        assertCanCollectResource(loc, amount);
        this.robot.addActionCooldownTurns(getType().actionCooldown);
    
        // For methods below, Inventory class would have to first be implemented
        // --> Inventory would have methods such as canAdd() and add[ResourceName](amount)
        // Also assuming that ResourceType is a class tht returns an enum
        // --> Would check to see what resources a well holds

        Inventory robotInv = this.robot.getInventory();

        if (gameWorld.getWell(loc).getResourceType() == ResourceType.ELIXIR)
            robotInv.addElixir(amount);
        else if (gameWorld.getWell(loc).getResourceType() == ResourceType.MANA)
            robotInv.addMana(amount);
        else
            robotInv.addAdamantium(amount);
    
    //     // Will need to update this last line
    //     this.gameWorld.getMatchMaker().addAction(getID(), Action.MINE_GOLD, locationToInt(loc));
    }

    // ***********************************
    // ****** COMMUNICATION METHODS ****** 
    // ***********************************

    private void assertValidIndex(int index) throws GameActionException {
        if (index < 0 || index >= GameConstants.SHARED_ARRAY_LENGTH)
            throw new GameActionException(CANT_DO_THAT, "You can't access this index as it is not within the shared array.");
    }

    private void assertValidValue(int value) throws GameActionException {
        if (value < 0 || value > GameConstants.MAX_SHARED_ARRAY_VALUE)
            throw new GameActionException(CANT_DO_THAT, "You can't write this value to the shared array " +
                "as it is not within the range of allowable values: [0, " + GameConstants.MAX_SHARED_ARRAY_VALUE + "].");
    }

    @Override
    public int readSharedArray(int index) throws GameActionException {
        assertValidIndex(index);
        return this.gameWorld.getTeamInfo().readSharedArray(getTeam(), index);
    }

    private void assertCanWriteSharedArray(int index, int value) throws GameActionException{
        assertValidIndex(index);
        assertValidValue(value);
        if (!this.gameWorld.inRangeForAmplification(this.robot)) {
            throw new GameActionException(CANT_DO_THAT, "You cannot write to the shared array");
        }
    }

    @Override
    public boolean canWriteSharedArray(int index, int value){
        try {
            assertCanWriteSharedArray(index, value);
            return true;
        } catch (GameActionException e) { return false; }  
    }

    @Override
    public void writeSharedArray(int index, int value) throws GameActionException {
        assertCanWriteSharedArray(index, value);
        this.gameWorld.getTeamInfo().writeSharedArray(getTeam(), index, value);
    }

    // ***********************************
    // ****** OTHER ACTION METHODS *******
    // ***********************************

    @Override
    public void disintegrate() {
        throw new RobotDeathException();
    }

    @Override
    public void resign() {
        Team team = getTeam();
        gameWorld.getObjectInfo().eachRobot((robot) -> {
            if (robot.getTeam() == team) {
                gameWorld.destroyRobot(robot.getID());
            }
            return true;
        });
    }

    // ***********************************
    // ******** DEBUG METHODS ************
    // ***********************************

    @Override
    public void setIndicatorString(String string) {
        if (string.length() > GameConstants.INDICATOR_STRING_MAX_LENGTH) {
            string = string.substring(0, GameConstants.INDICATOR_STRING_MAX_LENGTH);
        }
        this.robot.setIndicatorString(string);
    }

    @Override
    public void setIndicatorDot(MapLocation loc, int red, int green, int blue) {
        assertNotNull(loc);
        this.gameWorld.getMatchMaker().addIndicatorDot(getID(), loc, red, green, blue);
    }

    @Override
    public void setIndicatorLine(MapLocation startLoc, MapLocation endLoc, int red, int green, int blue) {
        assertNotNull(startLoc);
        assertNotNull(endLoc);
        this.gameWorld.getMatchMaker().addIndicatorLine(getID(), startLoc, endLoc, red, green, blue);
    }
}<|MERGE_RESOLUTION|>--- conflicted
+++ resolved
@@ -357,7 +357,6 @@
         return island.anchorPlanted;
     }
 
-<<<<<<< HEAD
     @Override
     public Well[] senseNearbyWells() {
         return senseNearbyWells(null);
@@ -372,22 +371,6 @@
     public Well[] senseNearbyWells(MapLocation center, int radiusSquared) throws GameActionException {
         return senseNearbyWells(center, radiusSquared, null);
     }
-=======
-    // @Override
-    // public Well[] senseNearbyWells() {
-    //     return senseNearbyWells(null);
-    // }
-
-    // @Override
-    // public Well[] senseNearbyWells(int radiusSquared) throws GameActionException {
-    //     return senseNearbyWells(radiusSquared, null);
-    // }
-
-    // @Override
-    // public Well[] senseNearbyWells(MapLocation center, int radiusSquared) throws GameActionException {
-    //     return senseNearbyWells(center, radiusSquared, null);
-    // }
->>>>>>> ec1b6d7a
 
     // @Override
     // public Well[] senseNearbyWells(ResourceType resourceType) {
@@ -398,7 +381,6 @@
     //     }
     // }
 
-<<<<<<< HEAD
     @Override
     public Well[] senseNearbyWells(int radiusSquared, ResourceType resourceType) throws GameActionException {
         assertRadiusNonNegative(radiusSquared);
@@ -420,28 +402,6 @@
         validSensedWells.forEach( (well) -> validSensedWellsCopy.add(well.copy()) );
         return validSensedWellsCopy.toArray(new Well[validSensedWellsCopy.size()]);
     }
-=======
-    // @Override
-    // public Well[] senseNearbyWells(int radiusSquared, ResourceType resourceType) throws GameActionException {
-    //     assertRadiusNonNegative(radiusSquared);
-    //     return senseNearbyWells(getLocation(), radiusSquared, resourceType);
-    // }
-
-    // @Override
-    // public Well[] senseNearbyWells(MapLocation center, int radiusSquared, ResourceType resourceType) throws GameActionException {
-    //     assertNotNull(center);
-    //     assertRadiusNonNegative(radiusSquared);
-    //     int actualRadiusSquared = radiusSquared == -1 ? getType().visionRadiusSquared : Math.min(radiusSquared, getType().visionRadiusSquared);
-
-    //     // TODO update based on well implementation
-    //     Well[] allSensedWells = gameWorld.getAllWellsWithinRadiusSquared(center, actualRadiusSquared);
-    //     List<Well> validSensedWells = Arrays.asList(allSensedWells);
-    //     validSensedWells.removeIf(well -> !canSenseLocation(well.getMapLocation()) ||
-    //         (resourceType != null && well.getResourceType() != resourceType));
-
-    //     return validSensedWells.toArray(new Well[validSensedWells.size()]);
-    // }
->>>>>>> ec1b6d7a
 
     @Override
     public MapLocation adjacentLocation(Direction dir) {
@@ -800,6 +760,8 @@
         this.gameWorld.getTeamInfo().writeSharedArray(getTeam(), index, value);
     }
 
+
+
     // ***********************************
     // ****** OTHER ACTION METHODS *******
     // ***********************************
