package battlecode.world;

import battlecode.common.*;

import static battlecode.common.GameActionExceptionType.*;
import battlecode.schema.Action;
import battlecode.util.FlatHelpers;

import java.util.*;
import java.util.stream.Collectors;

import org.apache.commons.lang3.NotImplementedException;

/**
 * The actual implementation of RobotController. Its methods *must* be called
 * from a player thread.
 *
 * It is theoretically possible to have multiple for a single InternalRobot, but
 * that may cause problems in practice, and anyway why would you want to?
 *
 * All overriden methods should assertNotNull() all of their (Object) arguments,
 * if those objects are not explicitly stated to be nullable.
 */
public final strictfp class RobotControllerImpl implements RobotController {

    /**
     * The world the robot controlled by this controller inhabits.
     */
    private final GameWorld gameWorld;

    /**
     * The robot this controller controls.
     */
    private final InternalRobot robot;

    /**
     * Create a new RobotControllerImpl
     * 
     * @param gameWorld the relevant world
     * @param robot     the relevant robot
     */
    public RobotControllerImpl(GameWorld gameWorld, InternalRobot robot) {
        this.gameWorld = gameWorld;
        this.robot = robot;
    }

    // *********************************
    // ******** INTERNAL METHODS *******
    // *********************************

    /**
     * Throw a null pointer exception if an object is null.
     *
     * @param o the object to test
     */
    private static void assertNotNull(Object o) {
        if (o == null) {
            throw new NullPointerException("Argument has an invalid null value");
        }
    }

    @Override
    public int hashCode() {
        return getID();
    }

    private InternalRobot getRobotByID(int id) {
        if (!this.gameWorld.getObjectInfo().existsRobot(id))
            return null;
        return this.gameWorld.getObjectInfo().getRobotByID(id);
    }

    private int locationToInt(MapLocation loc) {
        return this.gameWorld.locationToIndex(loc);
    }

    private MapInfo getMapInfo(MapLocation loc) throws GameActionException {
        GameWorld gw = this.gameWorld;
        //TODO: fix once max's marking pr gets merged
        MapInfo currentLocInfo = new MapInfo(loc, gw.isPassable(loc), gw.getWall(loc), gw.getPaintType(getTeam(), loc), 0, gw.hasRuin(loc));//gw.getMarker(getTeam(), loc), gw.hasRuin(loc));
        return currentLocInfo;
    }

    // *********************************
    // ****** GLOBAL QUERY METHODS *****
    // *********************************

    @Override
    public int getRoundNum() {
        return this.gameWorld.getCurrentRound();
    }

    @Override
    public int getMapWidth() {
        return this.gameWorld.getGameMap().getWidth();
    }

    @Override
    public int getMapHeight() {
        return this.gameWorld.getGameMap().getHeight();
    }

    // *********************************
    // ****** UNIT QUERY METHODS *******
    // *********************************

    @Override
    public int getID() {
        return this.robot.getID();
    }

    @Override
    public Team getTeam() {
        return this.robot.getTeam();
    }

    @Override
    public int getPaint() {
        return this.robot.getPaint();
    }

    @Override
    public MapLocation getLocation() {
        return this.robot.getLocation();
    }

    @Override
    public int getHealth() {
        return this.robot.getHealth();
    }

    @Override
    public int getMoney() {
        return this.gameWorld.getTeamInfo().getMoney(getTeam());
    }

    // ***********************************
    // ****** GENERAL VISION METHODS *****
    // ***********************************

    @Override
    public boolean onTheMap(MapLocation loc) {
        assertNotNull(loc);
        if (!this.gameWorld.getGameMap().onTheMap(loc))
            return false;
        return true;
    }

    private void assertCanSenseLocation(MapLocation loc) throws GameActionException {
        assertNotNull(loc);
        if (!this.gameWorld.getGameMap().onTheMap(loc))
            throw new GameActionException(CANT_SENSE_THAT,
                    "Target location is not on the map");
        if (!this.robot.canSenseLocation(loc))
            throw new GameActionException(CANT_SENSE_THAT,
                    "Target location not within vision range");
    }

    private void assertCanActLocation(MapLocation loc, int maxRadiusSquared) throws GameActionException {
        assertNotNull(loc);
<<<<<<< HEAD
        if (getLocation().distanceSquaredTo(loc) > maxRadius)
=======
        assertIsSpawned();
        if (getLocation().distanceSquaredTo(loc) > maxRadiusSquared)
>>>>>>> 88f0a33f
            throw new GameActionException(OUT_OF_RANGE,
                    "Target location not within action range");
        if (!this.gameWorld.getGameMap().onTheMap(loc))
            throw new GameActionException(CANT_SENSE_THAT,
                    "Target location is not on the map");
    }

    @Override
    public boolean canSenseLocation(MapLocation loc) {
        try {
            assertCanSenseLocation(loc);
            return true;
        } catch (GameActionException e) {
            return false;
        }
    }

    @Override
    public boolean isLocationOccupied(MapLocation loc) throws GameActionException {
        assertCanSenseLocation(loc);
        return this.gameWorld.getRobot(loc) != null;
    }

    @Override
    public boolean canSenseRobotAtLocation(MapLocation loc) {
        try {
            return isLocationOccupied(loc);
        } catch (GameActionException e) {
            return false;
        }
    }

    @Override
    public RobotInfo senseRobotAtLocation(MapLocation loc) throws GameActionException {
        assertCanSenseLocation(loc);
        InternalRobot bot = this.gameWorld.getRobot(loc);
        return bot == null ? null : bot.getRobotInfo();
    }

    @Override
    public boolean canSenseRobot(int id) {
        InternalRobot sensedRobot = getRobotByID(id);
        return sensedRobot == null || canSenseLocation(sensedRobot.getLocation());
    }

    @Override
    public RobotInfo senseRobot(int id) throws GameActionException {
        if (!canSenseRobot(id))
            throw new GameActionException(CANT_SENSE_THAT,
                    "Can't sense given robot; It may be out of vision range or not exist anymore");
        return getRobotByID(id).getRobotInfo();
    }

    private void assertRadiusNonNegative(int radiusSquared) throws GameActionException {
        if (radiusSquared < -1) {
            throw new GameActionException(CANT_DO_THAT, "The radius for a sense command can't be negative and not -1");
        }
    }

    @Override
    public RobotInfo[] senseNearbyRobots() {
        try {
            return senseNearbyRobots(-1);
        } catch (GameActionException e) {
            return new RobotInfo[0];
        }
    }

    @Override
    public RobotInfo[] senseNearbyRobots(int radiusSquared) throws GameActionException {
        assertRadiusNonNegative(radiusSquared);
        return senseNearbyRobots(radiusSquared, null);
    }

    @Override
    public RobotInfo[] senseNearbyRobots(int radiusSquared, Team team) throws GameActionException {
        assertRadiusNonNegative(radiusSquared);
        return senseNearbyRobots(getLocation(), radiusSquared, team);
    }

    @Override
    public RobotInfo[] senseNearbyRobots(MapLocation center, int radiusSquared, Team team) throws GameActionException {
        assertNotNull(center);
        assertRadiusNonNegative(radiusSquared);
        int actualRadiusSquared = radiusSquared == -1 ? GameConstants.VISION_RADIUS_SQUARED
                : Math.min(radiusSquared, GameConstants.VISION_RADIUS_SQUARED);
        InternalRobot[] allSensedRobots = gameWorld.getAllRobotsWithinRadiusSquared(center, actualRadiusSquared, team);
        List<RobotInfo> validSensedRobots = new ArrayList<>();
        for (InternalRobot sensedRobot : allSensedRobots) {
            // check if this robot
            if (sensedRobot.equals(this.robot))
                continue;
            // check if can sense
            if (!canSenseLocation(sensedRobot.getLocation()))
                continue;
            // check if right team
            if (team != null && sensedRobot.getTeam() != team)
                continue;
            validSensedRobots.add(sensedRobot.getRobotInfo());
        }
        return validSensedRobots.toArray(new RobotInfo[validSensedRobots.size()]);
    }

    @Override
    public boolean sensePassability(MapLocation loc) throws GameActionException {
        assertCanSenseLocation(loc);
        return this.gameWorld.isPassable(loc);
    }

    @Override
    public MapLocation[] senseNearbyRuins(int radiusSquared) throws GameActionException {
        assertRadiusNonNegative(radiusSquared);
        int actualRadiusSquared = radiusSquared == -1 ? GameConstants.VISION_RADIUS_SQUARED
                : Math.min(radiusSquared, GameConstants.VISION_RADIUS_SQUARED);
        return this.gameWorld.getAllRuinsWithinRadiusSquared(getLocation(), actualRadiusSquared);
    }

    // @Override
    // public MapInfo senseMapInfo(MapLocation loc) throws GameActionException {
    //     assertNotNull(loc);
    //     assertCanSenseLocation(loc);
    //     return getMapInfo(loc);
    // }

    // @Override
    // public MapInfo[] senseNearbyMapInfos() {
    //     try {
    //         return senseNearbyMapInfos(-1);
    //     } catch (GameActionException e) {
    //         return new MapInfo[0];
    //     }
    // }

    // @Override
    // public MapInfo[] senseNearbyMapInfos(int radiusSquared) throws GameActionException {
    //     assertRadiusNonNegative(radiusSquared);
    //     return senseNearbyMapInfos(getLocation(), radiusSquared);
    // }

    // @Override
    // public MapInfo[] senseNearbyMapInfos(MapLocation center) throws GameActionException {
    //     assertNotNull(center);
    //     return senseNearbyMapInfos(center, -1);
    // }

    // @Override
    // public MapInfo[] senseNearbyMapInfos(MapLocation center, int radiusSquared) throws GameActionException {
    //     assertNotNull(center);
    //     assertRadiusNonNegative(radiusSquared);
    //     int actualRadiusSquared = radiusSquared == -1 ? GameConstants.VISION_RADIUS_SQUARED
    //             : Math.min(radiusSquared, GameConstants.VISION_RADIUS_SQUARED);
    //     MapLocation[] allSensedLocs = gameWorld.getAllLocationsWithinRadiusSquared(center, actualRadiusSquared);
    //     List<MapInfo> validSensedMapInfo = new ArrayList<>();
    //     for (MapLocation mapLoc : allSensedLocs) {
    //         // Can't actually sense location
    //         if (!canSenseLocation(mapLoc)) {
    //             continue;
    //         }
    //         MapInfo mapInfo = getMapInfo(mapLoc);
    //         validSensedMapInfo.add(mapInfo);
    //     }
    //     return validSensedMapInfo.toArray(new MapInfo[validSensedMapInfo.size()]);
    // }

    @Override
    public MapLocation adjacentLocation(Direction dir) {
        return getLocation().add(dir);
    }

    @Override
    public MapLocation[] getAllLocationsWithinRadiusSquared(MapLocation center, int radiusSquared)
            throws GameActionException {
        assertNotNull(center);
        assertRadiusNonNegative(radiusSquared);
        int actualRadiusSquared = radiusSquared == -1 ? GameConstants.VISION_RADIUS_SQUARED
                : Math.min(radiusSquared, GameConstants.VISION_RADIUS_SQUARED);
        MapLocation[] possibleLocs = this.gameWorld.getAllLocationsWithinRadiusSquared(center, actualRadiusSquared);
        List<MapLocation> visibleLocs = Arrays.asList(possibleLocs).stream().filter(x -> canSenseLocation(x))
                .collect(Collectors.toList());
        return visibleLocs.toArray(new MapLocation[visibleLocs.size()]);
    }

    // ***********************************
    // ****** READINESS METHODS **********
    // ***********************************

    private void assertIsActionReady() throws GameActionException {
        if (!this.robot.canActCooldown())
            throw new GameActionException(IS_NOT_READY,
                    "This robot's action cooldown has not expired.");
        if (this.robot.getPaint() == 0){
            throw new GameActionException(IS_NOT_READY, "This robot can't act at 0 paint.");
        }
    }

    @Override
    public boolean isActionReady() {
        try {
            assertIsActionReady();
            return true;
        } catch (GameActionException e) {
            return false;
        }
    }

    @Override
    public int getActionCooldownTurns() {
        return this.robot.getActionCooldownTurns();
    }

    private void assertIsMovementReady() throws GameActionException {
        if (!this.robot.canMoveCooldown())
            throw new GameActionException(IS_NOT_READY,
                    "This robot's movement cooldown has not expired.");
        if (this.robot.getPaint() == 0){
            throw new GameActionException(IS_NOT_READY, "This robot can't move at 0 paint.");
        }
    }

    @Override
    public boolean isMovementReady() {
        try {
            assertIsMovementReady();
            return true;
        } catch (GameActionException e) {
            return false;
        }
    }

    @Override
    public int getMovementCooldownTurns() {
        return this.robot.getMovementCooldownTurns();
    }

    // ***********************************
    // ****** MOVEMENT METHODS ***********
    // ***********************************

    private void assertCanMove(Direction dir) throws GameActionException {
        assertNotNull(dir);
        assertIsMovementReady();
        MapLocation loc = adjacentLocation(dir);
        if (!onTheMap(loc))
            throw new GameActionException(OUT_OF_RANGE,
                    "Can only move to locations on the map; " + loc + " is not on the map.");
        if (isLocationOccupied(loc))
            throw new GameActionException(CANT_MOVE_THERE,
                    "Cannot move to an occupied location; " + loc + " is occupied.");
        if (!this.gameWorld.isPassable(loc))
            throw new GameActionException(CANT_MOVE_THERE,
                    "Cannot move to an impassable location; " + loc + " is impassable.");
    }

    @Override
    public boolean canMove(Direction dir) {
        try {
            assertCanMove(dir);
            return true;
        } catch (GameActionException e) {
            return false;
        }
    }

    @Override
    public void move(Direction dir) throws GameActionException {
        assertCanMove(dir);
        MapLocation nextLoc = adjacentLocation(dir);
        this.robot.setLocation(nextLoc);
        this.robot.addMovementCooldownTurns();
    }

    // ***********************************
    // ******** BUILDING METHODS *********
    // ***********************************

    private void assertIsRobotType(UnitType type) throws GameActionException {
        if (!UnitType.isRobotType(type)){
            throw new GameActionException(CANT_DO_THAT, "Given type " + type + " is not a robot type!");
        }
    }

    private void assertIsTowerType(UnitType type) throws GameActionException{
        if (!UnitType.isTowerType(type)){
            throw new GameActionException(CANT_DO_THAT, "Given type " + type + " is not a tower type!");
        }
    }

    private void assertCanBuildRobot(UnitType type, MapLocation loc) throws GameActionException {
        assertNotNull(loc);
        assertNotNull(type);
        assertCanActLocation(loc, GameConstants.BUILD_ROBOT_RADIUS_SQUARED);
        assertIsActionReady();
        assertIsTowerType(this.robot.getType());
        assertIsRobotType(type);

        if (this.robot.getPaint() < type.paintCost){
            throw new GameActionException(CANT_DO_THAT, "Not enough paint to build new robot!");
        }

        if (this.gameWorld.getTeamInfo().getMoney(this.robot.getTeam()) < type.moneyCost){
            throw new GameActionException(CANT_DO_THAT, "Not enough money to build new robot!");
        }

        if (isLocationOccupied(loc)){
            throw new GameActionException(CANT_DO_THAT, "Location is already occupied!");
        }

        if (!sensePassability(loc)){
            throw new GameActionException(CANT_DO_THAT, "Location has a wall!");
        }
    }

    @Override
    public boolean canBuildRobot(UnitType type, MapLocation loc) {
        try {
            assertCanBuildRobot(type, loc);
            return true;
        } catch (GameActionException e) {
            return false;
        }
    }

    @Override
    public void buildRobot(UnitType type, MapLocation loc) throws GameActionException {
        assertCanBuildRobot(type, loc);
        this.robot.addActionCooldownTurns(GameConstants.BUILD_ROBOT_COOLDOWN);
        this.gameWorld.spawnRobot(type, loc, this.robot.getTeam());
        this.robot.addPaint(-type.paintCost);
        this.gameWorld.getTeamInfo().addMoney(this.robot.getTeam(), -type.moneyCost);
    }

    private void assertCanMark(MapLocation loc) throws GameActionException {
        assertIsRobotType(this.robot.getType());
        assertCanActLocation(loc, GameConstants.MARK_RADIUS_SQUARED);
    }

    @Override
    public boolean canMark(MapLocation loc) {
        try {
            assertCanMark(loc);
            return true;
        } catch (GameActionException e) {
            return false;
        }
    }

    @Override
    public void mark(MapLocation loc, boolean secondary) throws GameActionException {
        assertCanMark(loc);
        
        this.gameWorld.setMarker(getTeam(), loc, secondary ? 2 : 1);
    }

    private void assertCanRemoveMark(MapLocation loc) throws GameActionException {
        assertIsRobotType(this.robot.getType());
        assertCanActLocation(loc, GameConstants.MARK_RADIUS_SQUARED);

        if (this.gameWorld.getMarker(getTeam(), loc) == 0) {
            throw new GameActionException(CANT_DO_THAT, "Cannot remove a nonexistent marker!");
        }
    }

    @Override
    public boolean canRemoveMark(MapLocation loc) {
        try {
            assertCanRemoveMark(loc);
            return true;
        } catch (GameActionException e) {
            return false;
        }
    }

    @Override
    public void removeMark(MapLocation loc) throws GameActionException {
        assertCanRemoveMark(loc);

        this.gameWorld.setMarker(getTeam(), loc, 0);
    }

    private void assertCanMarkTowerPattern(MapLocation loc) throws GameActionException {
        assertIsRobotType(this.robot.getType());
        assertCanActLocation(loc, GameConstants.BUILD_TOWER_RADIUS_SQUARED);

        if (!this.gameWorld.hasRuin(loc)) {
            throw new GameActionException(CANT_DO_THAT,
                    "Cannot mark tower pattern centered at (" + loc.x + ", " + loc.y
                            + ") because the center is not a ruin");
        }

        if (!this.gameWorld.isValidPatternCenter(loc)) {
            throw new GameActionException(CANT_DO_THAT,
                    "Cannot mark tower pattern centered at (" + loc.x + ", " + loc.y
                            + ") because it is too close to the edge of the map");
        }

        if (this.robot.getPaint() < GameConstants.MARK_PATTERN_PAINT_COST){
            throw new GameActionException(CANT_DO_THAT, "This robot doesn't have enough paint to mark the tower pattern!");
        }
    }

    @Override
    public boolean canMarkTowerPattern(MapLocation loc) {
        try {
            assertCanMarkTowerPattern(loc);
            return true;
        } catch (GameActionException e) {
            return false;
        }
    }

    @Override
    public void markTowerPattern(UnitType type, MapLocation loc) throws GameActionException {
        markTowerPattern(type, loc, 0, false);
    }

    @Override
    public void markTowerPattern(UnitType type, MapLocation loc, int rotationAngle, boolean reflect) throws GameActionException {
        assertCanMarkTowerPattern(loc);

        this.robot.addPaint(-GameConstants.MARK_PATTERN_PAINT_COST);
        this.gameWorld.markTowerPattern(type, getTeam(), loc, rotationAngle, reflect);
    }

    private void assertCanUpgradeTower(MapLocation loc) throws GameActionException{
        assertNotNull(loc);
        InternalRobot robot = this.gameWorld.getRobot(loc);

        if (! UnitType.isTowerType(this.robot.getType())){ 
            throw new GameActionException(CANT_DO_THAT, "No tower at the location");
        }

        if (robot.getTeam() != this.robot.getTeam()){
            throw new GameActionException(CANT_DO_THAT, "Cannot upgrade tower of the enemy team!");
        }

        UnitType type = robot.getType();
        int moneyRequired = 0;

        if (!UnitType.canUpgradeType(type)){
            throw new GameActionException(CANT_DO_THAT, "Cannot upgrade tower of this level!");
        }

        UnitType nextType = UnitType.getNextLevel(type);
        moneyRequired = nextType.moneyCost;

        if (this.gameWorld.getTeamInfo().getMoney(this.robot.getTeam()) < moneyRequired){
            throw new GameActionException(CANT_DO_THAT, "Not enough money to upgrade tower!");
        }
    }

    @Override
    public boolean canUpgradeTower(MapLocation loc) {
        try {
            assertCanUpgradeTower(loc);
            return true;
        } catch (GameActionException e) {
            return false;
        }
    }
    
    @Override
    public void upgradeTower(MapLocation loc) throws GameActionException{
        assertCanUpgradeTower(loc);
        InternalRobot robot = this.gameWorld.getRobot(loc);
        UnitType type = robot.getType();
        int moneyRequired = 0;
        UnitType newType = UnitType.getNextLevel(type);
        moneyRequired += newType.moneyCost;
        this.gameWorld.getTeamInfo().addMoney(robot.getTeam(), -moneyRequired);
        robot.upgradeTower(newType);
        this.gameWorld.getMatchMaker().addUpgradeAction(robot.getID());
    }

    private void assertCanMarkResourcePattern(MapLocation loc) throws GameActionException {
        assertIsRobotType(this.robot.getType());
        assertCanActLocation(loc, GameConstants.RESOURCE_PATTERN_RADIUS_SQUARED);

        if (!this.gameWorld.isValidPatternCenter(loc)) {
            throw new GameActionException(CANT_DO_THAT,
                    "Cannot mark resource pattern centered at (" + loc.x + ", " + loc.y
                            + ") because it is too close to the edge of the map");
        }

        if (this.robot.getPaint() < GameConstants.MARK_PATTERN_PAINT_COST){
            throw new GameActionException(CANT_DO_THAT, "Cannot mark resource pattern because this robot doesn't have enough paint!");
        }
    }

    @Override
    public boolean canMarkResourcePattern(MapLocation loc) {
        try {
            assertCanMarkResourcePattern(loc);
            return true;
        } catch (GameActionException e) {
            return false;
        }
    }

    @Override
    public void markResourcePattern(MapLocation loc) throws GameActionException {
        markResourcePattern(loc, 0, false);
    }

    @Override
    public void markResourcePattern(MapLocation loc, int rotationAngle, boolean reflect) throws GameActionException {
        assertCanMarkResourcePattern(loc);

        this.robot.addPaint(-GameConstants.MARK_PATTERN_PAINT_COST);
        this.gameWorld.markResourcePattern(getTeam(), loc, rotationAngle, reflect);
    }

    private void assertCanCompleteTowerPattern(UnitType type, MapLocation loc) throws GameActionException {
        assertIsRobotType(this.robot.getType());
        assertIsTowerType(type);
        assertCanActLocation(loc, GameConstants.BUILD_TOWER_RADIUS_SQUARED);

        if (this.gameWorld.hasTower(loc)) {
            throw new GameActionException(CANT_DO_THAT,
                    "Cannot complete tower pattern centered at (" + loc.x + ", " + loc.y
                        + ") because the center already contains a tower");
        }

        if (!this.gameWorld.hasRuin(loc)) {
            throw new GameActionException(CANT_DO_THAT,
                    "Cannot complete tower pattern centered at (" + loc.x + ", " + loc.y
                            + ") because the center is not a ruin");
        }

        if (!this.gameWorld.isValidPatternCenter(loc)) {
            throw new GameActionException(CANT_DO_THAT,
                    "Cannot complete tower pattern centered at (" + loc.x + ", " + loc.y
                            + ") because it is too close to the edge of the map");
        }

        if (this.gameWorld.getRobot(loc) != null){
            throw new GameActionException(CANT_DO_THAT,
             "Cannot complete tower pattern at  (" + loc.x + ", " + loc.y
                    + ") because there is a robot at the center of the ruin");
        }

        boolean valid = this.gameWorld.checkTowerPattern(getTeam(), loc, type);

        if (!valid) {
            throw new GameActionException(CANT_DO_THAT,
                    "Cannot complete tower pattern centered at (" + loc.x + ", " + loc.y
                            + ") because the paint pattern is wrong");
        }


        if (this.gameWorld.getTeamInfo().getTotalNumberOfTowers(getTeam()) >= GameConstants.MAX_NUMBER_OF_TOWERS){
            throw new GameActionException(CANT_DO_THAT,
                    "Cannot complete tower pattern centered at (" + loc.x + ", " + loc.y
                            + ") because limit number of towers was reached");
        }
    }

    @Override
    public boolean canCompleteTowerPattern(UnitType type, MapLocation loc) {
        try {
            assertCanCompleteTowerPattern(type, loc);
            return true;
        } catch (GameActionException e) {
            return false;
        }
    }

    @Override
    public void completeTowerPattern(UnitType type, MapLocation loc) throws GameActionException {
        assertCanCompleteTowerPattern(type, loc);
        this.gameWorld.completeTowerPattern(getTeam(), type, loc);
        InternalRobot tower = this.gameWorld.getRobot(loc);
        this.gameWorld.getMatchMaker().addBuildAction(tower.getID());
    }

    private void assertCanCompleteResourcePattern(MapLocation loc) throws GameActionException {
        assertIsRobotType(this.robot.getType());
        assertCanActLocation(loc, GameConstants.RESOURCE_PATTERN_RADIUS_SQUARED);

        if (!this.gameWorld.isValidPatternCenter(loc)) {
            throw new GameActionException(CANT_DO_THAT,
                    "Cannot complete resource pattern centered at (" + loc.x + ", " + loc.y
                            + ") because it is too close to the edge of the map");
        }

        boolean valid = this.gameWorld.checkResourcePattern(this.robot.getTeam(), loc);

        if (!valid) {
            throw new GameActionException(CANT_DO_THAT,
                    "Cannot complete resource pattern centered at (" + loc.x + ", " + loc.y
                            + ") because the paint pattern is wrong");
        }
    }

    @Override
    public boolean canCompleteResourcePattern(MapLocation loc) {
        try {
            assertCanCompleteResourcePattern(loc);
            return true;
        } catch (GameActionException e) {
            return false;
        }
    }

    @Override
    public void completeResourcePattern(MapLocation loc) throws GameActionException {
        assertCanCompleteResourcePattern(loc);
        this.gameWorld.completeResourcePattern(getTeam(), loc);
    }

    // *****************************
    // ****** ATTACK / HEAL ********
    // *****************************

    private void assertCanAttackSoldier(MapLocation loc) throws GameActionException {
        assertCanActLocation(loc, UnitType.SOLDIER.actionRadiusSquared);
        if (this.robot.getPaint() < UnitType.SOLDIER.attackCost){
            throw new GameActionException(CANT_DO_THAT, "Unit does not have enough paint to do a soldier attack");
        }
    }

    private void assertCanAttackSplasher(MapLocation loc) throws GameActionException {
        assertCanActLocation(loc, UnitType.SPLASHER.actionRadiusSquared);
        if (this.robot.getPaint() < UnitType.SPLASHER.attackCost){
            throw new GameActionException(CANT_DO_THAT, "Unit does not have enough paint to do a splasher attack");
        }
    }

    private void assertCanAttackMopper(MapLocation loc) throws GameActionException {
        assertCanActLocation(loc, UnitType.MOPPER.actionRadiusSquared);
        if (this.robot.getPaint() < UnitType.MOPPER.attackCost){
            throw new GameActionException(CANT_DO_THAT, "Unit does not have enough paint to do a mopper attack");
        }
    }

    private void assertCanAttackTower(MapLocation loc) throws GameActionException {
        if(loc == null) { // area attack
            if (this.robot.hasTowerAreaAttacked()){
                throw new GameActionException(CANT_DO_THAT, "Tower has already done an area attack this turn");
            }
        } else { // single attack
            if (this.robot.hasTowerSingleAttacked()){
                throw new GameActionException(CANT_DO_THAT, "Tower has already done a single cell attack this turn");
            }
            assertCanActLocation(loc, this.robot.getType().actionRadiusSquared);
        }
    }

    private void assertCanAttack(MapLocation loc) throws GameActionException {
        if (loc == null && !UnitType.isTowerType(this.robot.getType())){
            throw new GameActionException(CANT_DO_THAT, "Robot units must specify a location to attack");
        }
        assertIsActionReady();

        // note: paint type is irrelevant for checking attack validity
        switch(this.robot.getType()) {
            case SOLDIER:
                assertCanAttackSoldier(loc);
                break;
            case SPLASHER:
                assertCanAttackSplasher(loc);
                break;
            case MOPPER:
                assertCanAttackMopper(loc);
                break; 
            default:
                assertCanAttackTower(loc);
                break;
        }
    }

    @Override
    public boolean canAttack(MapLocation loc) {
        try {
            assertCanAttack(loc);
            return true;
        } catch (GameActionException e) {
            return false;
        }
    }

    @Override
    public void attack(MapLocation loc, boolean useSecondaryColor) throws GameActionException {
        assertCanAttack(loc);
        this.robot.addActionCooldownTurns(this.robot.getType().actionCooldown);
        this.robot.attack(loc, useSecondaryColor);
    }

    @Override
    public void attack(MapLocation loc) throws GameActionException {
        attack(loc, false);
    }

    private void assertCanMopSwing(Direction dir) throws GameActionException {
        assertNotNull(dir);
        assertIsActionReady();
        if (!(dir == Direction.SOUTH || dir == Direction.NORTH || dir == Direction.WEST || dir == Direction.EAST)){
            throw new GameActionException(CANT_DO_THAT, "Must pass in a cardinal direction to mop swing");
        }
        if (this.robot.getType() != UnitType.MOPPER){
            throw new GameActionException(CANT_DO_THAT, "Unit must be a mopper!");
        }
        MapLocation nextLoc = this.robot.getLocation().add(dir);
        if (!onTheMap(nextLoc)){
            throw new GameActionException(CANT_DO_THAT, "Can't do a mop swing off the edge of the map!");
        }

    }

    @Override
    public boolean canMopSwing(Direction dir) {
        try {
            assertCanMopSwing(dir);
            return true;
        } catch (GameActionException e) { return false; }  
    }

    @Override
    public void mopSwing(Direction dir) throws GameActionException {
        this.robot.addActionCooldownTurns(GameConstants.ATTACK_MOPPER_SWING_COOLDOWN);
        this.robot.mopSwing(dir);
    }

    // ***********************************
    // ****** COMMUNICATION METHODS ******
    // ***********************************

    private void assertCanSendMessage(MapLocation loc, Message message) throws GameActionException {
        assertNotNull(loc);
        assertCanActLocation(loc, GameConstants.MESSAGE_RADIUS_SQUARED);
        assertNotNull(this.gameWorld.getRobot(loc));
        if (getTeam() != this.gameWorld.getRobot(loc).getTeam()){
            throw new GameActionException(CANT_DO_THAT, "Cannot send messages to robots of the enemy team!");
        }
        assertNotNull(message);

        // we also need them to be different (i.e. only robot to tower or vice versa)
        if (UnitType.isRobotType(this.robot.getType()) == UnitType.isRobotType(this.gameWorld.getRobot(loc).getType())){
            throw new GameActionException(CANT_DO_THAT, "Only (robot <-> tower) communication is allowed!");
        }
        if (UnitType.isRobotType(this.robot.getType())) {
            if (this.robot.getSentMessagesCount() >= GameConstants.MAX_MESSAGES_SENT_ROBOT){
                throw new GameActionException(CANT_DO_THAT, "Robot has already sent too many messages this round!");
            }
        } else {
            if (this.robot.getSentMessagesCount() >= GameConstants.MAX_MESSAGES_SENT_TOWER){
                throw new GameActionException(CANT_DO_THAT, "Tower has already sent too many messages this round!");
            }
        }
        
        // make sure the other unit is within the right distance and connected by paint
        if (this.robot.getLocation().distanceSquaredTo(loc) > GameConstants.MESSAGE_RADIUS_SQUARED){
            throw new GameActionException(CANT_DO_THAT, "Location specified is not within the message radius!");
        }
        if (!this.gameWorld.connectedByPaint(this.robot.getLocation(), loc)){
            throw new GameActionException(CANT_DO_THAT, "Location specified is not connected to current location by paint!");
        }
    }

    @Override
    public boolean canSendMessage(MapLocation loc, int messageContent) {
        try {
            Message message = new Message(messageContent, this.robot.getID(), this.gameWorld.getCurrentRound());
            assertCanSendMessage(loc, message);
            return true;
        } catch (GameActionException e) {
            return false;
        }
    }

    @Override
    public void sendMessage(MapLocation loc, int messageContent) throws GameActionException {
        Message message = new Message(messageContent, this.robot.getID(), this.gameWorld.getCurrentRound());
        assertCanSendMessage(loc, message);
        InternalRobot robot = this.gameWorld.getRobot(loc);
        this.robot.sendMessage(robot, message);
        this.gameWorld.getMatchMaker().addMessageAction(robot.getID(), messageContent);
    }

    // ***********************************
    // ****** OTHER ACTION METHODS *******
    // ***********************************

    private void assertCanTransferPaint(MapLocation loc, int amount) throws GameActionException {
        assertNotNull(loc);
        assertCanActLocation(loc, GameConstants.PAINT_TRANSFER_RADIUS_SQUARED);
        assertNotNull(robot);
        assertIsActionReady();
        InternalRobot robot = this.gameWorld.getRobot(loc);
        if (loc == this.robot.getLocation()) {
            throw new GameActionException(CANT_DO_THAT, "Cannot transfer paint to yourself!");
        }
        if (amount == 0) {
            throw new GameActionException(CANT_DO_THAT, "Cannot transfer zero paint!");
        }
        if (robot.getTeam() != this.robot.getTeam()) {
            throw new GameActionException(CANT_DO_THAT, "Cannot transfer resources to the enemy team!");
        }
        if (UnitType.isTowerType(this.robot.getType())) {
            throw new GameActionException(CANT_DO_THAT, "Towers cannot transfer paint!");
        }
        if (amount > 0 && this.robot.getType() != UnitType.MOPPER) {
            throw new GameActionException(CANT_DO_THAT, "Only mopppers can give paint to allies!");
        }
        if (UnitType.isRobotType(robot.getType()) && amount < 0) {
            throw new GameActionException(CANT_DO_THAT, "Moppers can only give paint to ally robots!");
        }
        if (-1 * amount > this.robot.getPaint()) {
            throw new GameActionException(CANT_DO_THAT, "Cannot take more paint from towers than they currently have!");
        }
        if (amount > this.robot.getPaint()) {
            throw new GameActionException(CANT_DO_THAT, "Cannot give more paint than you currently have!");
        }
    }

    public boolean canTransferPaint(MapLocation loc, int amount) {
        try {
            assertCanTransferPaint(loc, amount);
            return true;
        } catch (GameActionException e) {
            return false;
        }
    }

    public void transferPaint(MapLocation loc, int amount) throws GameActionException {
        assertCanTransferPaint(loc, amount);
        this.robot.addPaint(-1 * amount);
        InternalRobot robot = this.gameWorld.getRobot(loc);
        robot.addPaint(amount);
        this.robot.addActionCooldownTurns(GameConstants.PAINT_TRANSFER_COOLDOWN);
        this.gameWorld.getMatchMaker().addTransferAction(robot.getID());
    }

    @Override
    public void resign() {
        Team team = getTeam();
        gameWorld.getObjectInfo().eachRobot((robot) -> {
            if (robot.getTeam() == team) {
                gameWorld.destroyRobot(robot.getID());
            }
            return true;
        });
        gameWorld.setWinner(team.opponent(), DominationFactor.RESIGNATION);
    }

    // ***********************************
    // ******** DEBUG METHODS ************
    // ***********************************

    @Override
    public void setIndicatorString(String string) {
        if (string.length() > GameConstants.INDICATOR_STRING_MAX_LENGTH) {
            string = string.substring(0, GameConstants.INDICATOR_STRING_MAX_LENGTH);
        }
        this.robot.setIndicatorString(string);
    }

    @Override
    public void setIndicatorDot(MapLocation loc, int red, int green, int blue) {
        assertNotNull(loc);
        this.gameWorld.getMatchMaker().addIndicatorDot(getID(), loc, red, green, blue);
    }

    @Override
    public void setIndicatorLine(MapLocation startLoc, MapLocation endLoc, int red, int green, int blue) {
        assertNotNull(startLoc);
        assertNotNull(endLoc);
        this.gameWorld.getMatchMaker().addIndicatorLine(getID(), startLoc, endLoc, red, green, blue);
    }

    @Override 
    public void setTimelineMarker(String label, int red, int green, int blue){
        if (label.length() > GameConstants.TIMELINE_LABEL_MAX_LENGTH){
            label = label.substring(0, GameConstants.TIMELINE_LABEL_MAX_LENGTH);
        }
        this.gameWorld.getMatchMaker().addTimelineMarker(label, red, green, blue);
    }
}<|MERGE_RESOLUTION|>--- conflicted
+++ resolved
@@ -158,12 +158,7 @@
 
     private void assertCanActLocation(MapLocation loc, int maxRadiusSquared) throws GameActionException {
         assertNotNull(loc);
-<<<<<<< HEAD
-        if (getLocation().distanceSquaredTo(loc) > maxRadius)
-=======
-        assertIsSpawned();
         if (getLocation().distanceSquaredTo(loc) > maxRadiusSquared)
->>>>>>> 88f0a33f
             throw new GameActionException(OUT_OF_RANGE,
                     "Target location not within action range");
         if (!this.gameWorld.getGameMap().onTheMap(loc))
