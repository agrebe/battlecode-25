package battlecode.world;

import battlecode.common.*;

import static battlecode.common.GameActionExceptionType.*;
import battlecode.instrumenter.RobotDeathException;
import battlecode.schema.Action;

import java.util.*;
import java.util.stream.Collectors;

/**
 * The actual implementation of RobotController. Its methods *must* be called
 * from a player thread.
 *
 * It is theoretically possible to have multiple for a single InternalRobot, but
 * that may cause problems in practice, and anyway why would you want to?
 *
 * All overriden methods should assertNotNull() all of their (Object) arguments,
 * if those objects are not explicitly stated to be nullable.
 */
public final strictfp class RobotControllerImpl implements RobotController {

    /**
     * The world the robot controlled by this controller inhabits.
     */
    private final GameWorld gameWorld;

    /**
     * The robot this controller controls.
     */
    private final InternalRobot robot;

    /**
     * An rng based on the world seed.
     */
    private static Random random;
    
    /**
     * Create a new RobotControllerImpl
     * 
     * @param gameWorld the relevant world
     * @param robot the relevant robot
     */
    public RobotControllerImpl(GameWorld gameWorld, InternalRobot robot) {
        this.gameWorld = gameWorld;
        this.robot = robot;

        this.random = new Random(gameWorld.getMapSeed());
    }

    // *********************************
    // ******** INTERNAL METHODS *******
    // *********************************

    /**
     * Throw a null pointer exception if an object is null.
     *
     * @param o the object to test
     */
    private static void assertNotNull(Object o) {
        if (o == null) {
            throw new NullPointerException("Argument has an invalid null value");
        }
    }

    @Override
    public int hashCode() {
        return getID();
    }

    // *********************************
    // ****** GLOBAL QUERY METHODS *****
    // *********************************

    @Override
    public int getRoundNum() {
        return this.gameWorld.getCurrentRound();
    }

    @Override
    public int getMapWidth() {
        return this.gameWorld.getGameMap().getWidth();
    }

    @Override
    public int getMapHeight() {
        return this.gameWorld.getGameMap().getHeight();
    }

    @Override
    public int getRobotCount() {
        return this.gameWorld.getObjectInfo().getRobotCount(getTeam());
    }

    // *********************************
    // ****** UNIT QUERY METHODS *******
    // *********************************

    @Override
    public int getID() {
        return this.robot.getID();
    }

    @Override
    public Team getTeam() {
        return this.robot.getTeam();
    }

    @Override
    public MapLocation getLocation() {
        return this.robot.getLocation();
    }
 
    @Override
    public int getHealth() {
        return this.robot.getHealth();
    }
    @Override
    public int getBreadAmount() {
        return this.robot.getResourceAmount();
    }

    private InternalRobot getRobotByID(int id) {
        if (!this.gameWorld.getObjectInfo().existsRobot(id))
            return null;
        return this.gameWorld.getObjectInfo().getRobotByID(id);
    }

    private int locationToInt(MapLocation loc) {
        return this.gameWorld.locationToIndex(loc);
    }

    // ***********************************
    // ****** GENERAL VISION METHODS *****
    // ***********************************

    @Override
    public boolean onTheMap(MapLocation loc) {
        assertNotNull(loc);
         if (!this.gameWorld.getGameMap().onTheMap(loc))
            return false;
        return true;
    }

    private void assertCanSenseLocation(MapLocation loc) throws GameActionException {
        assertNotNull(loc);
        if (!this.gameWorld.getGameMap().onTheMap(loc))
        throw new GameActionException(CANT_SENSE_THAT,
                "Target location is not on the map");
        if (!this.robot.canSenseLocation(loc))
            throw new GameActionException(CANT_SENSE_THAT,
                    "Target location not within vision range");
    }

    private void assertCanActLocation(MapLocation loc) throws GameActionException {
        assertNotNull(loc);
        if (!this.robot.canActLocation(loc))
            throw new GameActionException(OUT_OF_RANGE,
                    "Target location not within action range");
        if (!this.gameWorld.getGameMap().onTheMap(loc))
            throw new GameActionException(CANT_SENSE_THAT,
                    "Target location is not on the map");
    }

    @Override
    public boolean canSenseLocation(MapLocation loc) {
        try {
            assertCanSenseLocation(loc);
            return true;
        } catch (GameActionException e) { return false; }
    }

    @Override
    public boolean canActLocation(MapLocation loc) {
        try {
            assertCanActLocation(loc);
            return true;
        } catch (GameActionException e) { return false; }
    }

    @Override
    public boolean isLocationOccupied(MapLocation loc) throws GameActionException {
        assertCanSenseLocation(loc);
        return this.gameWorld.getRobot(loc) != null;
    }

    @Override
    public boolean canSenseRobotAtLocation(MapLocation loc) {
        try {
            return isLocationOccupied(loc);
        } catch (GameActionException e) { return false; }
    }

    @Override
    public RobotInfo senseRobotAtLocation(MapLocation loc) throws GameActionException {
        assertCanSenseLocation(loc);
        InternalRobot bot = this.gameWorld.getRobot(loc);
        return bot == null ? null : bot.getRobotInfo();
    }

    @Override
    public boolean canSenseRobot(int id) {
        InternalRobot sensedRobot = getRobotByID(id);
        return sensedRobot == null ? false : canSenseLocation(sensedRobot.getLocation());
    }

    @Override
    public RobotInfo senseRobot(int id) throws GameActionException {
        if (!canSenseRobot(id))
            throw new GameActionException(CANT_SENSE_THAT,
                    "Can't sense given robot; It may be out of vision range or not exist anymore");
        return getRobotByID(id).getRobotInfo();
    }

    private void assertRadiusNonNegative(int radiusSquared) throws GameActionException {
        if (radiusSquared < -1) {
            throw new GameActionException(CANT_DO_THAT, "The radius for a sense command can't be negative and not -1");
        }
    }

    @Override
    public RobotInfo[] senseNearbyRobots() {
        try {
            return senseNearbyRobots(-1);
        } catch (GameActionException e) {
            return new RobotInfo[0];
        }
    }

    @Override
    public RobotInfo[] senseNearbyRobots(int radiusSquared) throws GameActionException {
        assertRadiusNonNegative(radiusSquared);
        return senseNearbyRobots(radiusSquared, null);
    }

    @Override
    public RobotInfo[] senseNearbyRobots(int radiusSquared, Team team) throws GameActionException {
        assertRadiusNonNegative(radiusSquared);
        return senseNearbyRobots(getLocation(), radiusSquared, team);
    }

    @Override
    public RobotInfo[] senseNearbyRobots(MapLocation center, int radiusSquared, Team team) throws GameActionException {
        assertNotNull(center);
        assertRadiusNonNegative(radiusSquared);
        int actualRadiusSquared = radiusSquared == -1 ? getType().visionRadiusSquared : Math.min(radiusSquared, getType().visionRadiusSquared);
        InternalRobot[] allSensedRobots = gameWorld.getAllRobotsWithinRadiusSquared(center, actualRadiusSquared, team);
        List<RobotInfo> validSensedRobots = new ArrayList<>();
        for (InternalRobot sensedRobot : allSensedRobots) {
            // check if this robot
            if (sensedRobot.equals(this.robot))
                continue;
            // check if can sense
            if (!canSenseLocation(sensedRobot.getLocation()))
                continue; 
            // check if right team
            if (team != null && sensedRobot.getTeam() != team)
                continue;
            validSensedRobots.add(sensedRobot.getRobotInfo());
        }
        return validSensedRobots.toArray(new RobotInfo[validSensedRobots.size()]);
    }

    @Override
    public boolean sensePassability(MapLocation loc) throws GameActionException {
        assertCanSenseLocation(loc);
        return this.gameWorld.isPassable(loc);
    }
  
    @Override
    public MapLocation[] senseNearbyFlagLocations(MapLocation center, int radiusSquared) throws GameActionException {
        assertNotNull(center);
        assertRadiusNonNegative(radiusSquared);
        int actualRadiusSquared = radiusSquared == -1 ? getType().visionRadiusSquared : Math.min(radiusSquared, getType().visionRadiusSquared);
        List<MapLocation> validSensedFlagLocs = new ArrayList<>();
        Flag[] allFlagsInRadius = this.gameWorld.getAllFlagsWithinRadiusSquared(center, actualRadiusSquared);
        for (Flag flag : allFlagsInRadius) {
            if (getLocation().isWithinDistanceSquared(flag.getLoc(), GameConstants.VISION_RADIUS))
                validSensedFlagLocs.add(flag.getLoc());
        }
        return validSensedFlagLocs.toArray(new MapLocation[validSensedFlagLocs.size()]);
    }

    @Override
    public MapLocation[] senseBroadcastFlagLocations() {
        List<MapLocation> currentBroadcastLocations = new ArrayList<MapLocation>();
        for(Flag x: gameWorld.getAllFlags()) {
            if(!canSenseLocation(x.getLoc())) {
                currentBroadcastLocations.add(x.getBroadcastLoc());
            }
        }
        return currentBroadcastLocations.toArray(new MapLocation[currentBroadcastLocations.size()]);
    }
    private MapInfo getMapInfo(MapLocation loc) throws GameActionException {
        GameWorld gw = this.gameWorld;


        Trap trap = gw.getTrap(loc);
        TrapType type = (trap != null && trap.getTeam() == robot.getTeam()) ? trap.getType() : null;
        MapInfo currentLocInfo = new MapInfo(loc, gw.isPassable(loc), gw.getWall(loc),
            gw.getSpawnZone(loc), gw.getWater(loc), gw.getBreadAmount(loc), type);

        return currentLocInfo;
    }

    @Override
    public MapInfo senseMapInfo(MapLocation loc) throws GameActionException {
        assertNotNull(loc);
        assertCanSenseLocation(loc);
        return getMapInfo(loc);
    }

    @Override
    public MapInfo[] senseNearbyMapInfos() {
        try {
            return senseNearbyMapInfos(-1);
        } catch (GameActionException e) {
            return new MapInfo[0];
        }
    }

    @Override
    public MapInfo[] senseNearbyMapInfos(int radiusSquared) throws GameActionException {
        assertRadiusNonNegative(radiusSquared);
        return senseNearbyMapInfos(getLocation(), radiusSquared);
    }

    @Override
    public MapInfo[] senseNearbyMapInfos(MapLocation center) throws GameActionException {
        assertNotNull(center);
        return senseNearbyMapInfos(center, -1);
    }

    @Override
    public MapInfo[] senseNearbyMapInfos(MapLocation center, int radiusSquared) throws GameActionException {
        assertNotNull(center);
        assertRadiusNonNegative(radiusSquared);
        int actualRadiusSquared = radiusSquared == -1 ? getType().visionRadiusSquared : Math.min(radiusSquared, getType().visionRadiusSquared);
        MapLocation[] allSensedLocs = gameWorld.getAllLocationsWithinRadiusSquared(center, actualRadiusSquared);
        List<MapInfo> validSensedMapInfo = new ArrayList<>();
        for (MapLocation mapLoc : allSensedLocs) {
            // Can't actually sense location
            if (!canSenseLocation(mapLoc)) {
                continue;
            }
            MapInfo mapInfo = getMapInfo(mapLoc);
            validSensedMapInfo.add(mapInfo);
        }
        return validSensedMapInfo.toArray(new MapInfo[validSensedMapInfo.size()]);
    }

    @Override
    public MapLocation adjacentLocation(Direction dir) {
        return getLocation().add(dir);
    }

    @Override
    public MapLocation[] getAllLocationsWithinRadiusSquared(MapLocation center, int radiusSquared) throws GameActionException {
        assertNotNull(center);
        assertRadiusNonNegative(radiusSquared);
        int actualRadiusSquared = radiusSquared == -1 ? getType().visionRadiusSquared : Math.min(radiusSquared, getType().visionRadiusSquared);
        MapLocation[] possibleLocs = this.gameWorld.getAllLocationsWithinRadiusSquared(center, actualRadiusSquared);
        List<MapLocation> visibleLocs = Arrays.asList(possibleLocs).stream().filter(x -> canSenseLocation(x)).collect(Collectors.toList());
        return visibleLocs.toArray(new MapLocation[visibleLocs.size()]);
    }

    // ***********************************
    // ****** MAP LOCATION METHODS *******
    // ***********************************

    private void assertCanDropFlag(MapLocation loc) throws GameActionException {
        assertNotNull(loc);
        assertCanActLocation(loc);
        if (!robot.hasFlag())
            throw new GameActionException(CANT_DO_THAT, 
                "This robot is not holding a flag.");
        
        if(!this.gameWorld.isPassable(loc))
            throw new GameActionException(CANT_DO_THAT, 
                    "A flag can't be placed at this location.");

        if(this.gameWorld.isSetupPhase()) {
            Flag[] flags = this.gameWorld.getAllFlagsWithinRadiusSquared(loc, GameConstants.MIN_FLAG_SPACING_SQUARED);
            for (Flag flag : flags) {
                if(flag.getTeam() == this.robot.getTeam()) 
                    throw new GameActionException(CANT_DO_THAT, 
                            "Flag placement is too close to another flag.");
            }
        }
        // TODO decide whether flags can be placed on traps, and if so create the code for the check
    }

    @Override
    public boolean canDropFlag(MapLocation loc) {
        try {
            assertCanDropFlag(loc);
            return true;
        } catch (GameActionException e) { return false; }
    }


    @Override
    public void dropFlag(MapLocation loc) throws GameActionException{
        assertCanDropFlag(loc);
        this.gameWorld.addFlag(loc, robot.getFlag());
        robot.removeFlag();
    }

    private void assertCanPickupFlag(MapLocation loc) throws GameActionException {
        assertNotNull(loc);
        assertCanActLocation(loc);
        if(robot.hasFlag()) {
            throw new GameActionException(CANT_DO_THAT, "This robot is already holding flag.");
        }
        if(this.gameWorld.getFlags(loc) == null) {
            throw new GameActionException(CANT_DO_THAT, "There aren't any flags at this location.");
        }
    }

    @Override
    public boolean canPickupFlag(MapLocation loc) {
        try {
            assertCanPickupFlag(loc);
            return true;
        } catch (GameActionException e) { return false; }
    }

    @Override
    public void pickupFlag(MapLocation loc) throws GameActionException {
        assertCanPickupFlag(loc);
        Flag tempflag = this.gameWorld.getFlags(loc).get(0);
        this.gameWorld.removeFlag(loc, tempflag);
        robot.addFlag(tempflag);
    }

    private void assertCanHeal(MapLocation loc) throws GameActionException {
        assertNotNull(loc);
        assertCanActLocation(loc);
        if(this.gameWorld.getRobot(loc) == null) {
            throw new GameActionException(CANT_DO_THAT, "There is no robot at this location.");
        }
        if(this.gameWorld.getRobot(loc).getTeam() != this.getTeam()) {
            throw new GameActionException(CANT_DO_THAT, "The robot at this location is the other team.");
        }
        if(this.gameWorld.getRobot(loc).getHealth() == GameConstants.DEFAULT_HEALTH) {
            throw new GameActionException(CANT_DO_THAT, "The robot at this location is at full health.");
        }
    }

    @Override
    public boolean canHeal(MapLocation loc) {
        try {
            assertCanHeal(loc);
            return true;
        } catch (GameActionException e) { return false; }
    }

    /**
     * Heals unit at another location.
     * 
     * @param loc the location of the bot
     */
    public void heal(MapLocation loc) throws GameActionException{
        assertCanHeal(loc);
        InternalRobot bot = this.gameWorld.getRobot(loc);
        int healAmt = this.robot.getHeal();
        bot.addHealth(healAmt);
        if(this.robot.getLevel(SkillType.BUILD) < 4 && this.robot.getLevel(SkillType.ATTACK) < 4){
            this.robot.incrementSkill(SkillType.HEAL);
        }
        this.gameWorld.getMatchMaker().addAction(getID(), Action.CHANGE_HEALTH, bot.getID());
    }

    // ***********************************
    // ****** BUILDING METHODS ********
    // ***********************************

    private void assertCanBuild(TrapType trap, MapLocation loc) throws GameActionException{
        assertNotNull(trap);
        assertCanActLocation(loc);
        assertIsActionReady();
<<<<<<< HEAD
        if (this.gameWorld.getTeamInfo().getBread(getTeam()) < trap.buildCost){
=======
        if (this.robot.getResourceAmount() < trap.buildCost){
>>>>>>> 113df534
            throw new GameActionException(NOT_ENOUGH_RESOURCE, "Insufficient resources");
        }
        for (InternalRobot rob : this.gameWorld.getAllRobotsWithinRadiusSquared(loc, 2, getTeam().opponent())){
            throw new GameActionException(CANT_DO_THAT, "Cannot place a trap directly on or next to an enemy robot.");
        }
        //can this be used to check for enemy traps??
        if (this.gameWorld.hasTrap(loc)){
            throw new GameActionException(CANT_DO_THAT, "Cannot place a trap on a tile with a trap already on it.");
        }
    }

    @Override
    public boolean canBuild(TrapType trap, MapLocation loc){
        try{
            assertCanBuild(trap, loc);
            return true;
        }
        catch (GameActionException e){
            return false;
        }
    }

    @Override
    public void build(TrapType trap, MapLocation loc) throws GameActionException{
        assertCanBuild(trap, loc);
        Trap toPlace = new Trap(loc, trap, this.getTeam());
        this.gameWorld.placeTrap(loc, toPlace);
        //this.gameWorld.getMatchMaker().addAction(getID(), Action.BUILD_TRAP, trapIndex)
        this.robot.addResourceAmount(-1*(trap.buildCost));
        this.robot.addActionCooldownTurns(trap.actionCooldownIncrease*(1-SkillType.BUILD.getCooldown(this.robot.getLevel(SkillType.BUILD))));

        if(this.robot.getLevel(SkillType.HEAL) < 4 && this.robot.getLevel(SkillType.ATTACK) < 4){
            this.robot.incrementSkill(SkillType.BUILD);
        }
    }


    private void assertCanFill(MapLocation loc) throws GameActionException {
        assertCanActLocation(loc);
        assertIsActionReady();
        if (!this.gameWorld.getWater(loc))
            throw new GameActionException(CANT_DO_THAT, "Can't fill a tile that is not water!");
        if (this.gameWorld.getTeamInfo().getBread(getTeam()) < GameConstants.FILL_COST)
            throw new GameActionException(NOT_ENOUGH_RESOURCE, "Insufficient resources to fill.");
    }

    @Override
    public boolean canFill(MapLocation loc) {
        try {
            assertCanFill(loc);
            return true;
        } catch (GameActionException e) { return false; }
    }

    @Override
    public void fill(MapLocation loc) throws GameActionException{
        assertCanFill(loc);
        this.robot.addActionCooldownTurns((GameConstants.FILL_COOLDOWN)*(1-SkillType.BUILD.getCooldown(this.robot.getLevel(SkillType.BUILD))));
        this.robot.addResourceAmount(-1* GameConstants.FILL_COST);
        //this.gameWorld.getMatchMaker().addAction(getID(), Action.DIG, FILL_INDEX);
        this.gameWorld.setLand(loc);

        if(this.robot.getLevel(SkillType.HEAL) < 4 && this.robot.getLevel(SkillType.ATTACK) < 4){
            this.robot.incrementSkill(SkillType.BUILD);
        }
    }

    private void assertCanDig(MapLocation loc) throws GameActionException {
        assertCanActLocation(loc);
        assertIsActionReady();
        if (this.gameWorld.getWater(loc))
            throw new GameActionException(CANT_DO_THAT, "Cannot dig on a tile that is already water.");
        if (this.gameWorld.getWall(loc))
            throw new GameActionException(CANT_DO_THAT, "Cannot dig on a tile that has a wall.");
        if (isLocationOccupied(loc))
            throw new GameActionException(CANT_DO_THAT, "Cannot dig on a tile that has a robot on it!");
        if (this.gameWorld.getTeamInfo().getBread(getTeam()) < GameConstants.DIG_COST)
            throw new GameActionException(NOT_ENOUGH_RESOURCE, "Insufficient resources to dig.");
        if (this.gameWorld.hasFlag(loc))
            throw new GameActionException(CANT_DO_THAT, "Cannot dig under a tile with a flag currently on it.");
    }

    @Override
    public boolean canDig(MapLocation loc) {
        try {
            assertCanDig(loc);
            return true;
        } catch (GameActionException e) { return false; }
    }

    @Override
    public void dig(MapLocation loc){
        assertCanDig(loc);
        this.robot.addActionCooldownTurns(GameConstants.DIG_COOLDOWN*(1-SkillType.BUILD.getCooldown(this.robot.getLevel(SkillType.BUILD))));
        this.robot.addResourceAmount(-1*GameConstants.DIG_COST);
        //this.gameWorld.getMatchMaker().addAction(getID(), Action.DIG, DIG_INDEX);
        this.gameWorld.setWater(loc);

        if(this.robot.getLevel(SkillType.HEAL) < 4 && this.robot.getLevel(SkillType.ATTACK) < 4){
            this.robot.incrementSkill(SkillType.BUILD);
        }
    }

    // ***********************************
    // ****** READINESS METHODS **********
    // ***********************************

    private void assertIsSpawned() throws GameActionException {
        if (!this.robot.isSpawned()) {
            throw new GameActionException(IS_NOT_READY,
                    "This robot is not spawned in.");
        }
    }

    @Override
    public boolean isSpawned() {
        try {
            assertIsSpawned();
            return true;
        } catch (GameActionException e) { return false; }
    }

    private void assertIsActionReady() throws GameActionException {
        assertIsSpawned();
        if (!this.robot.canActCooldown())
            throw new GameActionException(IS_NOT_READY,
                    "This robot's action cooldown has not expired.");
    }

    @Override
    public boolean isActionReady() {
        try {
            assertIsActionReady();
            return true;
        } catch (GameActionException e) { return false; }
    }

    @Override
    public int getActionCooldownTurns() {
        return this.robot.getActionCooldownTurns();
    }

    private void assertIsMovementReady() throws GameActionException {
        assertIsSpawned();
        if (!this.robot.canMoveCooldown())
            throw new GameActionException(IS_NOT_READY,
                    "This robot's movement cooldown has not expired.");
    }

    @Override
    public boolean isMovementReady() {
        try {
            assertIsMovementReady();
            return true;
        } catch (GameActionException e) { return false; }
    }

    @Override
    public int getMovementCooldownTurns() {
        return this.robot.getMovementCooldownTurns();
    }

    // ***********************************
    // ****** MOVEMENT METHODS ***********
    // ***********************************

    private void assertCanMove(Direction dir) throws GameActionException {
        assertNotNull(dir);
        assertIsMovementReady();
        MapLocation loc = adjacentLocation(dir);
        if (this.getType() == RobotType.HEADQUARTERS)
            throw new GameActionException(CANT_DO_THAT, "Headquarters can't move");
        if (!onTheMap(loc))
            throw new GameActionException(OUT_OF_RANGE,
                    "Can only move to locations on the map; " + loc + " is not on the map.");
        if (isLocationOccupied(loc))
            throw new GameActionException(CANT_MOVE_THERE,
                    "Cannot move to an occupied location; " + loc + " is occupied.");
        if (!this.gameWorld.isPassable(loc))
            throw new GameActionException(CANT_MOVE_THERE,
                    "Cannot move to an impassable location; " + loc + " is impassable.");
    }

    @Override
    public boolean canMove(Direction dir) {
        try {
            assertCanMove(dir);
            return true;
        } catch (GameActionException e) { return false; }
    }

    @Override
    public void move(Direction dir) throws GameActionException {
        assertCanMove(dir);
        MapLocation nextLoc = adjacentLocation(dir);
        Team[] allSpawnZones = {null, Team.A, Team.B};
        this.robot.setLocation(nextLoc);

        int amtBread = this.gameWorld.getBreadAmount(nextLoc);
        if(amtBread != 0) this.robot.addResourceAmount(amtBread);
        this.gameWorld.removeBread(nextLoc);
        this.robot.addMovementCooldownTurns();

        if (this.robot.hasFlag() && allSpawnZones[this.gameWorld.getSpawnZone(nextLoc)+1] == this.getTeam()) {
            this.gameWorld.getTeamInfo().captureFlag(this.getTeam());
            robot.getFlag().setLoc(null);
            gameWorld.getAllFlags().remove(robot.getFlag());
            this.robot.removeFlag();
        }
    }

    // ***********************************
    // ****** BUILDING/SPAWNING **********
    // ***********************************

    private void assertCanSpawn(MapLocation loc) throws GameActionException {
        if (isSpawned())
            throw new GameActionException(CANT_DO_THAT,
                    "Robot cannot call spawn when already spawned in.");

        if (!this.robot.canSpawnCooldown())
            throw new GameActionException(CANT_DO_THAT,
                    "Robot is not ready to be spawned.");

        // TODO: Implement spawn locations
        if (!this.gameWorld.isSpawnLocation(loc))
            throw new GameActionException(CANT_MOVE_THERE,
                    "Cannot spawn in a non-spawn location; " + loc + " is not a spawn location");

        if (isLocationOccupied(loc)) {
            throw new GameActionException(CANT_MOVE_THERE,
                    "Cannot spawn to an occupied location; " + loc + " is occupied.");
        }

        if (!sensePassability(loc)) {
            throw new GameActionException(CANT_MOVE_THERE,
                    "Cannot spawn to " + loc + "; It has a wall.");
        }
    }

    @Override
    public boolean canSpawn(MapLocation loc) {
        try {
            assertCanSpawn(loc);
            return true;
        } catch (GameActionException e) { return false; }
    }

    @Override
    public void spawn(MapLocation loc) throws GameActionException {
        assertCanSpawn(loc);
        this.gameWorld.addRobot(loc, robot);
        this.gameWorld.getObjectInfo().addRobotIndex(robot, loc);
        this.robot.spawn(loc);
    }

    // *****************************
    // **** COMBAT UNIT METHODS **** 
    // *****************************

    private void assertCanAttack(MapLocation loc) throws GameActionException {
        assertNotNull(loc);
        assertCanActLocation(loc);
        assertIsActionReady();
    }

    @Override
    public boolean canAttack(MapLocation loc) {
        try {
            assertCanAttack(loc);
            return true;
        } catch (GameActionException e) { return false; }  
    }

    @Override
    public void attack(MapLocation loc) throws GameActionException {
        assertCanAttack(loc);
        this.robot.addActionCooldownTurns(getType().actionCooldown);
        this.robot.attack(loc);
    }

<<<<<<< HEAD
    // ***************************
    // ******* FLAG METHODS ******
    // ***************************
    
    private void assertCanDropFlag(MapLocation loc) throws GameActionException {
=======
    // ***********************************
    // ******** BOOSTERS METHODS *********
    // ***********************************

    private void assertCanBoost() throws GameActionException {
        assertIsActionReady();
        if (getType() != RobotType.BOOSTER)
            throw new GameActionException(CANT_DO_THAT,
                    "Robot is of type " + getType() + " which cannot boost.");
    }

    @Override
    public boolean canBoost() {
        try {
            assertCanBoost();
            return true;
        } catch (GameActionException e) { return false; }  
    }

    @Override
    public void boost() throws GameActionException {
        assertCanBoost();
        MapLocation boostLoc = this.getLocation();
        this.gameWorld.addBoost(boostLoc, getTeam());
        this.gameWorld.getMatchMaker().addAction(getID(), Action.BOOST, locationToInt(boostLoc));
        this.robot.addActionCooldownTurns(getType().actionCooldown);
    }

    // ***********************************
    // ****** DESTABILIZER METHODS *******
    // ***********************************

    private void assertCanDestabilize(MapLocation loc) throws GameActionException {
        assertNotNull(loc);
        assertCanActLocation(loc);
        assertIsActionReady();
        if (getType() != RobotType.DESTABILIZER)
            throw new GameActionException(CANT_DO_THAT,
                    "Robot is of type " + getType() + " which cannot destabilize.");
    }

    @Override
    public boolean canDestabilize(MapLocation loc) {
        try {
            assertCanDestabilize(loc);
            return true;
        } catch (GameActionException e) { return false; }  
    }

    @Override
    public void destabilize(MapLocation loc) throws GameActionException {
        assertCanDestabilize(loc);
        this.gameWorld.addDestabilize(loc, getTeam());
        this.gameWorld.getMatchMaker().addAction(getID(), Action.DESTABILIZE, locationToInt(loc));
        this.robot.addActionCooldownTurns(getType().actionCooldown);
    }

    // *************************
    // **** CARRIER METHODS **** 
    // *************************

    private boolean isWell(MapLocation loc) {
        return this.gameWorld.isWell(loc);
    }

    private boolean isHeadquarter(MapLocation loc){
        return this.gameWorld.isHeadquarters(loc);
    }

    /*
    private void assertCanTransferResource(MapLocation loc, ResourceType type, int amount) throws GameActionException {
        assertNotNull(loc);
        assertNotNull(type);
        assertCanActLocation(loc);
        assertIsActionReady();

        if (getType() != RobotType.CARRIER) {
            throw new GameActionException(CANT_DO_THAT, "This robot is not a carrier");
        }
        if (amount == 0) {
            throw new GameActionException(CANT_DO_THAT, "Don't transfer 0 resources. Do it again but this time with more");
        }
        if (amount > 0 && getResourceAmount(type) < amount) { // Carrier is transfering to another location
            throw new GameActionException(CANT_DO_THAT, "Carrier does not have enough of that resource");
        }
        if (!this.robot.getLocation().isAdjacentTo(loc)) {
            throw new GameActionException(CANT_DO_THAT,
                    "Robot needs to be adjacent to transfer.");
        }
        if (amount < 0) { // Carrier is picking up the resource from another location (headquarters)
            if(!this.robot.canAdd(-1*amount)) {
                throw new GameActionException(CANT_DO_THAT, "Carrier does not have enough capacity to collect the resource");
            }
            if (!isHeadquarter(loc)) {
                throw new GameActionException(CANT_DO_THAT, "Carrier can only pick up resources from headquarters");
            }
            if (getTeam() != gameWorld.getRobot(loc).getTeam()) {
                throw new GameActionException(CANT_DO_THAT, "Carrier can only pick up resources from their team");
            }
            if (gameWorld.getRobot(loc).getResource(type) < -amount) {
                throw new GameActionException(CANT_DO_THAT, "Headquarter does not have enough of that resource");
            }
        }
        if (!isWell(loc) && !isHeadquarter(loc)) {
            throw new GameActionException(CANT_DO_THAT, "Cannot transfer to a location that is not a well or a headquarter");
        }
    }

    @Override
    public boolean canTransferResource(MapLocation loc, ResourceType rType, int amount){
        try {
            assertCanTransferResource(loc, rType, amount);
            return true;
        } catch (GameActionException e) { return false; }  
    }

    @Override
    public void transferResource(MapLocation loc, ResourceType rType, int amount) throws GameActionException {
        assertCanTransferResource(loc, rType, amount);
        this.robot.addActionCooldownTurns(getType().actionCooldown);
        if (isWell(loc)) {
            this.gameWorld.getWell(loc).addResourceAmount(rType, amount);
        } else if(isHeadquarter(loc)){
            InternalRobot headquarter = this.gameWorld.getRobot(loc);
            if (headquarter.getType() != RobotType.HEADQUARTERS) {
                throw new IllegalArgumentException("Headquarter must be the robot at this location");
            }
            headquarter.addResourceAmount(rType, amount);
        }
        this.robot.addResourceAmount(rType, -amount);
        this.gameWorld.getMatchMaker().addAction(getID(), Action.PLACE_RESOURCE, locationToInt(loc));
    }
    */

    /*
    private void assertCanCollectResource(MapLocation loc, int amount) throws GameActionException {
>>>>>>> 113df534
        assertNotNull(loc);
        assertCanActLocation(loc);
        if (!robot.hasFlag())
            throw new GameActionException(CANT_DO_THAT, 
<<<<<<< HEAD
                "This robot is not holding a flag.");
        
        if(!this.gameWorld.isPassable(loc))
        throw new GameActionException(CANT_DO_THAT, 
                "A flag can't be placed at this location.");
=======
                    "Exceeded robot's carrying capacity");
    }     

    @Override
    public boolean canCollectResource(MapLocation loc, int amount){
        try {
            assertCanCollectResource(loc, amount);
            return true;
        } catch (GameActionException e) { return false; }  
    }
    

    @Override
    public void collectResource(MapLocation loc, int amount) throws GameActionException {
        assertCanCollectResource(loc, amount);
        this.robot.addActionCooldownTurns(getType().actionCooldown);
>>>>>>> 113df534

        // TODO decide whether flags can be placed on traps, and if so create the code for the check
    }
    */

    @Override
    public boolean canDropFlag(MapLocation loc) {
        try {
            assertCanDropFlag(loc);
            return true;
        } catch (GameActionException e) { return false; }
    }

    @Override
    public void dropFlag(MapLocation loc) throws GameActionException{
        assertCanDropFlag(loc);
        this.gameWorld.addFlag(loc, robot.getFlag());
        robot.removeFlag();
    }

    private void assertCanPickupFlag(MapLocation loc) throws GameActionException {
        assertNotNull(loc);
        assertCanActLocation(loc);
        if(robot.hasFlag()) {
            throw new GameActionException(CANT_DO_THAT, "This robot is already holding flag.");
        }
        if(this.gameWorld.getFlags(loc) == null) {
            throw new GameActionException(CANT_DO_THAT, "There aren't any flags at this location.");
        }
    }

    @Override
    public boolean canPickupFlag(MapLocation loc) {
        try {
            assertCanPickupFlag(loc);
            return true;
        } catch (GameActionException e) { return false; }
    }

    @Override
    public void pickupFlag(MapLocation loc) throws GameActionException {
        assertCanPickupFlag(loc);
        Flag tempflag = this.gameWorld.getFlags(loc).get(0);
        this.gameWorld.removeFlag(loc, tempflag);
        robot.addFlag(tempflag);
    }

    // ***********************************
    // ****** COMMUNICATION METHODS ****** 
    // ***********************************

    private void assertValidIndex(int index) throws GameActionException {
        if (index < 0 || index >= GameConstants.SHARED_ARRAY_LENGTH)
            throw new GameActionException(CANT_DO_THAT, "You can't access this index as it is not within the shared array.");
    }

    private void assertValidValue(int value) throws GameActionException {
        if (value < 0 || value > GameConstants.MAX_SHARED_ARRAY_VALUE)
            throw new GameActionException(CANT_DO_THAT, "You can't write this value to the shared array " +
                "as it is not within the range of allowable values: [0, " + GameConstants.MAX_SHARED_ARRAY_VALUE + "].");
    }

    @Override
    public int readSharedArray(int index) throws GameActionException {
        assertValidIndex(index);
        return this.gameWorld.getTeamInfo().readSharedArray(getTeam(), index);
    }

    private void assertCanWriteSharedArray(int index, int value) throws GameActionException{
        assertValidIndex(index);
        assertValidValue(value);
    }

    @Override
    public boolean canWriteSharedArray(int index, int value){
        try {
            assertCanWriteSharedArray(index, value);
            return true;
        } catch (GameActionException e) { return false; }  
    }

    @Override
    public void writeSharedArray(int index, int value) throws GameActionException {
        assertCanWriteSharedArray(index, value);
        this.gameWorld.getTeamInfo().writeSharedArray(getTeam(), index, value);
    }



    // ***********************************
    // ****** OTHER ACTION METHODS *******
    // ***********************************

    @Override
    public void disintegrate() {
        throw new RobotDeathException();
    }

    @Override
    public void resign() {
        Team team = getTeam();
        gameWorld.getObjectInfo().eachRobot((robot) -> {
            if (robot.getTeam() == team) {
                gameWorld.destroyRobot(robot.getID());
            }
            return true;
        });
        gameWorld.setWinner(team.opponent(), DominationFactor.RESIGNATION);
    }

    // ***********************************
    // ******** DEBUG METHODS ************
    // ***********************************

    @Override
    public void setIndicatorString(String string) {
        if (string.length() > GameConstants.INDICATOR_STRING_MAX_LENGTH) {
            string = string.substring(0, GameConstants.INDICATOR_STRING_MAX_LENGTH);
        }
        this.robot.setIndicatorString(string);
    }

    @Override
    public void setIndicatorDot(MapLocation loc, int red, int green, int blue) {
        assertNotNull(loc);
        this.gameWorld.getMatchMaker().addIndicatorDot(getID(), loc, red, green, blue);
    }

    @Override
    public void setIndicatorLine(MapLocation startLoc, MapLocation endLoc, int red, int green, int blue) {
        assertNotNull(startLoc);
        assertNotNull(endLoc);
        this.gameWorld.getMatchMaker().addIndicatorLine(getID(), startLoc, endLoc, red, green, blue);
    }
}<|MERGE_RESOLUTION|>--- conflicted
+++ resolved
@@ -480,11 +480,7 @@
         assertNotNull(trap);
         assertCanActLocation(loc);
         assertIsActionReady();
-<<<<<<< HEAD
-        if (this.gameWorld.getTeamInfo().getBread(getTeam()) < trap.buildCost){
-=======
         if (this.robot.getResourceAmount() < trap.buildCost){
->>>>>>> 113df534
             throw new GameActionException(NOT_ENOUGH_RESOURCE, "Insufficient resources");
         }
         for (InternalRobot rob : this.gameWorld.getAllRobotsWithinRadiusSquared(loc, 2, getTeam().opponent())){
@@ -582,10 +578,11 @@
         this.robot.addResourceAmount(-1*GameConstants.DIG_COST);
         //this.gameWorld.getMatchMaker().addAction(getID(), Action.DIG, DIG_INDEX);
         this.gameWorld.setWater(loc);
-
+        
         if(this.robot.getLevel(SkillType.HEAL) < 4 && this.robot.getLevel(SkillType.ATTACK) < 4){
             this.robot.incrementSkill(SkillType.BUILD);
         }
+
     }
 
     // ***********************************
@@ -766,190 +763,32 @@
         this.robot.attack(loc);
     }
 
-<<<<<<< HEAD
     // ***************************
     // ******* FLAG METHODS ******
     // ***************************
     
     private void assertCanDropFlag(MapLocation loc) throws GameActionException {
-=======
-    // ***********************************
-    // ******** BOOSTERS METHODS *********
-    // ***********************************
-
-    private void assertCanBoost() throws GameActionException {
-        assertIsActionReady();
-        if (getType() != RobotType.BOOSTER)
-            throw new GameActionException(CANT_DO_THAT,
-                    "Robot is of type " + getType() + " which cannot boost.");
-    }
-
-    @Override
-    public boolean canBoost() {
-        try {
-            assertCanBoost();
-            return true;
-        } catch (GameActionException e) { return false; }  
-    }
-
-    @Override
-    public void boost() throws GameActionException {
-        assertCanBoost();
-        MapLocation boostLoc = this.getLocation();
-        this.gameWorld.addBoost(boostLoc, getTeam());
-        this.gameWorld.getMatchMaker().addAction(getID(), Action.BOOST, locationToInt(boostLoc));
-        this.robot.addActionCooldownTurns(getType().actionCooldown);
-    }
-
-    // ***********************************
-    // ****** DESTABILIZER METHODS *******
-    // ***********************************
-
-    private void assertCanDestabilize(MapLocation loc) throws GameActionException {
-        assertNotNull(loc);
-        assertCanActLocation(loc);
-        assertIsActionReady();
-        if (getType() != RobotType.DESTABILIZER)
-            throw new GameActionException(CANT_DO_THAT,
-                    "Robot is of type " + getType() + " which cannot destabilize.");
-    }
-
-    @Override
-    public boolean canDestabilize(MapLocation loc) {
-        try {
-            assertCanDestabilize(loc);
-            return true;
-        } catch (GameActionException e) { return false; }  
-    }
-
-    @Override
-    public void destabilize(MapLocation loc) throws GameActionException {
-        assertCanDestabilize(loc);
-        this.gameWorld.addDestabilize(loc, getTeam());
-        this.gameWorld.getMatchMaker().addAction(getID(), Action.DESTABILIZE, locationToInt(loc));
-        this.robot.addActionCooldownTurns(getType().actionCooldown);
-    }
-
-    // *************************
-    // **** CARRIER METHODS **** 
-    // *************************
-
-    private boolean isWell(MapLocation loc) {
-        return this.gameWorld.isWell(loc);
-    }
-
-    private boolean isHeadquarter(MapLocation loc){
-        return this.gameWorld.isHeadquarters(loc);
-    }
-
-    /*
-    private void assertCanTransferResource(MapLocation loc, ResourceType type, int amount) throws GameActionException {
-        assertNotNull(loc);
-        assertNotNull(type);
-        assertCanActLocation(loc);
-        assertIsActionReady();
-
-        if (getType() != RobotType.CARRIER) {
-            throw new GameActionException(CANT_DO_THAT, "This robot is not a carrier");
-        }
-        if (amount == 0) {
-            throw new GameActionException(CANT_DO_THAT, "Don't transfer 0 resources. Do it again but this time with more");
-        }
-        if (amount > 0 && getResourceAmount(type) < amount) { // Carrier is transfering to another location
-            throw new GameActionException(CANT_DO_THAT, "Carrier does not have enough of that resource");
-        }
-        if (!this.robot.getLocation().isAdjacentTo(loc)) {
-            throw new GameActionException(CANT_DO_THAT,
-                    "Robot needs to be adjacent to transfer.");
-        }
-        if (amount < 0) { // Carrier is picking up the resource from another location (headquarters)
-            if(!this.robot.canAdd(-1*amount)) {
-                throw new GameActionException(CANT_DO_THAT, "Carrier does not have enough capacity to collect the resource");
-            }
-            if (!isHeadquarter(loc)) {
-                throw new GameActionException(CANT_DO_THAT, "Carrier can only pick up resources from headquarters");
-            }
-            if (getTeam() != gameWorld.getRobot(loc).getTeam()) {
-                throw new GameActionException(CANT_DO_THAT, "Carrier can only pick up resources from their team");
-            }
-            if (gameWorld.getRobot(loc).getResource(type) < -amount) {
-                throw new GameActionException(CANT_DO_THAT, "Headquarter does not have enough of that resource");
-            }
-        }
-        if (!isWell(loc) && !isHeadquarter(loc)) {
-            throw new GameActionException(CANT_DO_THAT, "Cannot transfer to a location that is not a well or a headquarter");
-        }
-    }
-
-    @Override
-    public boolean canTransferResource(MapLocation loc, ResourceType rType, int amount){
-        try {
-            assertCanTransferResource(loc, rType, amount);
-            return true;
-        } catch (GameActionException e) { return false; }  
-    }
-
-    @Override
-    public void transferResource(MapLocation loc, ResourceType rType, int amount) throws GameActionException {
-        assertCanTransferResource(loc, rType, amount);
-        this.robot.addActionCooldownTurns(getType().actionCooldown);
-        if (isWell(loc)) {
-            this.gameWorld.getWell(loc).addResourceAmount(rType, amount);
-        } else if(isHeadquarter(loc)){
-            InternalRobot headquarter = this.gameWorld.getRobot(loc);
-            if (headquarter.getType() != RobotType.HEADQUARTERS) {
-                throw new IllegalArgumentException("Headquarter must be the robot at this location");
-            }
-            headquarter.addResourceAmount(rType, amount);
-        }
-        this.robot.addResourceAmount(rType, -amount);
-        this.gameWorld.getMatchMaker().addAction(getID(), Action.PLACE_RESOURCE, locationToInt(loc));
-    }
-    */
-
-    /*
-    private void assertCanCollectResource(MapLocation loc, int amount) throws GameActionException {
->>>>>>> 113df534
         assertNotNull(loc);
         assertCanActLocation(loc);
         if (!robot.hasFlag())
             throw new GameActionException(CANT_DO_THAT, 
-<<<<<<< HEAD
                 "This robot is not holding a flag.");
         
         if(!this.gameWorld.isPassable(loc))
         throw new GameActionException(CANT_DO_THAT, 
                 "A flag can't be placed at this location.");
-=======
-                    "Exceeded robot's carrying capacity");
-    }     
-
-    @Override
-    public boolean canCollectResource(MapLocation loc, int amount){
-        try {
-            assertCanCollectResource(loc, amount);
-            return true;
-        } catch (GameActionException e) { return false; }  
+
+        // TODO decide whether flags can be placed on traps, and if so create the code for the check
+    }
+
+    @Override
+    public boolean canDropFlag(MapLocation loc) {
+        try {
+            assertCanDropFlag(loc);
+            return true;
+        } catch (GameActionException e) { return false; }
     }
     
-
-    @Override
-    public void collectResource(MapLocation loc, int amount) throws GameActionException {
-        assertCanCollectResource(loc, amount);
-        this.robot.addActionCooldownTurns(getType().actionCooldown);
->>>>>>> 113df534
-
-        // TODO decide whether flags can be placed on traps, and if so create the code for the check
-    }
-    */
-
-    @Override
-    public boolean canDropFlag(MapLocation loc) {
-        try {
-            assertCanDropFlag(loc);
-            return true;
-        } catch (GameActionException e) { return false; }
-    }
 
     @Override
     public void dropFlag(MapLocation loc) throws GameActionException{
