--- conflicted
+++ resolved
@@ -738,19 +738,7 @@
         return this.gameWorld.getTeamInfo().readSharedArray(getTeam(), index);
     }
 
-<<<<<<< HEAD
-
-    //TODO: not yet implemented
-    @Override
-    public boolean canWriteSharedArray() {
-        return true;
-    }
-
-    @Override
-    public void writeSharedArray(int index, int value) throws GameActionException {
-=======
     private void assertCanWriteSharedArray(int index, int value) throws GameActionException{
->>>>>>> b2ba05d4
         assertValidIndex(index);
         assertValidValue(value);
         if (!this.gameWorld.inRangeForAmplification(this.robot)) {
