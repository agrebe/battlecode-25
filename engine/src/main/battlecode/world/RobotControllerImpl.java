--- conflicted
+++ resolved
@@ -74,28 +74,11 @@
         return this.gameWorld.locationToIndex(loc);
     }
 
-    //TODO; fix
-    // private MapInfo getMapInfo(MapLocation loc) throws GameActionException {
-    //     GameWorld gw = this.gameWorld;
-
-<<<<<<< HEAD
-    //     int territory = gw.teamFromPaint(gw.getPaint(loc)).ordinal();
-    //     Team territoryTeam = null;
-    //     if (territory == 0)
-    //         territoryTeam = Team.NEUTRAL;
-    //     else
-    //         territoryTeam = territory == 1 ? Team.A : Team.B;
-
-    //     MapInfo currentLocInfo = new MapInfo(loc, gw.isPassable(loc), gw.getWall(loc), gw.getDam(loc),
-    //             gw.getSpawnZone(loc), gw.getWater(loc), gw.getBreadAmount(loc), type, territoryTeam);
-
-    //     return currentLocInfo;
-    // }
-=======
+    private MapInfo getMapInfo(MapLocation loc) throws GameActionException {
+        GameWorld gw = this.gameWorld;
         MapInfo currentLocInfo = new MapInfo(loc, gw.isPassable(loc), gw.getWall(loc), gw.getPaintType(getTeam(), loc), gw.getMarker(getTeam(), loc), gw.hasRuin(loc));
         return currentLocInfo;
     }
->>>>>>> c0ff3c30
 
     // *********************************
     // ****** GLOBAL QUERY METHODS *****
