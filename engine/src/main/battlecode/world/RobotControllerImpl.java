--- conflicted
+++ resolved
@@ -77,20 +77,7 @@
     private MapInfo getMapInfo(MapLocation loc) throws GameActionException {
         GameWorld gw = this.gameWorld;
 
-<<<<<<< HEAD
         MapInfo currentLocInfo = new MapInfo(loc, gw.isPassable(loc), gw.getWall(loc), gw.getPaintType(getTeam(), loc), gw.getMarker(getTeam(), loc), gw.hasRuin(loc));
-=======
-        int territory = gw.teamFromPaint(gw.getPaint(loc)).ordinal();
-        Team territoryTeam = null;
-        if (territory == 0)
-            territoryTeam = Team.NEUTRAL;
-        else
-            territoryTeam = territory == 1 ? Team.A : Team.B;
-
-        MapInfo currentLocInfo = new MapInfo(loc, gw.isPassable(loc), gw.getWall(loc), gw.getDam(loc),
-                gw.getSpawnZone(loc), gw.getWater(loc), gw.getBreadAmount(loc), type, territoryTeam);
->>>>>>> 82934557
-
         return currentLocInfo;
     }
 
@@ -827,49 +814,6 @@
     // ****** COMMUNICATION METHODS ******
     // ***********************************
 
-<<<<<<< HEAD
-    private void assertValidIndex(int index) throws GameActionException {
-        if (index < 0 || index >= GameConstants.SHARED_ARRAY_LENGTH)
-            throw new GameActionException(CANT_DO_THAT,
-                    "You can't access this index as it is not within the shared array.");
-    }
-
-    private void assertValidValue(int value) throws GameActionException {
-        if (value < 0 || value > GameConstants.MAX_SHARED_ARRAY_VALUE)
-            throw new GameActionException(CANT_DO_THAT, "You can't write this value to the shared array " +
-                    "as it is not within the range of allowable values: [0, " + GameConstants.MAX_SHARED_ARRAY_VALUE
-                    + "].");
-    }
-
-    @Override
-    public int readSharedArray(int index) throws GameActionException {
-        assertValidIndex(index);
-        return this.gameWorld.getTeamInfo().readSharedArray(getTeam(), index);
-    }
-
-    private void assertCanWriteSharedArray(int index, int value) throws GameActionException {
-        assertValidIndex(index);
-        assertValidValue(value);
-    }
-
-    @Override
-    public boolean canWriteSharedArray(int index, int value) {
-        try {
-            assertCanWriteSharedArray(index, value);
-            return true;
-        } catch (GameActionException e) {
-            return false;
-        }
-    }
-
-    @Override
-    public void writeSharedArray(int index, int value) throws GameActionException {
-        assertCanWriteSharedArray(index, value);
-        this.gameWorld.getTeamInfo().writeSharedArray(getTeam(), index, value);
-    }
-
-=======
->>>>>>> 82934557
     private void assertCanSendMessage(MapLocation loc, Message message) throws GameActionException {
         assertNotNull(loc);
         assertCanActLocation(loc, GameConstants.MESSAGE_RADIUS_SQUARED);
