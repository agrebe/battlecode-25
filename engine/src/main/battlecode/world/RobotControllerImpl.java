--- conflicted
+++ resolved
@@ -671,19 +671,8 @@
     private void assertCanAttack(MapLocation loc) throws GameActionException {
         assertNotNull(loc);
         assertIsActionReady();
-<<<<<<< HEAD
 
         if(gameWorld.isSetupPhase()) {
-=======
-        InternalRobot bot = gameWorld.getRobot(loc);
-        if (bot == null || bot.getTeam() == this.getTeam()) {
-            throw new GameActionException(CANT_DO_THAT, "No enemy robot to attack at this location");
-        }
-        if (this.robot.hasFlag()) {
-            throw new GameActionException(CANT_DO_THAT, "Can't attack while holding a flag");
-        }
-        if (gameWorld.isSetupPhase()) {
->>>>>>> d56833d8
             throw new GameActionException(CANT_DO_THAT, "Cannot attack during setup phase");
         }
 
@@ -721,7 +710,6 @@
     @Override
     public void attack(MapLocation loc, boolean useSecondaryColor) throws GameActionException {
         assertCanAttack(loc);
-<<<<<<< HEAD
         this.robot.addActionCooldownTurns(this.robot.getType().attackCooldown);
         this.robot.attack(loc, useSecondaryColor);
     }
@@ -754,11 +742,6 @@
     public void mopSwing(Direction dir) throws GameActionException {
         this.robot.addActionCooldownTurns(GameConstants.ATTACK_MOPPER_SWING_COOLDOWN);
         this.robot.mopSwing(dir);
-=======
-        this.robot.addActionCooldownTurns((int) Math.round(GameConstants.ATTACK_COOLDOWN
-                * (1 + .01 * SkillType.ATTACK.getCooldown(this.robot.getLevel(SkillType.ATTACK)))));
-        this.robot.attack(loc);
->>>>>>> d56833d8
     }
 
     @Override
