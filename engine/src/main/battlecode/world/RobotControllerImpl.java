--- conflicted
+++ resolved
@@ -480,27 +480,6 @@
     // ***********************************
 
     private void assertIsRobotType(UnitType type) throws GameActionException {
-<<<<<<< HEAD
-        throw new NotImplementedException();
-        // TODO not implemented
-    }
-
-    @Override
-    public boolean isRobotType(UnitType type) {
-        throw new NotImplementedException();
-        // TODO not implemented
-    }
-
-    private void assertIsTowerType(UnitType type) {
-        throw new NotImplementedException();
-        // TODO not implemented
-    }
-
-    @Override
-    public boolean isTowerType(UnitType type) {
-        throw new NotImplementedException();
-        // TODO not implemented
-=======
         if (!UnitType.isRobotType(type)){
             throw new GameActionException(CANT_DO_THAT, "Given type " + type + " is not a robot type!");
         }
@@ -510,7 +489,6 @@
         if (!UnitType.isTowerType(type)){
             throw new GameActionException(CANT_DO_THAT, "Given type " + type + " is not a tower type!");
         }
->>>>>>> 1f62d0f8
     }
 
     private void assertCanBuildRobot(UnitType type, MapLocation loc) throws GameActionException {
@@ -557,11 +535,7 @@
         this.gameWorld.getTeamInfo().addMoney(this.robot.getTeam(), -type.moneyCost);
     }
 
-<<<<<<< HEAD
-    private void assertCanMarkTowerPattern(UnitType type, MapLocation loc) throws GameActionException {
-=======
     private void assertCanMarkTowerPattern(MapLocation loc) throws GameActionException {
->>>>>>> 1f62d0f8
         assertIsRobotType(this.robot.getType());
 
         if (!this.gameWorld.hasRuin(loc)) {
@@ -578,11 +552,7 @@
     }
 
     @Override
-<<<<<<< HEAD
-    public boolean canMarkTowerPattern(UnitType type, MapLocation loc) {
-=======
     public boolean canMarkTowerPattern(MapLocation loc) {
->>>>>>> 1f62d0f8
         try {
             assertCanMarkTowerPattern(loc);
             return true;
@@ -592,13 +562,8 @@
     }
 
     @Override
-<<<<<<< HEAD
-    public void markTowerPattern(UnitType type, MapLocation loc) {
-=======
     public void markTowerPattern(MapLocation loc) throws GameActionException {
         assertCanMarkTowerPattern(loc);
-
->>>>>>> 1f62d0f8
         throw new NotImplementedException();
         // TODO not implemented
     }
