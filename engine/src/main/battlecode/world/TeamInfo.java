package battlecode.world;

import battlecode.common.GameConstants;
import battlecode.common.GlobalUpgrade;
import battlecode.common.MapLocation;
import battlecode.common.ResourceType;
import battlecode.common.SkillType;
import battlecode.common.Team;
import java.util.*;
import static battlecode.common.GameActionExceptionType.*;

/**
 * This class is used to hold information regarding team specific values such as
 * team names.
 */
public class TeamInfo {

    private GameWorld gameWorld;
    private int[] breadCounts; 
    private int[] tierThree;
    private int[] tierTwo;
    private int[][] sharedArrays; 
    private int[] totalFlagsCaptured;

    private int[] oldBreadCounts;
    private boolean[][] globalUpgrades;
    private int[] globalUpgradePoints;

    /**
     * Create a new representation of TeamInfo
     *
     * @param gameWorld the gameWorld the teams exist in
     */
    public TeamInfo(GameWorld gameWorld) {
        this.gameWorld = gameWorld;
        this.breadCounts = new int[2];
        this.sharedArrays = new int[2][GameConstants.SHARED_ARRAY_LENGTH];
        this.totalFlagsCaptured = new int[2];
        this.oldBreadCounts = new int[2];
        this.tierThree = new int[2];
        this.tierTwo = new int[2];
        this.globalUpgrades = new boolean[2][4];
        this.globalUpgradePoints = new int[2];
    }
    
    // *********************************
    // ***** GETTER METHODS ************
    // *********************************

    /**
     * Get the amount of bread.
     * 
     * @param team the team to query
     * @return the team's bread count
     */
    public int getBread(Team team) {
    	return this.breadCounts[team.ordinal()];
    }

    /**
     * Get the total number of flags captured by the team over the game
     * @param team the team to query
     * @return the total flags captured
     */
    public int getFlagsCaptured(Team team) {
        return this.totalFlagsCaptured[team.ordinal()];
    }
    
    /**
     * Reads the shared array value.
     *
     * @param team the team to query
     * @param index the index in the array
     * @return the value at that index in the team's shared array
     */
    public int readSharedArray(Team team, int index) {
        return this.sharedArrays[team.ordinal()][index];
    }

    /**
     * return copy of global upgrades array
     * 
     * @param team the team to query
     * @return the boolean array of upgrades
     * */
    public boolean[] getGlobalUpgrades(Team team) {
        return this.globalUpgrades[team.ordinal()].clone();
    }

    // *********************************
    // ***** UPDATE METHODS ************
    // *********************************

<<<<<<< HEAD
=======
    /**
     * Increase the number of global upgrade points
     * @param team to query
     */
    public void incrementGlobalUpgradePoints(Team team){
        this.globalUpgradePoints[team.ordinal()] ++;
    }

    /**
     * Select a global upgrade to make
     * @param team
     * @param upgrade
     * @return if upgrade successful
     */
    public boolean makeGlobalUpgrade(Team team, GlobalUpgrade upgrade){
        if(this.globalUpgradePoints[team.ordinal()] > 0){
            if (upgrade == GlobalUpgrade.ACTION && !this.globalUpgrades[team.ordinal()][0]) {
                this.globalUpgrades[team.ordinal()][0] = true;
                this.globalUpgradePoints[team.ordinal()] --;
                return true;
            }
            if (upgrade == GlobalUpgrade.CAPTURING && !this.globalUpgrades[team.ordinal()][1]) {
                this.globalUpgrades[team.ordinal()][1] = true;
                this.globalUpgradePoints[team.ordinal()] --;
                return true;
            }
            if (upgrade == GlobalUpgrade.HEALING && !this.globalUpgrades[team.ordinal()][2]) {
                this.globalUpgrades[team.ordinal()][2] = true;
                this.globalUpgradePoints[team.ordinal()] --;
                return true;
            }
            if (upgrade == GlobalUpgrade.SPEED && !this.globalUpgrades[team.ordinal()][3]) {
                this.globalUpgrades[team.ordinal()][3] = true;
                this.globalUpgradePoints[team.ordinal()] --;
                return true;
            }
        }
        return false;
    }

    /**
     * Add to the amount of elixir. If amount is negative, subtract from elixir instead. 
     * 
     * @param team the team to query
     * @param amount the change in the elixir count
     * @throws IllegalArgumentException if the resulting amount of elixir is negative
     
    public void addElixir(Team team, int amount) throws IllegalArgumentException {
        if (this.elixirCounts[team.ordinal()] + amount < 0) {
            throw new IllegalArgumentException("Invalid elixir change");
        }
        this.elixirCounts[team.ordinal()] += amount;
    }
    */

    /**
     * Add to the amount of mana. If amount is negative, subtract from mana instead. 
     * 
     * @param team the team to query
     * @param amount the change in the mana count
     * @throws IllegalArgumentException if the resulting amount of mana is negative
     
    public void addMana(Team team, int amount) throws IllegalArgumentException {
        if (this.manaCounts[team.ordinal()] + amount < 0) {
            throw new IllegalArgumentException("Invalid mana change");
        }
        this.manaCounts[team.ordinal()] += amount;
    }
    */
>>>>>>> 113df534
    
    /**
     * Add to the amount of bread. If amount is negative, subtract from bread instead.
     * 
     * @param team the team to query
     * @param amount the change in the bread count
     * @throws IllegalArgumentException if the resulting amount of bread is negative
     */
    public void addBread(Team team, int amount) throws IllegalArgumentException {
    	if (this.breadCounts[team.ordinal()] + amount < 0) {
    		throw new IllegalArgumentException("Invalid bread change");
    	}
    	this.breadCounts[team.ordinal()] += amount;
    }

    private void checkWin (Team team){ 
        if (this.totalFlagsCaptured[team.ordinal()] < GameConstants.NUMBER_FLAGS) {
            throw new InternalError("Reporting incorrect win");
        }
        this.gameWorld.gameStats.setWinner(team);
        this.gameWorld.gameStats.setDominationFactor(DominationFactor.CAPTURE);
    }

    /**
     * Increment the number of flags captured for a team.
     * @param team the team to query
     */
    public void captureFlag(Team team) {
        this.totalFlagsCaptured[team.ordinal()]++;
        if (this.totalFlagsCaptured[team.ordinal()] >= GameConstants.NUMBER_FLAGS){
            checkWin(team);
        }
    }

    /**
     * Counts number of tier 3 units.
     * @param team to query
     * @return number of level 3 units
     */
    public int getTierThree(Team team){
        ArrayList<InternalRobot> robots = new ArrayList<InternalRobot>();
        SkillType[] skills = {SkillType.HEAL, SkillType.ATTACK, SkillType.BUILD};
        gameWorld.getObjectInfo().eachRobot((robot)->{
            for (SkillType s: skills){
                if (robot.getLevel(s) >= 3){
                    robots.add(robot);
                    return true;
                }
            }
            return true;
        });
        return robots.size();
    }

    /**
     * Counts number of tier 2 units.
     * @param team to query
     * @return number of level 2 units
     */
    public int getTierTwo(Team team){
        ArrayList<InternalRobot> robots = new ArrayList<InternalRobot>();
        SkillType[] skills = {SkillType.HEAL, SkillType.ATTACK, SkillType.BUILD};
        gameWorld.getObjectInfo().eachRobot((robot)->{
            for (SkillType s: skills){
                if (robot.getLevel(s) >= 3){
                    return true;
                }
            }
            for (SkillType s: skills){
                if (robot.getLevel(s) == 2){
                    robots.add(robot);
                    return true;
                }
            }
            return true;
        });
        return robots.size();
    }

    /**
     * Sets an index in the team's shared array to a given value.
     *
     * @param team the team to query
     * @param index the index in the shared array
     * @param value the new value
     */
    public void writeSharedArray(Team team, int index, int value) {
        this.sharedArrays[team.ordinal()][index] = value;
    }
    
    public int getRoundBreadChange(Team team) {
    	return this.breadCounts[team.ordinal()] - this.oldBreadCounts[team.ordinal()];
    }

    public void processEndOfRound() {
        this.oldBreadCounts[0] = this.breadCounts[0];
        this.oldBreadCounts[1] = this.breadCounts[1];
    }


}<|MERGE_RESOLUTION|>--- conflicted
+++ resolved
@@ -91,8 +91,6 @@
     // ***** UPDATE METHODS ************
     // *********************************
 
-<<<<<<< HEAD
-=======
     /**
      * Increase the number of global upgrade points
      * @param team to query
@@ -134,35 +132,45 @@
     }
 
     /**
-     * Add to the amount of elixir. If amount is negative, subtract from elixir instead. 
-     * 
-     * @param team the team to query
-     * @param amount the change in the elixir count
-     * @throws IllegalArgumentException if the resulting amount of elixir is negative
-     
-    public void addElixir(Team team, int amount) throws IllegalArgumentException {
-        if (this.elixirCounts[team.ordinal()] + amount < 0) {
-            throw new IllegalArgumentException("Invalid elixir change");
-        }
-        this.elixirCounts[team.ordinal()] += amount;
-    }
-    */
-
-    /**
-     * Add to the amount of mana. If amount is negative, subtract from mana instead. 
-     * 
-     * @param team the team to query
-     * @param amount the change in the mana count
-     * @throws IllegalArgumentException if the resulting amount of mana is negative
-     
-    public void addMana(Team team, int amount) throws IllegalArgumentException {
-        if (this.manaCounts[team.ordinal()] + amount < 0) {
-            throw new IllegalArgumentException("Invalid mana change");
-        }
-        this.manaCounts[team.ordinal()] += amount;
-    }
-    */
->>>>>>> 113df534
+     * Increase the number of global upgrade points
+     * @param team to query
+     */
+    public void incrementGlobalUpgradePoints(Team team){
+        this.globalUpgradePoints[team.ordinal()] ++;
+    }
+
+    /**
+     * Select a global upgrade to make
+     * @param team
+     * @param upgrade
+     * @return if upgrade successful
+     */
+    public boolean makeGlobalUpgrade(Team team, GlobalUpgrade upgrade){
+        if(this.globalUpgradePoints[team.ordinal()] > 0){
+            if (upgrade == GlobalUpgrade.ACTION && !this.globalUpgrades[team.ordinal()][0]) {
+                this.globalUpgrades[team.ordinal()][0] = true;
+                this.globalUpgradePoints[team.ordinal()] --;
+                return true;
+            }
+            if (upgrade == GlobalUpgrade.CAPTURING && !this.globalUpgrades[team.ordinal()][1]) {
+                this.globalUpgrades[team.ordinal()][1] = true;
+                this.globalUpgradePoints[team.ordinal()] --;
+                return true;
+            }
+            if (upgrade == GlobalUpgrade.HEALING && !this.globalUpgrades[team.ordinal()][2]) {
+                this.globalUpgrades[team.ordinal()][2] = true;
+                this.globalUpgradePoints[team.ordinal()] --;
+                return true;
+            }
+            if (upgrade == GlobalUpgrade.SPEED && !this.globalUpgrades[team.ordinal()][3]) {
+                this.globalUpgrades[team.ordinal()][3] = true;
+                this.globalUpgradePoints[team.ordinal()] --;
+                return true;
+            }
+        }
+        return false;
+    }
+
     
     /**
      * Add to the amount of bread. If amount is negative, subtract from bread instead.
