package battlecode.world;

import battlecode.common.GameConstants;
import battlecode.common.MapLocation;
import battlecode.common.ResourceType;
import battlecode.common.SkillType;
import battlecode.common.Team;
import java.util.*;
import static battlecode.common.GameActionExceptionType.*;

/**
 * This class is used to hold information regarding team specific values such as
 * team names.
 */
public class TeamInfo {

    private GameWorld gameWorld;
    private MapLocation[] headquarters;
    // private int[] elixirCounts;
    // private int[] manaCounts;
    private int[] breadCounts; 
    private int[] tierThree;
    private int[] tierTwo;
    private int[][] sharedArrays; 
    private int[] totalFlagsCaptured;
    //private int[] currentFlagsCaptured;

    // for reporting round statistics to client
    //private int[] oldElixirCounts;
    //private int[] oldManaCounts;
    private int[] oldBreadCounts;

    /**
     * Create a new representation of TeamInfo
     *
     * @param gameWorld the gameWorld the teams exist in
     */
    public TeamInfo(GameWorld gameWorld) {
        this.gameWorld = gameWorld;
        //this.elixirCounts = new int[2];
        //this.manaCounts = new int[2];
        this.breadCounts = new int[2];
        this.sharedArrays = new int[2][GameConstants.SHARED_ARRAY_LENGTH];
        this.totalFlagsCaptured = new int[2];
        //this.currentFlagsCaptured = new int[2];
        //this.oldElixirCounts = new int[2];
        //this.oldManaCounts = new int[2];
        this.oldBreadCounts = new int[2];
        this.tierThree = new int[2];
        this.tierTwo = new int[2];
    }
    
    // *********************************
    // ***** GETTER METHODS ************
    // *********************************

    /**
     * Get the amount of elixir.
     *
     * @param team the team to query
     * @return the team's elixir count
     
    public int getElixir(Team team) {
        return this.elixirCounts[team.ordinal()];
    }
    */

    /**
     * Get the amount of mana.
     *
     * @param team the team to query
     * @return the team's mana count
     
    public int getMana(Team team) {
        return this.manaCounts[team.ordinal()];
    }
    */

    /**
     * Get the amount of adamantium.
     * 
     * @param team the team to query
     * @return the team's adamantium count
     */
    public int getBread(Team team) {
    	return this.breadCounts[team.ordinal()];
    }

    /**
     * Get the total number of flags captured by the team over the game
     * @param team the team to query
     * @return the total flags captured
     */
    public int getFlagsCaptured(Team team) {
        return this.totalFlagsCaptured[team.ordinal()];
    }
    
    /**
     * Reads the shared array value.
     *
     * @param team the team to query
     * @param index the index in the array
     * @return the value at that index in the team's shared array
     */
    public int readSharedArray(Team team, int index) {
        return this.sharedArrays[team.ordinal()][index];
    }

    // *********************************
    // ***** UPDATE METHODS ************
    // *********************************

    /**
     * Add to the amount of elixir. If amount is negative, subtract from elixir instead. 
     * 
     * @param team the team to query
     * @param amount the change in the elixir count
     * @throws IllegalArgumentException if the resulting amount of elixir is negative
     
    public void addElixir(Team team, int amount) throws IllegalArgumentException {
        if (this.elixirCounts[team.ordinal()] + amount < 0) {
            throw new IllegalArgumentException("Invalid elixir change");
        }
        this.elixirCounts[team.ordinal()] += amount;
    }
    */

    /**
     * Add to the amount of mana. If amount is negative, subtract from mana instead. 
     * 
     * @param team the team to query
     * @param amount the change in the mana count
     * @throws IllegalArgumentException if the resulting amount of mana is negative
     
    public void addMana(Team team, int amount) throws IllegalArgumentException {
        if (this.manaCounts[team.ordinal()] + amount < 0) {
            throw new IllegalArgumentException("Invalid mana change");
        }
        this.manaCounts[team.ordinal()] += amount;
    }
    */
    
    /**
     * Add to the amount of adamantium. If amount is negative, subtract from adamantium instead.
     * 
     * @param team the team to query
     * @param amount the change in the mana count
     * @throws IllegalArgumentException if the resulting amount of adamantium is negative
     */
    public void addBread(Team team, int amount) throws IllegalArgumentException {
    	if (this.breadCounts[team.ordinal()] + amount < 0) {
    		throw new IllegalArgumentException("Invalid adamantium change");
    	}
    	this.breadCounts[team.ordinal()] += amount;
    }

    public void addResource(Team team, int amount) throws IllegalArgumentException {
        addBread(team, amount);
        /*
        switch (rType) {
             case ADAMANTIUM:
                addAdamantium(team, amount);
                break;
            case MANA:
                addMana(team, amount);
                break;
                
            case BREAD:
                addBread(team, amount);
                break;
            case NO_RESOURCE:
                if (amount != 0)
                    throw new IllegalArgumentException("Can't add no resource");
                break;
                
<<<<<<< HEAD
        }*/
=======
        }
        */
>>>>>>> 00518532
    }

    private int numIslandsOccupied(Team team){
        int islandsOwned = 0;
        for(Island island: gameWorld.getAllIslands()){
            if(island.getTeam() == team)
                islandsOwned++;
        }
        return islandsOwned;
    }

    private void checkWin (Team team){ 
        int islandsOwned = numIslandsOccupied(team);
        if (this.totalFlagsCaptured[team.ordinal()] < GameConstants.NUMBER_FLAGS) {
            throw new InternalError("Reporting incorrect win");
        }
        this.gameWorld.gameStats.setWinner(team);
        this.gameWorld.gameStats.setDominationFactor(DominationFactor.CAPTURE);
    }

    /**
     * Increments both anchors placed counter for the team
     * @param team the team to query
     */
    public void captureFlag(Team team) {
        this.totalFlagsCaptured[team.ordinal()]++;
        if (this.totalFlagsCaptured[team.ordinal()] >= GameConstants.NUMBER_FLAGS){
            checkWin(team);
        }
        //this.currentFlagsCaptured[team.ordinal()]++;
        // if (((float)this.currentFlagsCaptured[team.ordinal()])/gameWorld.getAllIslands().length >= GameConstants.WIN_PERCENTAGE_OF_ISLANDS_OCCUPIED) {
        //     checkWin(team); // Do an extra check to make sure the win is correct
        // }
    }

    /**
     * Counts number of tier 3 units.
     * @param team to query
     * @return number of level 3 units
     */
    public int getTierThree(Team team){
        ArrayList<InternalRobot> robots = new ArrayList<InternalRobot>();
        SkillType[] skills = {SkillType.HEAL, SkillType.ATTACK, SkillType.BUILD};
        gameWorld.getObjectInfo().eachRobot((robot)->{
            for (SkillType s: skills){
                if (robot.getLevel(s) >= 3){
                    robots.add(robot);
                    return true;
                }
            }
            return true;
        });
        return robots.size();
    }

    /**
     * Counts number of tier 2 units.
     * @param team to query
     * @return number of level 2 units
     */
    public int getTierTwo(Team team){
        ArrayList<InternalRobot> robots = new ArrayList<InternalRobot>();
        SkillType[] skills = {SkillType.HEAL, SkillType.ATTACK, SkillType.BUILD};
        gameWorld.getObjectInfo().eachRobot((robot)->{
            for (SkillType s: skills){
                if (robot.getLevel(s) >= 3){
                    return true;
                }
            }
            for (SkillType s: skills){
                if (robot.getLevel(s) == 2){
                    robots.add(robot);
                    return true;
                }
            }
            return true;
        });
        return robots.size();
    }

    /**
     * Decrements the current anchors placed counter for the team
     * @param team the team to query
     */
    // public void removeAnchor(Team team) {
    //     this.currentFlagsCaptured[team.ordinal()]--;
    // }

    /**
     * Sets an index in the team's shared array to a given value.
     *
     * @param team the team to query
     * @param index the index in the shared array
     * @param value the new value
     */
    public void writeSharedArray(Team team, int index, int value) {
        this.sharedArrays[team.ordinal()][index] = value;
    }

    /*
    public int getRoundElixirChange(Team team) {
        return this.elixirCounts[team.ordinal()] - this.oldElixirCounts[team.ordinal()];
    }

    public int getRoundManaChange(Team team) {
        return this.manaCounts[team.ordinal()] - this.oldManaCounts[team.ordinal()];
    }
    */
    
    public int getRoundBreadChange(Team team) {
    	return this.breadCounts[team.ordinal()] - this.oldBreadCounts[team.ordinal()];
    }

    public void processEndOfRound() {
        /*
        this.oldElixirCounts[0] = this.elixirCounts[0];
        this.oldElixirCounts[1] = this.elixirCounts[1];
        this.oldManaCounts[0] = this.manaCounts[0];
        this.oldManaCounts[1] = this.manaCounts[1];
        */
        this.oldBreadCounts[0] = this.breadCounts[0];
        this.oldBreadCounts[1] = this.breadCounts[1];
    }


}<|MERGE_RESOLUTION|>--- conflicted
+++ resolved
@@ -172,13 +172,8 @@
                 if (amount != 0)
                     throw new IllegalArgumentException("Can't add no resource");
                 break;
-                
-<<<<<<< HEAD
-        }*/
-=======
         }
         */
->>>>>>> 00518532
     }
 
     private int numIslandsOccupied(Team team){
