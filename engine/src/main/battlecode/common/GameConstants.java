package battlecode.common;

/**
 * GameConstants defines constants that affect gameplay.
 */
@SuppressWarnings("unused")
public class GameConstants {

    //TODO: Let's organize this better but I'm lazy :)
    /**
     * The current spec version the server compiles with.
     */
    public static final String SPEC_VERSION = "3.0.14";

    // *********************************
    // ****** MAP CONSTANTS ************
    // *********************************

    /** The minimum possible map height. */
    public static final int MAP_MIN_HEIGHT = 20;

    /** The maximum possible map height. */
    public static final int MAP_MAX_HEIGHT = 60;

    /** The minimum possible map width. */
    public static final int MAP_MIN_WIDTH = 20;

    /** The maximum possible map width. */
    public static final int MAP_MAX_WIDTH = 60;

    /** The minimum distance between ally flags in the initial map and at the end of the seutp phase */
    public static final int MIN_FLAG_SPACING_SQUARED = 36;

    // *********************************
    // ****** GAME PARAMETERS **********
    // *********************************

    /** The number of flags a player starts with. */
    public static final int NUMBER_FLAGS = 3;

    /** The maximum length of indicator strings that a player can associate with a robot. */
    public static final int INDICATOR_STRING_MAX_LENGTH = 64;

    /** The length of each team's shared communication array. */
    public static final int SHARED_ARRAY_LENGTH = 64;

    /** The maximum value in shared communication arrays. */
    public static final int MAX_SHARED_ARRAY_VALUE = (1 << 16) - 1;

    /** The bytecode penalty that is imposed each time an exception is thrown. */
    public static final int EXCEPTION_BYTECODE_PENALTY = 500;

    /** The total number of robots a team has (both despawned or spawned). */
    public static final int ROBOT_CAPACITY = 50;

    /** The initial amount of bread each team starts with. */
    public static final int INITIAL_BREAD_AMOUNT = 200;

    /** The amount of bread each team gains per turn. */
    public static final int PASSIVE_BREAD_INCREASE = 6;

    /** The number of rounds between adding resources to teams. */
    public static final int PASSIVE_INCREASE_ROUNDS = 5;

    // *********************************
    // ****** COOLDOWNS ****************
    // *********************************

    /** If the amount of cooldown is at least this value, a robot cannot act. */
    public static final int COOLDOWN_LIMIT = 10;

    /** The number of cooldown turns reduced per turn. */
    public static final int COOLDOWNS_PER_TURN = 10;

    public static final int VISION_RADIUS = 20;

    // *********************************
    // ****** GAME MECHANICS ***********
    // *********************************

<<<<<<< HEAD
=======
    public static final int ROBOT_HEALTH = 50;

    /** The number of game rounds between applying movement due to currents */
    public static final int CURRENT_STRENGTH = 1;

    /** The maximum capacity a carrier can carry */
    public static final int CARRIER_CAPACITY = 40;

    /** The weight of an anchor */
    public static final int ANCHOR_WEIGHT = CARRIER_CAPACITY;

    /** Constant for vision radius when affected by cloud */
    public static final int CLOUD_VISION_RADIUS_SQUARED = 4;

    /** Constants for cooldown multipliers. */
    public static final double BOOSTER_MULTIPLIER = -.1;
    public static final double DESTABILIZER_MULTIPLIER = .1;
    public static final double ANCHOR_MULTIPLIER = -.15;
    public static final double CLOUD_MULTIPLIER = .2;

    /** Constants for boost radii squared. */
    public static final int BOOSTER_RADIUS_SQUARED = 20;
    public static final int DESTABILIZER_RADIUS_SQUARED = 15;

    /** Constants for boost durations. */
    public static final int BOOSTER_DURATION = 10;
    public static final int DESTABILIZER_DURATION = 5;

    /** Constants for number of boosts that stack. */
    public static final int MAX_BOOST_STACKS = 3;
    public static final int MAX_DESTABILIZE_STACKS = 2;
    public static final int MAX_ANCHOR_STACKS = 1;

>>>>>>> eb531a1a
    /** Constants for dig and fill costs and cooldowns. */
    public static final int DIG_COST = 2;
    public static final int DIG_COOLDOWN = 20;
    public static final int FILL_COST = 1;
    public static final int FILL_COOLDOWN = 20;

    /** Constants for flags */
    public static final int FLAG_BROADCAST_UPDATE_INTERVAL = 100;
    public static final int FLAG_BROADCAST_NOISE_RADIUS = 10;
    public static final int FLAG_DROPPED_RESET_ROUNDS = 4;
    
    // *********************************
    // ****** GAMEPLAY PROPERTIES ******
    // *********************************

    /** The default game seed. **/
    public static final int GAME_DEFAULT_SEED = 6370;

    /** The maximum number of rounds in a game.  **/
    public static final int GAME_MAX_NUMBER_OF_ROUNDS = 2000;

    /** The end of the setup rounds in the game */
    public static final int SETUP_ROUNDS = 200;
}<|MERGE_RESOLUTION|>--- conflicted
+++ resolved
@@ -78,42 +78,8 @@
     // ****** GAME MECHANICS ***********
     // *********************************
 
-<<<<<<< HEAD
-=======
     public static final int ROBOT_HEALTH = 50;
 
-    /** The number of game rounds between applying movement due to currents */
-    public static final int CURRENT_STRENGTH = 1;
-
-    /** The maximum capacity a carrier can carry */
-    public static final int CARRIER_CAPACITY = 40;
-
-    /** The weight of an anchor */
-    public static final int ANCHOR_WEIGHT = CARRIER_CAPACITY;
-
-    /** Constant for vision radius when affected by cloud */
-    public static final int CLOUD_VISION_RADIUS_SQUARED = 4;
-
-    /** Constants for cooldown multipliers. */
-    public static final double BOOSTER_MULTIPLIER = -.1;
-    public static final double DESTABILIZER_MULTIPLIER = .1;
-    public static final double ANCHOR_MULTIPLIER = -.15;
-    public static final double CLOUD_MULTIPLIER = .2;
-
-    /** Constants for boost radii squared. */
-    public static final int BOOSTER_RADIUS_SQUARED = 20;
-    public static final int DESTABILIZER_RADIUS_SQUARED = 15;
-
-    /** Constants for boost durations. */
-    public static final int BOOSTER_DURATION = 10;
-    public static final int DESTABILIZER_DURATION = 5;
-
-    /** Constants for number of boosts that stack. */
-    public static final int MAX_BOOST_STACKS = 3;
-    public static final int MAX_DESTABILIZE_STACKS = 2;
-    public static final int MAX_ANCHOR_STACKS = 1;
-
->>>>>>> eb531a1a
     /** Constants for dig and fill costs and cooldowns. */
     public static final int DIG_COST = 2;
     public static final int DIG_COOLDOWN = 20;
