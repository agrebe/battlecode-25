package battlecode.common;

/**
 * GameConstants defines constants that affect gameplay.
 */
@SuppressWarnings("unused")
public class GameConstants {

    /**
     * The current spec version the server compiles with.
     */
    public static final String SPEC_VERSION = "3.0.6";

    // *********************************
    // ****** MAP CONSTANTS ************
    // *********************************

    /** The minimum possible map height. */
    public static final int MAP_MIN_HEIGHT = 20;

    /** The maximum possible map height. */
    public static final int MAP_MAX_HEIGHT = 60;

    /** The minimum possible map width. */
    public static final int MAP_MIN_WIDTH = 20;

    /** The maximum possible map width. */
    public static final int MAP_MAX_WIDTH = 60;

    /** The minimum distance between ruins on the map */
    public static final int MIN_RUIN_SPACING_SQUARED = 25;

    // *********************************
    // ****** GAME PARAMETERS **********
    // *********************************

    /** The default game seed. **/
    public static final int GAME_DEFAULT_SEED = 6370;

    /** The maximum number of rounds in a game. **/
    public static final int GAME_MAX_NUMBER_OF_ROUNDS = 2000;

    /** The maximum number of bytecodes a bot is allow to use in one turn */
    public static final int BYTECODE_LIMIT = 25000;

    /**
     * The maximum length of indicator strings that a player can associate with a
     * robot.
     */
    public static final int INDICATOR_STRING_MAX_LENGTH = 64;

    /** The bytecode penalty that is imposed each time an exception is thrown. */
    public static final int EXCEPTION_BYTECODE_PENALTY = 500;

    /** Health each robot starts with */
    public static final int DEFAULT_HEALTH = 1000;

    /** Paint penalty for moving into enemy territory */
    public static final int PENALTY_ENEMY_TERRITORY = 2;

    /** Paint penalty for moving into neutral territory */
    public static final int PENALTY_NEUTRAL_TERRITORY = 1;

    /** The total number of robots a team has (both despawned or spawned). */
    public static final int ROBOT_CAPACITY = 50;

    /** Paint capacity for soldier robots */
    public static final int PAINT_CAPACITY_SOLDIER = 200;

    /** Paint capacity for splasher robots */
    public static final int PAINT_CAPACITY_SPLASHER = 300;

    /** Paint capacity for mopper robots */
    public static final int PAINT_CAPACITY_MOPPER = 100;

    /** The amount of a paint a paint tower starts with. */
    public static final int INITIAL_PAINT_TOWER_PAINT = 500;

    /** The percent of the map which a team needs to paint to win. */
    public static final int PAINT_PERCENT_TO_WIN = 70;

    // *********************************
    // ****** GAME MECHANICS ***********
    // *********************************

    /** The number of towers a player starts with. */
    public static final int NUMBER_INITIAL_TOWERS = 3;

    /** The width and height of the patterns that robots can draw */
    public static final int PATTERN_SIZE = 5;

<<<<<<< HEAD
    /** The paint cost of marking a resource or tower pattern */
    public static final int MARK_PATTERN_PAINT_COST = 25;

    /**
     * Number of rounds between updating the random noisy flag broadcast location
     */
    public static final int FLAG_BROADCAST_UPDATE_INTERVAL = 100;

    /**
     * The maximum squared distance bewteen the actual flag location and the noisy
     * broadcast location
     */
    public static final int FLAG_BROADCAST_NOISE_RADIUS = 100;

    /**
     * The default number of rounds before dropped flags reset to their default
     * locations
     */
    public static final int FLAG_DROPPED_RESET_ROUNDS = 4;

    /** The initial amount of crumbs each team starts with. */
    public static final int INITIAL_CRUMBS_AMOUNT = 400;

    /** The amount of crumbs each team gains per turn. */
    public static final int PASSIVE_CRUMBS_INCREASE = 10;

    /**
     * The amount of crumbs you gain if your bot kills an enemy while in enemy
     * territory
     */
    public static final int KILL_CRUMB_REWARD = 30;

=======
>>>>>>> 82934557
    /** The end of the setup rounds in the game */
    public static final int SETUP_ROUNDS = 200;

    /** Maximum percent amount of paint to start cooldown */
    public static final int DECREASED_MOVEMENT_THRESHOLD = 50;

    /** Intercept in the formula for the cooldown */
    public static final int MOVEMENT_COOLDOWN_INTERCEPT = 100;

    /** Slope in the formula for the cooldown */
    public static final int MOVEMENT_COOLDOWN_SLOPE = -2;

    /** The maximum distance from a robot where information can be sensed */
    public static final int VISION_RADIUS_SQUARED = 20;

    /**
     * The maximum distance for transferring paint from/to an ally robot or tower
     */
    public static final int PAINT_TRANSFER_RADIUS_SQUARED = 2;

    /** The maximum distance from a tower for building robots */
    public static final int BUILD_ROBOT_RADIUS_SQUARED = 4;

    /** The amount of paint depleted from enemy in a regular mopper attack */
    public static final int MOPPER_ATTACK_PAINT_DEPLETION = 10;

    /** The amount of paint added to self in a regular mopper attack */
    public static final int MOPPER_ATTACK_PAINT_ADDITION = 5;

    /** The amount of paint depleted from enemies in a swing mopper attack */
    public static final int MOPPER_SWING_PAINT_DEPLETION = 5;

    // *********************************
    // ****** COOLDOWNS ****************
    // *********************************

    /** If the amount of cooldown is at least this value, a robot cannot act. */
    public static final int COOLDOWN_LIMIT = 10;

    /** The number of cooldown turns reduced per turn. */
    public static final int COOLDOWNS_PER_TURN = 10;

    /**
     * The amount added to the movement cooldown counter when moving without a flag
     */
    public static final int MOVEMENT_COOLDOWN = 10;

    /**
     * The amount added to the action cooldown counter after a tower builds a robot
     */
    public static final int BUILD_ROBOT_COOLDOWN = 10;

    /** The amount added to the action cooldown counter after attacking (as a mopper for the swing attack) */
    public static final int ATTACK_MOPPER_SWING_COOLDOWN = 40;

    /** THe amount added to the action cooldown counter after transferring paint */
    public static final int PAINT_TRANSFER_COOLDOWN = 10;

    /** The maximum amount of bytes that can be encoded in a message */
    public static final int MAX_MESSAGE_BYTES = 4;

    /** The maximum squared radius a robot can send a message to */
    public static final int MESSAGE_RADIUS_SQUARED = 20;

    /** The maximum number of rounds a message will exist for */
    public static final int MESSAGE_ROUND_DURATION = 5;

    /** The maximum number of messages a robot can send per turn */
    public static final int MAX_MESSAGES_SENT_ROBOT = 1;

    /** The maximum number of messages a tower can send per turn */
    public static final int MAX_MESSAGES_SENT_TOWER = 20;

}<|MERGE_RESOLUTION|>--- conflicted
+++ resolved
@@ -89,41 +89,9 @@
     /** The width and height of the patterns that robots can draw */
     public static final int PATTERN_SIZE = 5;
 
-<<<<<<< HEAD
     /** The paint cost of marking a resource or tower pattern */
     public static final int MARK_PATTERN_PAINT_COST = 25;
 
-    /**
-     * Number of rounds between updating the random noisy flag broadcast location
-     */
-    public static final int FLAG_BROADCAST_UPDATE_INTERVAL = 100;
-
-    /**
-     * The maximum squared distance bewteen the actual flag location and the noisy
-     * broadcast location
-     */
-    public static final int FLAG_BROADCAST_NOISE_RADIUS = 100;
-
-    /**
-     * The default number of rounds before dropped flags reset to their default
-     * locations
-     */
-    public static final int FLAG_DROPPED_RESET_ROUNDS = 4;
-
-    /** The initial amount of crumbs each team starts with. */
-    public static final int INITIAL_CRUMBS_AMOUNT = 400;
-
-    /** The amount of crumbs each team gains per turn. */
-    public static final int PASSIVE_CRUMBS_INCREASE = 10;
-
-    /**
-     * The amount of crumbs you gain if your bot kills an enemy while in enemy
-     * territory
-     */
-    public static final int KILL_CRUMB_REWARD = 30;
-
-=======
->>>>>>> 82934557
     /** The end of the setup rounds in the game */
     public static final int SETUP_ROUNDS = 200;
 
