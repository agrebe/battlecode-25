package battlecode.common;

/**
 * GameConstants defines constants that affect gameplay.
 */
@SuppressWarnings("unused")
public class GameConstants {

    //TODO: Let's organize this better but I'm lazy :)
    /**
     * The current spec version the server compiles with.
     */
    public static final String SPEC_VERSION = "0.1.1";

    // *********************************
    // ****** MAP CONSTANTS ************
    // *********************************

    /** The minimum possible map height. */
    public static final int MAP_MIN_HEIGHT = 20;

    /** The maximum possible map height. */
    public static final int MAP_MAX_HEIGHT = 60;

    /** The minimum possible map width. */
    public static final int MAP_MIN_WIDTH = 20;

    /** The maximum possible map width. */
    public static final int MAP_MAX_WIDTH = 60;

    /** The minimum number of starting Headquarters per team. */
    public static final int MIN_STARTING_HEADQUARTERS = 1;

    /** The maximum number of starting Headquarters per team. */
    public static final int MAX_STARTING_HEADQUARTERS = 4;
<<<<<<< HEAD
=======

    /** The minimum amount of rubble per square. */
    public static final int MIN_RUBBLE = 0;

    /** The maximum amount of rubble per square. */
    public static final int MAX_RUBBLE = 100;
>>>>>>> a9e73d6d

    // *********************************
    // ****** GAME PARAMETERS **********
    // *********************************

    /** The maximum length of indicator strings that a player can associate with a robot. */
    public static final int INDICATOR_STRING_MAX_LENGTH = 64;

    /** The length of each team's shared communication array. */
    public static final int SHARED_ARRAY_LENGTH = 64;

    /** The maximum value in shared communication arrays. */
    public static final int MAX_SHARED_ARRAY_VALUE = (1 << 16) - 1;

    /** The bytecode penalty that is imposed each time an exception is thrown. */
    public static final int EXCEPTION_BYTECODE_PENALTY = 500;

<<<<<<< HEAD
    //TODO: fix -> I think I changed these to correct amounts (200)
    /** The initial amount of mana each team starts with. */
    public static final int INITIAL_MN_AMOUNT = 200;

    /** The initial amount of adamantium each team starts with. */
    public static final int INITIAL_AD_AMOUNT = 200;

    //TODO: We may want to reduce this since it is added to each hq
    /** The amount of adamantium each headquarter on a team gains per turn. */
    public static final int PASSIVE_AD_INCREASE = 2;

    /** The amount of mana each headquarter on a team gains per turn. */
    public static final int PASSIVE_MN_INCREASE = 2;

    /** The number of rounds between adding resources to headquarters. */
    public static final int PASSIVE_INCREASE_ROUNDS = 5;

    /** The amount of adamantium or mana needed to upgrade a well to elixir */
    public static final int UPGRADE_TO_ELIXIR = 1500;

    /** The amount of adamantium or mana needed to upgrade a well's transfer rate */
    public static final int UPGRADE_WELL_AMOUNT = 3600;

    /** The percentage of islands that need to be occupied for a team to win */
    public static final float WIN_PERCENTAGE_OF_ISLANDS_OCCUPIED = 0.75f;
=======
    /** The initial amount of mana each team starts with. */
    public static final int INITIAL_MN_AMOUNT = 200;

    /** The initial amount of adamantium each team starts with. */
    public static final int INITIAL_AD_AMOUNT = 0;

    /** The amount of adamantium each team gains per turn. */
    public static final int PASSIVE_AD_INCREASE = 2;

    /** The amount of mana each team gains per turn. */
    public static final int PASSIVE_MN_INCREASE = 2;

    /** The number of rounds between adding lead resources to the map. */
    public static final int ADD_LEAD_EVERY_ROUNDS = 20;
>>>>>>> a9e73d6d
    
    /** The distance a robot must be from a signal amplifier to be able to write to the shared array */
    public static final int DISTANCE_SQUARED_FROM_SIGNAL_AMPLIFIER = 20;

    /** The distance a robot must be from an island to be able to write to the shared array */
    public static final int DISTANCE_SQUARED_FROM_ISLAND = 4;

    /** The distance a robot must be from a headquarter to be able to write to the shared array */
    public static final int DISTANCE_SQUARED_FROM_HEADQUARTER = 9;

    /** The discout factor on the amount of damage a carrier can do based on their capacity */
    public static final float CARRIER_DAMAGE_FACTOR = 0.2f;

    // *********************************
    // ****** COOLDOWNS ****************
    // *********************************

    /** If the amount of cooldown is at least this value, a robot cannot act. */
    public static final int COOLDOWN_LIMIT = 10;

    /** The number of cooldown turns reduced per turn. */
    public static final int COOLDOWNS_PER_TURN = 10;

    // *********************************
    // ****** GAME MECHANICS ***********
    // *********************************

<<<<<<< HEAD
    /** The number of game rounds between applying movement due to currents */
    public static final int CURRENT_STRENGTH = 1;

    /** The maximum capacity a carrier can carry */
    public static final int CARRIER_CAPACITY = 40;
=======
    // TODO: this is currently based on the percentage of total number of squares in the island
    // rather than the number of occupied square. It is unclear which we want it to be.
    /** The percentage of an island that needs to be owned by the team which owns the island to reset the anchor strength. */
    public static final float PERCENT_OWNING_TEAM_ISLAND = 0.85f;

    /** The percentage of an island that needs to be owned by the opposing team to reduce the anchor strength. */
    public static final float PERCENT_OPPOSING_TEAM_ISLAND = 0.4f;

    /** A blueprint building's health, as a multiplier of max health. */
    public static final float PROTOTYPE_HP_PERCENTAGE = 0.8f;
>>>>>>> a9e73d6d

    /** The weight of an anchor */
    public static final int ANCHOR_WEIGHT = CARRIER_CAPACITY;

    /** Constant for vision radius when affected by cloud */
    public static final int CLOUD_VISION_RADIUS_SQUARED = 4;

<<<<<<< HEAD
    /** Constants for cooldown multipliers. */
    public static final double BOOSTER_MULTIPLIER = -.1;
    public static final double DESTABILIZER_MULTIPLIER = .1;
    public static final double ANCHOR_MULTIPLIER = -.15;
    public static final double CLOUD_MULTIPLIER = .2;
=======
    /** The maximum capacity a carrier can carry */
    public static final int CARRIER_CAPACITY = 40;

    /** The weight of an anchor */
    public static final int ANCHOR_WEIGHT = CARRIER_CAPACITY;

    /** Constants for alchemists converting lead to gold. */
    public static final double ALCHEMIST_LONELINESS_A = 20;
    public static final double ALCHEMIST_LONELINESS_B = 18;
    public static final double ALCHEMIST_LONELINESS_K_L1 = 0.02;
    public static final double ALCHEMIST_LONELINESS_K_L2 = 0.01;
    public static final double ALCHEMIST_LONELINESS_K_L3 = 0.005;
>>>>>>> a9e73d6d

    /** Constants for boost radii squared. */
    public static final int DESTABILIZER_RADIUS_SQUARED = 15;
    public static final int BOOSTER_RADIUS_SQUARED = 20;

    /** Constants for boost durations. */
    public static final int BOOSTER_DURATION = 10;
    public static final int DESTABILIZER_DURATION = 5;

    /** Constants for number of boosts that stack. */
    public static final int MAX_BOOST_STACKS = 3;
    public static final int MAX_DESTABILIZE_STACKS = 2;
    public static final int MAX_ANCHOR_STACKS = 1;

    /** Constants for well rates. */
    public static final int WELL_STANDARD_RATE = 4;
    public static final int WELL_ACCELERATED_RATE = 10;
    
    // *********************************
    // ****** GAMEPLAY PROPERTIES ******
    // *********************************

    /** The default game seed. **/
    public static final int GAME_DEFAULT_SEED = 6370;

    /** The maximum number of rounds in a game.  **/
    public static final int GAME_MAX_NUMBER_OF_ROUNDS = 100;
    
}
<|MERGE_RESOLUTION|>--- conflicted
+++ resolved
@@ -33,15 +33,6 @@
 
     /** The maximum number of starting Headquarters per team. */
     public static final int MAX_STARTING_HEADQUARTERS = 4;
-<<<<<<< HEAD
-=======
-
-    /** The minimum amount of rubble per square. */
-    public static final int MIN_RUBBLE = 0;
-
-    /** The maximum amount of rubble per square. */
-    public static final int MAX_RUBBLE = 100;
->>>>>>> a9e73d6d
 
     // *********************************
     // ****** GAME PARAMETERS **********
@@ -59,7 +50,6 @@
     /** The bytecode penalty that is imposed each time an exception is thrown. */
     public static final int EXCEPTION_BYTECODE_PENALTY = 500;
 
-<<<<<<< HEAD
     //TODO: fix -> I think I changed these to correct amounts (200)
     /** The initial amount of mana each team starts with. */
     public static final int INITIAL_MN_AMOUNT = 200;
@@ -85,22 +75,6 @@
 
     /** The percentage of islands that need to be occupied for a team to win */
     public static final float WIN_PERCENTAGE_OF_ISLANDS_OCCUPIED = 0.75f;
-=======
-    /** The initial amount of mana each team starts with. */
-    public static final int INITIAL_MN_AMOUNT = 200;
-
-    /** The initial amount of adamantium each team starts with. */
-    public static final int INITIAL_AD_AMOUNT = 0;
-
-    /** The amount of adamantium each team gains per turn. */
-    public static final int PASSIVE_AD_INCREASE = 2;
-
-    /** The amount of mana each team gains per turn. */
-    public static final int PASSIVE_MN_INCREASE = 2;
-
-    /** The number of rounds between adding lead resources to the map. */
-    public static final int ADD_LEAD_EVERY_ROUNDS = 20;
->>>>>>> a9e73d6d
     
     /** The distance a robot must be from a signal amplifier to be able to write to the shared array */
     public static final int DISTANCE_SQUARED_FROM_SIGNAL_AMPLIFIER = 20;
@@ -128,24 +102,11 @@
     // ****** GAME MECHANICS ***********
     // *********************************
 
-<<<<<<< HEAD
     /** The number of game rounds between applying movement due to currents */
     public static final int CURRENT_STRENGTH = 1;
 
     /** The maximum capacity a carrier can carry */
     public static final int CARRIER_CAPACITY = 40;
-=======
-    // TODO: this is currently based on the percentage of total number of squares in the island
-    // rather than the number of occupied square. It is unclear which we want it to be.
-    /** The percentage of an island that needs to be owned by the team which owns the island to reset the anchor strength. */
-    public static final float PERCENT_OWNING_TEAM_ISLAND = 0.85f;
-
-    /** The percentage of an island that needs to be owned by the opposing team to reduce the anchor strength. */
-    public static final float PERCENT_OPPOSING_TEAM_ISLAND = 0.4f;
-
-    /** A blueprint building's health, as a multiplier of max health. */
-    public static final float PROTOTYPE_HP_PERCENTAGE = 0.8f;
->>>>>>> a9e73d6d
 
     /** The weight of an anchor */
     public static final int ANCHOR_WEIGHT = CARRIER_CAPACITY;
@@ -153,26 +114,11 @@
     /** Constant for vision radius when affected by cloud */
     public static final int CLOUD_VISION_RADIUS_SQUARED = 4;
 
-<<<<<<< HEAD
     /** Constants for cooldown multipliers. */
     public static final double BOOSTER_MULTIPLIER = -.1;
     public static final double DESTABILIZER_MULTIPLIER = .1;
     public static final double ANCHOR_MULTIPLIER = -.15;
     public static final double CLOUD_MULTIPLIER = .2;
-=======
-    /** The maximum capacity a carrier can carry */
-    public static final int CARRIER_CAPACITY = 40;
-
-    /** The weight of an anchor */
-    public static final int ANCHOR_WEIGHT = CARRIER_CAPACITY;
-
-    /** Constants for alchemists converting lead to gold. */
-    public static final double ALCHEMIST_LONELINESS_A = 20;
-    public static final double ALCHEMIST_LONELINESS_B = 18;
-    public static final double ALCHEMIST_LONELINESS_K_L1 = 0.02;
-    public static final double ALCHEMIST_LONELINESS_K_L2 = 0.01;
-    public static final double ALCHEMIST_LONELINESS_K_L3 = 0.005;
->>>>>>> a9e73d6d
 
     /** Constants for boost radii squared. */
     public static final int DESTABILIZER_RADIUS_SQUARED = 15;
@@ -199,6 +145,5 @@
     public static final int GAME_DEFAULT_SEED = 6370;
 
     /** The maximum number of rounds in a game.  **/
-    public static final int GAME_MAX_NUMBER_OF_ROUNDS = 100;
-    
-}
+    public static final int GAME_MAX_NUMBER_OF_ROUNDS = 2000;
+}