package battlecode.common;

/**
 * GameConstants defines constants that affect gameplay.
 */
@SuppressWarnings("unused")
public class GameConstants {

    //TODO: Let's organize this better but I'm lazy :)
    /**
     * The current spec version the server compiles with.
     */
    public static final String SPEC_VERSION = "3.0.14";

    // *********************************
    // ****** MAP CONSTANTS ************
    // *********************************

    /** The minimum possible map height. */
    public static final int MAP_MIN_HEIGHT = 20;

    /** The maximum possible map height. */
    public static final int MAP_MAX_HEIGHT = 60;

    /** The minimum possible map width. */
    public static final int MAP_MIN_WIDTH = 20;

    /** The maximum possible map width. */
    public static final int MAP_MAX_WIDTH = 60;

    /** The minimum number of starting Headquarters per team. */
    public static final int MIN_STARTING_HEADQUARTERS = 1;

    /** The maximum number of starting Headquarters per team. */
    public static final int MAX_STARTING_HEADQUARTERS = 4;

    /** The minimum number of islands on the map. */
    public static final int MIN_NUMBER_ISLANDS = 4;

    /** The maximum number of islands on the map. */
    public static final int MAX_NUMBER_ISLANDS = 35;

    /** The maximum area of an island in units. */
    public static final int MAX_ISLAND_AREA = 20;

    /** The maximum distance between wells of different types. */
    public static final int MAX_DISTANCE_BETWEEN_WELLS = 100;

    /** The minimum distance from a headquarter to the nearest adamantium well. */
    public static final int MIN_NEAREST_AD_DISTANCE = 100;

    /** The maximum percentage of the map that can be wells of a certain type. */
    public static final float MAX_MAP_PERCENT_WELLS = 0.04f;

    // *********************************
    // ****** GAME PARAMETERS **********
    // *********************************

    /** The number of flags a player starts with. */
    public static final int NUMBER_FLAGS = 3;

    /** The maximum length of indicator strings that a player can associate with a robot. */
    public static final int INDICATOR_STRING_MAX_LENGTH = 64;

    /** The length of each team's shared communication array. */
    public static final int SHARED_ARRAY_LENGTH = 64;

    /** The maximum value in shared communication arrays. */
    public static final int MAX_SHARED_ARRAY_VALUE = (1 << 16) - 1;

    /** The bytecode penalty that is imposed each time an exception is thrown. */
    public static final int EXCEPTION_BYTECODE_PENALTY = 500;

<<<<<<< HEAD
    /** The total number of robots a team has (both despawned or spawned). */
    public static final int ROBOT_CAPACITY = 50;

    /** The initial amount of mana each team starts with in each headquarter. */
    public static final int INITIAL_MN_AMOUNT = 200;

    /** The initial amount of adamantium each team starts with in each headquarter. */
    public static final int INITIAL_AD_AMOUNT = 200;

    /** The amount of adamantium each headquarter on a team gains per turn. */
    public static final int PASSIVE_AD_INCREASE = 6;
=======
    /** The initial amount of bread each team starts with. */
    public static final int INITIAL_BREAD_AMOUNT = 200;
>>>>>>> 2e9c8e02

    /** The amount of bread each team gains per turn. */
    public static final int PASSIVE_BREAD_INCREASE = 6;

    /** The number of rounds between adding resources to teams. */
    public static final int PASSIVE_INCREASE_ROUNDS = 5;

    /** The amount of adamantium or mana needed to upgrade a well to elixir */
    public static final int UPGRADE_TO_ELIXIR = 600;

    /** The amount of adamantium or mana needed to upgrade a well's transfer rate */
    public static final int UPGRADE_WELL_AMOUNT = 1400;

    /** The percentage of islands that need to be occupied for a team to win */
    public static final float WIN_PERCENTAGE_OF_ISLANDS_OCCUPIED = 0.75f;
    
    /** The distance a robot must be from a signal amplifier to be able to write to the shared array */
    public static final int DISTANCE_SQUARED_FROM_SIGNAL_AMPLIFIER = 20;

    /** The distance a robot must be from an island to be able to write to the shared array */
    public static final int DISTANCE_SQUARED_FROM_ISLAND = 4;

    /** The distance a robot must be from a headquarter to be able to write to the shared array */
    public static final int DISTANCE_SQUARED_FROM_HEADQUARTER = 9;

    /** The discount factor on the amount of damage a carrier can do based on their capacity */
    public static final float CARRIER_DAMAGE_FACTOR = 1.25f;

    /** The slope of the function to determine movement cooldown for carriers */
    public static final float CARRIER_MOVEMENT_SLOPE = 0.375f;

    /** The intercept of the function to determine movement cooldown for carriers */
    public static final int CARRIER_MOVEMENT_INTERCEPT = 5;

    // *********************************
    // ****** COOLDOWNS ****************
    // *********************************

    /** If the amount of cooldown is at least this value, a robot cannot act. */
    public static final int COOLDOWN_LIMIT = 10;

    /** The number of cooldown turns reduced per turn. */
    public static final int COOLDOWNS_PER_TURN = 10;

    public static final int VISION_RADIUS = 20;

    // *********************************
    // ****** GAME MECHANICS ***********
    // *********************************

    /** The number of game rounds between applying movement due to currents */
    public static final int CURRENT_STRENGTH = 1;

    /** The maximum capacity a carrier can carry */
    public static final int CARRIER_CAPACITY = 40;

    /** The weight of an anchor */
    public static final int ANCHOR_WEIGHT = CARRIER_CAPACITY;

    /** Constant for vision radius when affected by cloud */
    public static final int CLOUD_VISION_RADIUS_SQUARED = 4;

    /** Constants for cooldown multipliers. */
    public static final double BOOSTER_MULTIPLIER = -.1;
    public static final double DESTABILIZER_MULTIPLIER = .1;
    public static final double ANCHOR_MULTIPLIER = -.15;
    public static final double CLOUD_MULTIPLIER = .2;

    /** Constants for boost radii squared. */
    public static final int BOOSTER_RADIUS_SQUARED = 20;
    public static final int DESTABILIZER_RADIUS_SQUARED = 15;

    /** Constants for boost durations. */
    public static final int BOOSTER_DURATION = 10;
    public static final int DESTABILIZER_DURATION = 5;

    /** Constants for number of boosts that stack. */
    public static final int MAX_BOOST_STACKS = 3;
    public static final int MAX_DESTABILIZE_STACKS = 2;
    public static final int MAX_ANCHOR_STACKS = 1;

    /** Constants for dig and fill costs and cooldowns. */
    public static final int DIG_COST = 2;
    public static final int DIG_COOLDOWN = 20;
    public static final int FILL_COST = 1;
    public static final int FILL_COOLDOWN = 20;

    /** Constants for well rates. */
    public static final int WELL_STANDARD_RATE = 1;
    public static final int WELL_ACCELERATED_RATE = 3;

    /** Constants for flags */
    public static final int FLAG_BROADCAST_UPDATE_INTERVAL = 100;
    public static final int FLAG_BROADCAST_NOISE_RADIUS = 10;
    
    // *********************************
    // ****** GAMEPLAY PROPERTIES ******
    // *********************************

    /** The default game seed. **/
    public static final int GAME_DEFAULT_SEED = 6370;

    /** The maximum number of rounds in a game.  **/
    public static final int GAME_MAX_NUMBER_OF_ROUNDS = 2000;

    /** The end of the setup rounds in the game */
    public static final int SETUP_ROUNDS = 200;
}<|MERGE_RESOLUTION|>--- conflicted
+++ resolved
@@ -71,22 +71,11 @@
     /** The bytecode penalty that is imposed each time an exception is thrown. */
     public static final int EXCEPTION_BYTECODE_PENALTY = 500;
 
-<<<<<<< HEAD
     /** The total number of robots a team has (both despawned or spawned). */
     public static final int ROBOT_CAPACITY = 50;
 
-    /** The initial amount of mana each team starts with in each headquarter. */
-    public static final int INITIAL_MN_AMOUNT = 200;
-
-    /** The initial amount of adamantium each team starts with in each headquarter. */
-    public static final int INITIAL_AD_AMOUNT = 200;
-
-    /** The amount of adamantium each headquarter on a team gains per turn. */
-    public static final int PASSIVE_AD_INCREASE = 6;
-=======
     /** The initial amount of bread each team starts with. */
     public static final int INITIAL_BREAD_AMOUNT = 200;
->>>>>>> 2e9c8e02
 
     /** The amount of bread each team gains per turn. */
     public static final int PASSIVE_BREAD_INCREASE = 6;
