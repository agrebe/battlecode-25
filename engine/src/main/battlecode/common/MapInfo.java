package battlecode.common;

public class MapInfo {

    private MapLocation loc;

    private boolean isPassable;

    private boolean isWall;

    private PaintType paint;

    private int mark;

    private boolean hasRuin;

<<<<<<< HEAD
    private int crumbsAmount;

    private Team territory;


    //TODO: update this method and usage (bobby pr)
    public MapInfo(MapLocation loc, boolean isPassable, boolean isWall, boolean isDam, int spawnZone, boolean isWater, int crumbsAmount, Team territory){
        this.loc = loc;
        this.isPassable = isPassable;
        this.isWall = isWall;
        this.isDam = isDam;
        this.spawnZone = spawnZone;
        this.isWater = isWater;
        this.crumbsAmount = crumbsAmount;
        this.territory = territory;
=======
    public MapInfo(MapLocation loc, boolean isPassable, boolean isWall, PaintType paint, int mark, boolean hasRuin){
        this.loc = loc;
        this.isPassable = isPassable;
        this.isWall = isWall;
        this.paint = paint;
        this.mark = mark;
        this.hasRuin = hasRuin;
>>>>>>> c0ff3c30
    }

    /**
     * Returns if this square is passable.
     * 
     * @return whether this square is passable
     * 
     * @battlecode.doc.costlymethod
     */
    public boolean isPassable() {
        return isPassable;
    }

    /**
     * Returns if this square is a wall.
     * 
     * @return whether this square is a wall
     * 
     * @battlecode.doc.costlymethod
     */
    public boolean isWall() {
        return isWall;
    }

    /**
     * Returns if this square has a ruin.
     * 
     * @return whether this square has a ruin
     * 
     * @battlecode.doc.costlymethod
     */
    public boolean hasRuin() {
        return hasRuin;
    }

    /**
     * Returns the paint value of this square
     * 
     * @return the paint value of this square
     * 
     * @battlecode.doc.costlymethod
     */
    public PaintType getPaint() {
        return paint;
    }

    /**
     * Returns the mark value of this square
     * 
     * @return the mark value of this square
     * 
     * @battlecode.doc.costlymethod
     */
<<<<<<< HEAD
    public int getCrumbs() {
        return crumbsAmount;
    }

=======
    public int getMark() {
        return mark;
    }
>>>>>>> c0ff3c30

    /**
     * Returns the location of this square
     * 
     * @return the location of this square
     * 
     * @battlecode.doc.costlymethod
     */
    public MapLocation getMapLocation() {
        return loc;
    }

    public String toString(){
        return "Location{" +
                "loc=" + loc.toString() +
                (isWall ? ", wall" : "") +
<<<<<<< HEAD
                (isWater ? ", water" : "") +
                (spawnZone == 1 ? ", team A spawn zone" : "") +
                (spawnZone == 2 ? ", team B spawn zone" : "") +
                (crumbsAmount == 0 ? "" : ", crumbs=" + crumbsAmount) +
                '}';
=======
                (hasRuin ? ", with ruin" : "") +
                ", paint=" + paint.toString() +
                ", mark=" + Integer.toString(mark) +
                "}";
>>>>>>> c0ff3c30
    }
}<|MERGE_RESOLUTION|>--- conflicted
+++ resolved
@@ -14,23 +14,7 @@
 
     private boolean hasRuin;
 
-<<<<<<< HEAD
-    private int crumbsAmount;
 
-    private Team territory;
-
-
-    //TODO: update this method and usage (bobby pr)
-    public MapInfo(MapLocation loc, boolean isPassable, boolean isWall, boolean isDam, int spawnZone, boolean isWater, int crumbsAmount, Team territory){
-        this.loc = loc;
-        this.isPassable = isPassable;
-        this.isWall = isWall;
-        this.isDam = isDam;
-        this.spawnZone = spawnZone;
-        this.isWater = isWater;
-        this.crumbsAmount = crumbsAmount;
-        this.territory = territory;
-=======
     public MapInfo(MapLocation loc, boolean isPassable, boolean isWall, PaintType paint, int mark, boolean hasRuin){
         this.loc = loc;
         this.isPassable = isPassable;
@@ -38,7 +22,6 @@
         this.paint = paint;
         this.mark = mark;
         this.hasRuin = hasRuin;
->>>>>>> c0ff3c30
     }
 
     /**
@@ -92,16 +75,9 @@
      * 
      * @battlecode.doc.costlymethod
      */
-<<<<<<< HEAD
-    public int getCrumbs() {
-        return crumbsAmount;
-    }
-
-=======
     public int getMark() {
         return mark;
     }
->>>>>>> c0ff3c30
 
     /**
      * Returns the location of this square
@@ -118,17 +94,9 @@
         return "Location{" +
                 "loc=" + loc.toString() +
                 (isWall ? ", wall" : "") +
-<<<<<<< HEAD
-                (isWater ? ", water" : "") +
-                (spawnZone == 1 ? ", team A spawn zone" : "") +
-                (spawnZone == 2 ? ", team B spawn zone" : "") +
-                (crumbsAmount == 0 ? "" : ", crumbs=" + crumbsAmount) +
-                '}';
-=======
                 (hasRuin ? ", with ruin" : "") +
                 ", paint=" + paint.toString() +
                 ", mark=" + Integer.toString(mark) +
                 "}";
->>>>>>> c0ff3c30
     }
 }