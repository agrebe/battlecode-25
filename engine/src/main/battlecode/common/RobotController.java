package battlecode.common;

import java.util.Map;

/**
 * A RobotController allows contestants to make their robot sense and interact
 * with the game world. When a contestant's <code>RobotPlayer</code> is
 * constructed, it is passed an instance of <code>RobotController</code> that
 * controls the newly created robot.
 */
@SuppressWarnings("unused")
public strictfp interface RobotController {

    // *********************************
    // ****** GLOBAL QUERY METHODS *****
    // *********************************

    /**
     * Returns the current round number, where round 1 is the first round of the
     * match.
     *
     * @return the current round number, where round 1 is the first round of the
     *         match
     *
     * @battlecode.doc.costlymethod
     */
    int getRoundNum();

    /**
     * Returns the width of the game map. Valid x coordinates range from
     * 0 (inclusive) to the width (exclusive).
     *
     * @return the map width
     *
     * @battlecode.doc.costlymethod
     */
    int getMapWidth();

    /**
     * Returns the height of the game map. Valid y coordinates range from
     * 0 (inclusive) to the height (exclusive).
     *
     * @return the map height
     *
     * @battlecode.doc.costlymethod
     */
    int getMapHeight();

    // *********************************
    // ****** UNIT QUERY METHODS *******
    // *********************************

    /**
     * Returns the ID of this robot.
     *
     * @return the ID of this robot
     *
     * @battlecode.doc.costlymethod
     */
    int getID();

    /**
     * Returns this robot's Team.
     *
     * @return this robot's Team
     *
     * @battlecode.doc.costlymethod
     */
    Team getTeam();

    /**
     * Returns this robot's current location.
     *
     * @return this robot's current location
     *
     * @battlecode.doc.costlymethod
     */
    MapLocation getLocation();

    /**
     * Returns this robot's current health.
     *
     * @return this robot's current health
     *
     * @battlecode.doc.costlymethod
     */
    int getHealth();

    /**
     * Returns this robot's current paint amount.
     *
     * @return this robot's current paint amount
     *
     * @battlecode.doc.costlymethod
     */
    int getPaint();

    /**
     * Returns the amount of money that this robot's team has.
     *
     * @return the amount of money this robot's team has
     *
     * @battlecode.doc.costlymethod
     */
    int getMoney();

    // ***********************************
    // ****** GENERAL VISION METHODS *****
    // ***********************************

    /**
     * Checks whether a MapLocation is on the map.
     *
     * @param loc the location to check
     * @return true if the location is on the map; false otherwise
     *
     * @battlecode.doc.costlymethod
     */
    boolean onTheMap(MapLocation loc);

    /**
     * Checks whether the given location is within the robot's vision range, and if
     * it is on the map.
     *
     * @param loc the location to check
     * @return true if the given location is within the robot's vision range and is
     *         on the map; false otherwise
     *
     * @battlecode.doc.costlymethod
     */
    boolean canSenseLocation(MapLocation loc);

    /**
     * Checks whether a robot is at a given location. Assumes the location is valid.
     *
     * @param loc the location to check
     * @return true if a robot is at the location
     * @throws GameActionException if the location is not within vision range or on
     *                             the map
     *
     * @battlecode.doc.costlymethod
     */
    boolean isLocationOccupied(MapLocation loc) throws GameActionException;

    /**
     * Checks whether a robot is at a given location. Assume the location is valid.
     *
     * @param loc the location to check
     * @return true if a robot is at the location, false if there is no robot or the
     *         location can not be sensed
     *
     * @battlecode.doc.costlymethod
     */
    boolean canSenseRobotAtLocation(MapLocation loc);

    /**
     * Senses the robot at the given location, or null if there is no robot
     * there.
     *
     * @param loc the location to check
     * @return the robot at the given location
     * @throws GameActionException if the location is not within vision range
     *
     * @battlecode.doc.costlymethod
     */
    RobotInfo senseRobotAtLocation(MapLocation loc) throws GameActionException;

    /**
     * Tests whether the given robot exists and if it is within this robot's
     * vision range.
     *
     * @param id the ID of the robot to query
     * @return true if the given robot is within this robot's vision range and
     *         exists;
     *         false otherwise
     *
     * @battlecode.doc.costlymethod
     */
    boolean canSenseRobot(int id);

    /**
     * Senses information about a particular robot given its ID.
     *
     * @param id the ID of the robot to query
     * @return a RobotInfo object for the sensed robot
     * @throws GameActionException if the robot cannot be sensed (for example,
     *                             if it doesn't exist or is out of vision range)
     *
     * @battlecode.doc.costlymethod
     */
    RobotInfo senseRobot(int id) throws GameActionException;

    /**
     * Returns all robots within vision radius. The objects are returned in no
     * particular order.
     *
     * @return array of RobotInfo objects, which contain information about all
     *         the robots you saw
     *
     * @battlecode.doc.costlymethod
     */
    RobotInfo[] senseNearbyRobots();

    /**
     * Returns all robots that can be sensed within a certain distance of this
     * robot. The objects are returned in no particular order.
     *
     * @param radiusSquared return robots this distance away from the center of
     *                      this robot; if -1 is passed, all robots within vision
     *                      radius are returned;
     *                      if radiusSquared is larger than the robot's vision
     *                      radius, the vision
     *                      radius is used
     * @return array of RobotInfo objects of all the robots you saw
     * @throws GameActionException if the radius is negative (and not -1)
     *
     * @battlecode.doc.costlymethod
     */
    RobotInfo[] senseNearbyRobots(int radiusSquared) throws GameActionException;

    /**
     * Returns all robots of a given team that can be sensed within a certain
     * distance of this robot. The objects are returned in no particular order.
     *
     * @param radiusSquared return robots this distance away from the center of
     *                      this robot; if -1 is passed, all robots within vision
     *                      radius are returned;
     *                      if radiusSquared is larger than the robot's vision
     *                      radius, the vision
     *                      radius is used
     * @param team          filter game objects by the given team; if null is
     *                      passed,
     *                      robots from any team are returned
     * @return array of RobotInfo objects of all the robots you saw
     * @throws GameActionException if the radius is negative (and not -1)
     *
     * @battlecode.doc.costlymethod
     */
    RobotInfo[] senseNearbyRobots(int radiusSquared, Team team) throws GameActionException;

    /**
     * Returns all robots of a given team that can be sensed within a certain
     * radius of a specified location. The objects are returned in no particular
     * order.
     *
     * @param center        center of the given search radius
     * @param radiusSquared return robots this distance away from the center of
     *                      this robot; if -1 is passed, all robots within vision
     *                      radius are returned;
     *                      if radiusSquared is larger than the robot's vision
     *                      radius, the vision
     *                      radius is used
     * @param team          filter game objects by the given team; if null is
     *                      passed,
     *                      objects from all teams are returned
     * @return array of RobotInfo objects of the robots you saw
     * @throws GameActionException if the radius is negative (and not -1) or the
     *                             center given is null
     *
     * @battlecode.doc.costlymethod
     */
    RobotInfo[] senseNearbyRobots(MapLocation center, int radiusSquared, Team team) throws GameActionException;

    /**
     * Given a senseable location, returns whether that location is passable (a wall).
     * 
     * @param loc the given location
     * @return whether that location is passable
     * @throws GameActionException if the robot cannot sense the given location
     *
     * @battlecode.doc.costlymethod
     */
    boolean sensePassability(MapLocation loc) throws GameActionException;

    /**
     * Senses the map info at a location. MapInfo includes walls and paint.
     *
     * @param loc to sense map at
     * @return MapInfo describing map at location
     * @throws GameActionException if location can not be sensed
     *
     * @battlecode.doc.costlymethod
     */
    MapInfo senseMapInfo(MapLocation loc) throws GameActionException;

    /**
     * Return map info for all senseable locations.
     * MapInfo includes walls, spawn zones.
     *
     * @return MapInfo about all locations within vision radius
     *
     * @battlecode.doc.costlymethod
     */
    MapInfo[] senseNearbyMapInfos();

    /**
     * Return map info for all senseable locations within a radius squared.
     * If radiusSquared is larger than the robot's vision radius, uses the robot's
     * vision radius instead. If -1 is passed, all locations within vision radius
     * are returned.
     * MapInfo includes walls, spawn zones, water, crumbs, and friendly traps.
     *
     * @param radiusSquared the squared radius of all locations to be returned
     * @return MapInfo about all locations within vision radius
     * @throws GameActionException if the radius is negative (and not -1)
     *
     * @battlecode.doc.costlymethod
     */
    MapInfo[] senseNearbyMapInfos(int radiusSquared) throws GameActionException;

    /**
     * Return map info for all senseable locations within vision radius of a center
     * location.
     * MapInfo includes walls, spawn zones, water, crumbs, and friendly traps.
     *
     * @param center the center of the search area
     * @return MapInfo about all locations within vision radius
     * @throws GameActionException if center is null
     *
     * @battlecode.doc.costlymethod
     */
    MapInfo[] senseNearbyMapInfos(MapLocation center) throws GameActionException;

    /**
     * Return map info for all senseable locations within a radius squared of a
     * center location.
     * If radiusSquared is larger than the robot's vision radius, uses the robot's
     * vision radius instead. If -1 is passed, all locations within vision radius
     * are returned.
     * MapInfo includes walls, spawn zones, water, crumbs, and friendly traps.
     *
     * @param center        the center of the search area
     * @param radiusSquared the squared radius of all locations to be returned
     * @return MapInfo about all locations within vision radius
     * @throws GameActionException if the radius is negative (and not -1)
     *
     * @battlecode.doc.costlymethod
     */
    MapInfo[] senseNearbyMapInfos(MapLocation center, int radiusSquared) throws GameActionException;

    /**
     * Returns the location of all nearby ruins that are visible to the robot.
     * If radiusSquared is greater than the robot's vision radius, uses the robot's
     * vision radius instead.
     * 
     * @param radiusSquared squared radius of all locations to be returned, -1 for
     *                      max radius
     * @return all locations containing ruins
     * @throws GameActionException if a radius less than -1 is provided
     * 
     * @battlecode.doc.costlymethod
     **/
    MapLocation[] senseNearbyRuins(int radiusSquared) throws GameActionException;

    /**
     * Returns the location adjacent to current location in the given direction.
     *
     * @param dir the given direction
     * @return the location adjacent to current location in the given direction
     *
     * @battlecode.doc.costlymethod
     */
    MapLocation adjacentLocation(Direction dir);

    /**
     * Returns a list of all locations within the given radiusSquared of a location.
     * If radiusSquared is larger than the robot's vision radius, uses the robot's
     * vision radius instead.
     *
     * Checks that radiusSquared is non-negative.
     *
     * @param center        the given location
     * @param radiusSquared return locations within this distance away from center
     * @return list of locations on the map and within radiusSquared of center
     * @throws GameActionException if the radius is negative (and not -1)
     *
     * @battlecode.doc.costlymethod
     */
    MapLocation[] getAllLocationsWithinRadiusSquared(MapLocation center, int radiusSquared) throws GameActionException;

    // ***********************************
    // ****** READINESS METHODS **********
    // ***********************************

    /**
     * Checks whether a robot is spawned.
     * 
     * @return whether or no a specific robot instance is spawned.
     * 
     * @battlecode.doc.costlymethod
     */
    boolean isSpawned();

    /**
     * Tests whether the robot can act.
     * 
     * @return true if the robot can act
     *
     * @battlecode.doc.costlymethod
     */
    boolean isActionReady();

    /**
     * Returns the number of action cooldown turns remaining before this unit can
     * act again.
     * When this number is strictly less than {@link GameConstants#COOLDOWN_LIMIT},
     * isActionReady()
     * is true and the robot can act again. This number decreases by
     * {@link GameConstants#COOLDOWNS_PER_TURN} every turn.
     *
     * @return the number of action turns remaining before this unit can act again
     *
     * @battlecode.doc.costlymethod
     */
    int getActionCooldownTurns();

    /**
     * Tests whether the robot can move.
     * 
     * @return true if the robot can move
     *
     * @battlecode.doc.costlymethod
     */
    boolean isMovementReady();

    /**
     * Returns the number of movement cooldown turns remaining before this unit can
     * move again.
     * When this number is strictly less than {@link GameConstants#COOLDOWN_LIMIT},
     * isMovementReady()
     * is true and the robot can move again. This number decreases by
     * {@link GameConstants#COOLDOWNS_PER_TURN} every turn.
     *
     * @return the number of cooldown turns remaining before this unit can move
     *         again
     *
     * @battlecode.doc.costlymethod
     */
    int getMovementCooldownTurns();

    // ***********************************
    // ****** MOVEMENT METHODS ***********
    // ***********************************

    /**
     * Checks whether this robot can move one step in the given direction.
     * Returns false if the robot is not in a mode that can move, if the target
     * location is not on the map, if the target location is occupied, if the target
     * location is impassible, or if there are cooldown turns remaining.
     *
     * @param dir the direction to move in
     * @return true if it is possible to call <code>move</code> without an exception
     *
     * @battlecode.doc.costlymethod
     */
    boolean canMove(Direction dir);

    /**
     * Moves one step in the given direction.
     *
     * @param dir the direction to move in
     * @throws GameActionException if the robot cannot move one step in this
     *                             direction, such as cooldown being too high, the
     *                             target location being
     *                             off the map, or the target destination being
     *                             occupied by another robot,
     *                             or the target destination being impassible.
     *
     * @battlecode.doc.costlymethod
     */
    void move(Direction dir) throws GameActionException;

    // ***********************************
    // *********** BUILDING **************
    // ***********************************

    /**
<<<<<<< HEAD
     * Checks if a {@link UnitType} is a robot type.
     * 
     * @param type the enum item to check
     * @return true if type is a robot type
     * 
     * @battlecode.doc.costlymethod
     */
    boolean isRobotType(UnitType type);

    /**
     * Checks if a {@link UnitType} is a tower type.
     * 
     * @param type the enum item to check
     * @return true if type is a tower type
     * 
     * @battlecode.doc.costlymethod
     */
    boolean isTowerType(UnitType type);

    /**
=======
>>>>>>> 1f62d0f8
     * Checks if a tower can spawn a robot at the given location.
     * Robots can spawn within a circle of radius of sqrt(4) of the tower.
     * 
     * @param type the type of robot to spawn
     * @param loc  the location to spawn the robot at
     * @return true if robot can be built at loc
     * 
     * @battlecode.doc.costlymethod
     */
    boolean canBuildRobot(UnitType type, MapLocation loc);

    /**
     * Spawns a robot at the given location.
     * Robots can spawn within a circle of radius of sqrt(4) of the tower.
     * 
     * @param type the type of robot to spawn
     * @param loc  the location to spawn the robot at
     * 
     * @battlecode.doc.costlymethod
     */
    void buildRobot(UnitType type, MapLocation loc) throws GameActionException;

    /**
     * Checks if the robot can build a tower by marking a 5x5 pattern centered at
     * the given location.
     * This requires there to be a ruin at the location.
     * 
     * @param type the type of tower to build
     * @param loc  the location to build at
     * @return true if tower can be built at loc
     * 
     * @battlecode.doc.costlymethod
     */
<<<<<<< HEAD
    boolean canMarkTowerPattern(UnitType type, MapLocation loc);
=======
    boolean canMarkTowerPattern(MapLocation loc);
>>>>>>> 1f62d0f8

    /**
     * Builds a tower by marking a 5x5 pattern centered at the given location.
     * This requires there to be a ruin at the location.
     * 
     * @param type the type of tower to build
     * @param loc  the location to build at
     * 
     * @battlecode.doc.costlymethod
     */
<<<<<<< HEAD
    void markTowerPattern(UnitType type, MapLocation loc) throws GameActionException;

    /**
     * Checks if a tower can be upgraded by verifying conditions on the location, team, 
     * tower level, and cost.
     * 
     * @param loc the location to upgrade the tower at
     * 
     * @battlecode.doc.costlymethod
     */
    boolean canUpgradeTower(MapLocation loc);

    /**
     * Upgrades a tower if possible; subtracts the corresponding amount of money from the team.
     * 
     * @param loc the location to upgrade the tower at
     * 
     * @battlecode.doc.costlymethod
     */
    void upgradeTower(MapLocation loc) throws GameActionException;
=======
    void markTowerPattern(MapLocation loc) throws GameActionException;
>>>>>>> 1f62d0f8

    /**
     * Checks if the robot can mark a 5x5 special resource pattern centered at the
     * given location.
     * 
     * @param loc the center of the resource pattern
     * @return true if an SRP can be marked at loc
     * 
     * @battlecode.doc.costlymethod
     */
    boolean canMarkResourcePattern(MapLocation loc);

    /**
     * Marks a 5x5 special resource pattern centered at the given location.
     * 
     * @param loc the center of the resource pattern
     * 
     * @battlecode.doc.costlymethod
     */
    void markResourcePattern(MapLocation loc) throws GameActionException;

    /**
     * Checks if the robot can build a tower at the given location.
     * This requires there to be a ruin at the location.
     * This also requires the 5x5 region to be painted correctly.
     * 
     * @param type the type of tower to build
     * @param loc  the location to build at
     * @return true if tower can be built at loc
     * 
     * @battlecode.doc.costlymethod
     */
    boolean canCompleteTowerPattern(UnitType type, MapLocation loc);

    /**
     * Builds a tower at the given location.
     * This requires there to be a ruin at the location.
     * This also requires the 5x5 region to be painted correctly.
     * 
     * @param type the type of tower to build
     * @param loc  the location to build at
     * 
     * @battlecode.doc.costlymethod
     */
    void completeTowerPattern(UnitType type, MapLocation loc) throws GameActionException;

    /**
     * Checks if the robot can complete a 5x5 special resource pattern centered at the
     * given location. This requires the 5x5 region to be painted correctly.
     * 
     * @param loc the center of the resource pattern
     * @return true if an SRP can be marked at loc
     * 
     * @battlecode.doc.costlymethod
     */
    boolean canCompleteResourcePattern(MapLocation loc);

    /**
     * Completes a 5x5 special resource pattern centered at the given location.
     * This requires the 5x5 region to be painted correctly.
     * 
     * @param loc the center of the resource pattern
     * 
     * @battlecode.doc.costlymethod
     */
    void completeResourcePattern(MapLocation loc) throws GameActionException;

    // ****************************
    // ***** ATTACK / HEAL ********
    // ****************************

    /**
     * Tests whether this robot can attack the given location. Types of
     * attacks for specific units determine whether or not towers, other
     * robots, or empty tiles can be attacked. 
     *
     * @param loc target location to attack
     * @return whether it is possible to attack the given location
     *
     * @battlecode.doc.costlymethod
     */
    boolean canAttack(MapLocation loc);

    /** 
     * Performs the specific attack for this robot type.
     *
     * @param loc the target location to attack (for splashers, the center location)
     *      Note: for a tower, leaving loc null represents an area attack
     * @param useSecondaryColor whether or not the attack should use a secondary color
     * @throws GameActionException if conditions for attacking are not satisfied
     *
     * @battlecode.doc.costlymethod
     */
    void attack(MapLocation loc, boolean useSecondaryColor) throws GameActionException;
    
    /** 
     * Performs the specific attack for this robot type, defaulting to the
     * primary color
     *
     * @param loc the target location to attack (for splashers, the center location)
     *      Note: for a tower, leaving loc null represents an area attack
     * @throws GameActionException if conditions for attacking are not satisfied
     *
     * @battlecode.doc.costlymethod
     */
    void attack(MapLocation loc) throws GameActionException;

    /**
     * Tests whether this robot (which must be a mopper) can perform
     * a mop swing in a specific direction
     *
     * @param dir the direction in which to mop swing
     * @return whether it is possible to mop swing in the given direction
     *
     * @battlecode.doc.costlymethod
     */
    boolean canMopSwing(Direction dir);

    /**
     * Performs a mop swing in the given direction (only for moppers!)
     *
     * @param dir the direction in which to mop swing
     * @throws GameActionException if conditions for attacking are not satisfied
     * 
     * @battlecode.doc.costlymethod
     */
    void mopSwing(Direction dir) throws GameActionException;

    // ***********************************
    // ****** COMMUNICATION METHODS ******
    // ***********************************

    /**
     * Returns true if the unit can send a message to a specific
     * location, false otherwise. We can send a message to a location
     * if it is within a specific distance and connected by paint,
     * and only if one unit is a robot and the other is a tower.
     * 
     * @param loc the location to send the message to
     * @param messageContent an int representing the content of the
     * message (up to 4 bytes)
     * 
     * @battlecode.doc.costlymethod
     */
    boolean canSendMessage(MapLocation loc, int messageContent);

    /**
     * Sends a message (contained in an int, so 4 bytes) to a specific
     * unit at a location on the map, if it is possible
     * 
     * @param loc the location to send the message to
     * @param messageContent an int representing the content of the
     * message (up to 4 bytes)
     * @throws GameActionException if conditions for messaging are not 
     * satisfied
     * 
     * @battlecode.doc.costlymethod
     */
    void sendMessage(MapLocation loc, int messageContent) throws GameActionException;

    // ***********************************
    // ****** OTHER ACTION METHODS *******
    // ***********************************

    /**
     * Tests whether you can transfer paint to a given robot/tower.
     * 
     * You can give paint to an allied robot if you are a mopper and can act at the
     * given location.
     * You can give/take paint from allied towers regardless of type, if you can act
     * at the location.
     * 
     * @param loc    the location of the robot/tower to transfer paint to
     * @param amount the amount of paint to transfer. Positive to give paint,
     *               negative to take paint.
     * @return true if the robot can transfer paint to a robot/tower at the given
     *         location
     */
    boolean canTransferPaint(MapLocation loc, int amount);

    /**
     * Transfers paint from the robot's stash to the stash of the allied
     * robot or tower at loc.
     * 
     * @param loc    the location of the robot/tower to transfer paint to
     * @param amount the amount of paint to transfer. Positive to give paint,
     *               negative to take paint.
     * @throws GameActionException if the robot is not able to transfer paint to the
     *                             location
     */
    void transferPaint(MapLocation loc, int amount) throws GameActionException;

    /**
     * Causes your team to lose the game. It's like typing "gg."
     *
     * @battlecode.doc.costlymethod
     */
    void resign();

    // ***********************************
    // ******** DEBUG METHODS ************
    // ***********************************

    /**
     * Sets the indicator string for this robot for debugging purposes. Only the
     * first
     * {@link GameConstants#INDICATOR_STRING_MAX_LENGTH} characters are used.
     *
     * @param string the indicator string this round
     *
     * @battlecode.doc.costlymethod
     */
    void setIndicatorString(String string);

    /**
     * Draw a dot on the game map for debugging purposes.
     *
     * @param loc   the location to draw the dot
     * @param red   the red component of the dot's color
     * @param green the green component of the dot's color
     * @param blue  the blue component of the dot's color
     *
     * @battlecode.doc.costlymethod
     */
    void setIndicatorDot(MapLocation loc, int red, int green, int blue);

    /**
     * Draw a line on the game map for debugging purposes.
     *
     * @param startLoc the location to draw the line from
     * @param endLoc   the location to draw the line to
     * @param red      the red component of the line's color
     * @param green    the green component of the line's color
     * @param blue     the blue component of the line's color
     *
     * @battlecode.doc.costlymethod
     */
    void setIndicatorLine(MapLocation startLoc, MapLocation endLoc, int red, int green, int blue);
}<|MERGE_RESOLUTION|>--- conflicted
+++ resolved
@@ -474,30 +474,6 @@
     // *********** BUILDING **************
     // ***********************************
 
-    /**
-<<<<<<< HEAD
-     * Checks if a {@link UnitType} is a robot type.
-     * 
-     * @param type the enum item to check
-     * @return true if type is a robot type
-     * 
-     * @battlecode.doc.costlymethod
-     */
-    boolean isRobotType(UnitType type);
-
-    /**
-     * Checks if a {@link UnitType} is a tower type.
-     * 
-     * @param type the enum item to check
-     * @return true if type is a tower type
-     * 
-     * @battlecode.doc.costlymethod
-     */
-    boolean isTowerType(UnitType type);
-
-    /**
-=======
->>>>>>> 1f62d0f8
      * Checks if a tower can spawn a robot at the given location.
      * Robots can spawn within a circle of radius of sqrt(4) of the tower.
      * 
@@ -531,11 +507,7 @@
      * 
      * @battlecode.doc.costlymethod
      */
-<<<<<<< HEAD
-    boolean canMarkTowerPattern(UnitType type, MapLocation loc);
-=======
     boolean canMarkTowerPattern(MapLocation loc);
->>>>>>> 1f62d0f8
 
     /**
      * Builds a tower by marking a 5x5 pattern centered at the given location.
@@ -546,7 +518,6 @@
      * 
      * @battlecode.doc.costlymethod
      */
-<<<<<<< HEAD
     void markTowerPattern(UnitType type, MapLocation loc) throws GameActionException;
 
     /**
@@ -567,9 +538,6 @@
      * @battlecode.doc.costlymethod
      */
     void upgradeTower(MapLocation loc) throws GameActionException;
-=======
-    void markTowerPattern(MapLocation loc) throws GameActionException;
->>>>>>> 1f62d0f8
 
     /**
      * Checks if the robot can mark a 5x5 special resource pattern centered at the
