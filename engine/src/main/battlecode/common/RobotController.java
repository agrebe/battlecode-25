package battlecode.common;
import java.util.ArrayList;

/**
 * A RobotController allows contestants to make their robot sense and interact
 * with the game world. When a contestant's <code>RobotPlayer</code> is
 * constructed, it is passed an instance of <code>RobotController</code> that
 * controls the newly created robot.
 */
@SuppressWarnings("unused")
public strictfp interface RobotController {

    // *********************************
    // ****** GLOBAL QUERY METHODS *****
    // *********************************

    /**
     * Returns the current round number, where round 1 is the first round of the
     * match.
     *
     * @return the current round number, where round 1 is the first round of the
     * match.
     *
     * @battlecode.doc.costlymethod
     */
    int getRoundNum();

    /**
     * Returns the number of robots on your team, including Centers of Enlightenment.
     * If this number ever reaches zero, you immediately lose.
     *
     * @return the number of robots on your team
     *
     * @battlecode.doc.costlymethod
     */
    int getRobotCount();

    /**
     * Returns the number of Archons on your team.
     * If this number ever reaches zero, you immediately lose.
     *
     * @return the number of Archons on your team
     *
     * @battlecode.doc.costlymethod
     */
    int getArchonCount();

    // TODO: getNetWorth()
    //       is this desired??


    // *********************************
    // ****** UNIT QUERY METHODS *******
    // *********************************

    /**
     * Returns the ID of this robot.
     *
     * @return the ID of this robot.
     *
     * @battlecode.doc.costlymethod
     */
    int getID();

    /**
     * Returns this robot's Team.
     *
     * @return this robot's Team.
     *
     * @battlecode.doc.costlymethod
     */
    Team getTeam();

    /**
     * Returns this robot's type (MINER, ARCHON, BUILDER, etc.).
     *
     * @return this robot's type.
     *
     * @battlecode.doc.costlymethod
     */
    RobotType getType();

    /**
     * Returns this robot's current location.
     *
     * @return this robot's current location.
     *
     * @battlecode.doc.costlymethod
     */
    MapLocation getLocation();

    /**
     * Returns this robot's current health.
     *
     * @return this robot's current health.
     *
     * @battlecode.doc.costlymethod
     */
    int getHealth();

    /**
     * Returns this robot's current level.
     *
     * @return this robot's current level.
     *
     * @battlecode.doc.costlymethod
     */
    int getUpgradeLevel();

    // ***********************************
    // ****** GENERAL VISION METHODS *****
    // ***********************************

    /**
     * Checks whether a MapLocation is on the map. Will throw an exception if
     * the location is not within the vision range.
     *
     * @param loc the location to check
     * @return true if the location is on the map; false otherwise.
     * @throws GameActionException if the location is not within vision range.
     *
     * @battlecode.doc.costlymethod
     */
    boolean onTheMap(MapLocation loc) throws GameActionException;

    /**
     * Checks whether the given location is within the robot's vision range, and if it is on the map.
     *
     * @param loc the location to check
     * @return true if the given location is within the robot's vision range and is on the map; false otherwise.
     *
     * @battlecode.doc.costlymethod
     */
    boolean canSeeLocation(MapLocation loc);

    /**
     * Checks whether a point at the given radius squared is within the robot's vision range.
     *
     * @param radiusSquared the radius to check
     * @return true if the given radius is within the robot's vision range; false otherwise.
     *
     * @battlecode.doc.costlymethod
     */
    boolean canSeeRadiusSquared(int radiusSquared);

    /**
     * Checks whether a robot is at a given location. Assumes the location is valid.  
     *
     * @param loc the location to check
     * @return true if a robot is at the location.
     * @throws GameActionException if the location is not within vision range or on the map.
     *
     * @battlecode.doc.costlymethod
     */
    boolean canSeeRobotAtLocation(MapLocation loc) throws GameActionException;

    /**
     * Sees the robot at the given location, or null if there is no robot
     * there.
     *
     * @param loc the location to check
     * @return the robot at the given location.
     * @throws GameActionException if the location is not within vision range.
     *
     * @battlecode.doc.costlymethod
     */
    RobotInfo seeRobotAtLocation(MapLocation loc) throws GameActionException;

    /**
     * Tests whether the given robot exists and if it is within this robot's
     * vision range.
     *
     * @param id the ID of the robot to query
     * @return true if the given robot is within this robot's vision range;
     * false otherwise.
     *
     * @battlecode.doc.costlymethod
     */
    boolean canSeeRobot(int id);

    /**
     * Sees information about a particular robot given its ID.
     *
     * @param id the ID of the robot to query
     * @return a RobotInfo object for the seen robot.
     * @throws GameActionException if the robot cannot be seen (for example,
     * if it doesn't exist or is out of vision range).
     *
     * @battlecode.doc.costlymethod
     */
    RobotInfo seeRobot(int id) throws GameActionException;

    /**
     * Returns all robots within vision radius. The objects are returned in no
     * particular order.
     *
     * @return array of RobotInfo objects, which contain information about all
     * the robots you saw.
     *
     * @battlecode.doc.costlymethod
     */
    RobotInfo[] seeNearbyRobots();

    /**
     * Returns all robots that can be seen within a certain distance of this
     * robot. The objects are returned in no particular order.
     *
     * @param radiusSquared return robots this distance away from the center of
     * this robot. If -1 is passed, all robots within vision radius are returned.
     * if radiusSquared is larger than the robot's vision radius, the vision
     * radius is used.
     * @return array of RobotInfo objects of all the robots you saw.
     *
     * @battlecode.doc.costlymethod
     */
    RobotInfo[] seeNearbyRobots(int radiusSquared);

    /**
     * Returns all robots of a given team that can be seen within a certain
     * distance of this robot. The objects are returned in no particular order.
     *
     * @param radiusSquared return robots this distance away from the center of
     * this robot. If -1 is passed, all robots within vision radius are returned.
     * if radiusSquared is larger than the robot's vision radius, the vision
     * radius is used.
     * @param team filter game objects by the given team. If null is passed,
     * robots from any team are returned
     * @return array of RobotInfo objects of all the robots you saw.
     *
     * @battlecode.doc.costlymethod
     */
    RobotInfo[] seeNearbyRobots(int radiusSquared, Team team);

    /**
     * Returns all robots of a given team that can be seen within a certain
     * radius of a specified location. The objects are returned in no particular
     * order.
     *
     * @param center center of the given search radius
     * @param radiusSquared return robots this distance away from the center of
     * this robot. If -1 is passed, all robots within vision radius are returned.
     * if radiusSquared is larger than the robot's vision radius, the vision
     * radius is used.
     * @param team filter game objects by the given team. If null is passed,
     * objects from all teams are returned
     * @return sorted array of RobotInfo objects of the robots you saw.
     *
     * @battlecode.doc.costlymethod
     */
    RobotInfo[] seeNearbyRobots(MapLocation center, int radiusSquared, Team team);

    /**
     * Given a location, returns the rubble of that location.
     *
     * Higher rubble means that robots on this location may be penalized
     * greater cooldowns for making actions.
     * 
     * @param loc the given location
<<<<<<< HEAD
     * @return the rubble of that location.
     * @throws GameActionException if the robot cannot sense the given location
     *
     * @battlecode.doc.costlymethod
     */
    int senseRubble(MapLocation loc) throws GameActionException;
=======
     * @return the passability of that location.
     * @throws GameActionException if the robot cannot see the given location
     *
     * @battlecode.doc.costlymethod
     */
    double seePassability(MapLocation loc) throws GameActionException;
>>>>>>> 386a53c0
    
    /**
     * Given a location, returns the lead count of that location.
     * 
     * @param loc the given location
     * @return the amount of lead at that location.
     * @throws GameActionException if the robot cannot see the given location
     *
     * @battlecode.doc.costlymethod
     */
<<<<<<< HEAD
    int senseLead(MapLocation loc) throws GameActionException;
=======
    double seeLead(MapLocation loc) throws GameActionException;
>>>>>>> 386a53c0
    
    /**
     * Given a location, returns the gold count of that location.
     * 
     * @param loc the given location
     * @return the amount of gold at that location.
     * @throws GameActionException if the robot cannot see the given location
     *
     * @battlecode.doc.costlymethod
     */
<<<<<<< HEAD
    int senseGold(MapLocation loc) throws GameActionException;
=======
    double seeGold(MapLocation loc) throws GameActionException;
>>>>>>> 386a53c0

    /**
     * Returns the location adjacent to current location in the given direction.
     *
     * @param dir the given direction
     * @return the location adjacent to current location in the given direction.
     *
     * @battlecode.doc.costlymethod
     */
    MapLocation adjacentLocation(Direction dir);



    // ***********************************
    // ****** READINESS METHODS **********
    // ***********************************

    /**
     * Tests whether the robot can perform an action. Returns
     * <code>getCooldownTurns() &lt; 1</code>.
     * 
     * @return true if the robot can perform an action.
     *
     * @battlecode.doc.costlymethod
     */
    boolean isReady();

    /**
     * Returns the number of cooldown turns remaining before this unit can act again.
     * When this number is strictly less than 1, isReady() is true and the robot
     * can perform actions again.
     *
     * @return the number of cooldown turns remaining before this unit can act again.
     *
     * @battlecode.doc.costlymethod
     */
    double getCooldownTurns();

    // ***********************************
    // ****** MOVEMENT METHODS ***********
    // ***********************************

    /**
     * Checks whether this robot can move one step in the given direction.
     * Returns false if the robot is a building, if the target location is not
     * on the map, if the target location is occupied, or if there are cooldown
     * turns remaining.
     *
     * @param dir the direction to move in
     * @return true if it is possible to call <code>move</code> without an exception
     *
     * @battlecode.doc.costlymethod
     */
    boolean canMove(Direction dir);

    /**
     * Moves one step in the given direction.
     *
     * @param dir the direction to move in
     * @throws GameActionException if the robot cannot move one step in this
     * direction, such as cooldown being &gt;= 1, the target location being
     * off the map, or the target destination being occupied by
     * another robot.
     *
     * @battlecode.doc.costlymethod
     */
    void move(Direction dir) throws GameActionException;

    // ***********************************
    // ****** BUILDING/SPAWNING **********
    // ***********************************


    // TODO: is upgrade level a part of type or an extra parameter?

    /**
     * Tests whether the robot can build a robot of the given type in the
     * given direction. Checks that the robot is of a type that can build,
     * that the robot can build the desired type, that the target location is
     * on the map, that the target location is not occupied, that the robot has
     * the amount of lead/gold it's trying to spend, and that there are no
     * cooldown turns remaining.
     *
     * @param type the type of robot to build
     * @param dir the direction to build in
     * @return whether it is possible to build a robot of the given type in the
     * given direction.
     *
     * @battlecode.doc.costlymethod
     */
    boolean canBuildRobot(RobotType type, Direction dir);

    /**
     * Builds a robot of the given type in the given direction.
     *
     * @param type the type of robot to build
     * @param dir the direction to spawn the unit
     * @throws GameActionException if the conditions of <code>canBuildRobot</code>
     * are not all satisfied.
     *
     * @battlecode.doc.costlymethod
     */
    void buildRobot(RobotType type, Direction dir) throws GameActionException;

    // *****************************
    // **** COMBAT UNIT METHODS **** 
    // *****************************

    /**
     * Tests whether this robot can attack the given location.
     * 
     * Checks that the robot is an attacking type unit and that the given location
     * is within the robot's reach (based on attack type). Also checks that an 
     * enemy unit exists in the given square. 
     *
     * @param loc target location to attack 
     * @return whether it is possible to attack the given location.
     *
     * @battlecode.doc.costlymethod
     */
    boolean canAttack(MapLocation loc);

    /** 
     * Attack a given location.
     *
     * @throws GameActionException if conditions for attacking are not satisfied
     * @battlecode.doc.costlymethod 
     */
    void attack(MapLocation loc) throws GameActionException;

    // *****************************
    // ****** ARCHON METHODS ****** 
    // *****************************

    /**
     * Tests whether this robot can heal a droid at the given location.
     * 
     * Checks that the robot is an archon unit and that the given location
     * is within the robot's action radius. Also checks that a 
     * friendly droid robot exists in the given square. 
     *
     * @param loc target location to heal at 
     * @return whether it is possible to heal a droid robot at the given location.
     *
     * @battlecode.doc.costlymethod
     */
    boolean canHealDroid(MapLocation loc);

    /** 
     * Heals at a given location.
     *
     * @throws GameActionException if conditions for healing are not satisfied
     * @battlecode.doc.costlymethod 
     */
    void healDroid(MapLocation loc) throws GameActionException;

 
    // ***********************
    // **** MINER METHODS **** 
    // ***********************

    /**
     * Tests whether the robot can mine lead at a given location.
     * 
     * Checks that the robot is a Miner, that the given location is a valid 
     * mining location. Valid mining locations must be the current location 
     * or adjacent to the current location. Valid mining locations must also
     * have positive lead amounts. 
     *
     * @param loc target location to mine 
     * @return whether it is possible to mine at the given location.
     *
     * @battlecode.doc.costlymethod
     */
    boolean canMineLead(MapLocation loc);

    /** 
     * Mine lead at a given location.
     *
     * @throws GameActionException if conditions for mining are not satisfied
     * @battlecode.doc.costlymethod 
     */
    void mineLead(MapLocation loc) throws GameActionException;

    /**
     * Tests whether the robot can mine gold at a given location.
     * 
     * Checks that the robot is a Miner, that the given location is a valid 
     * mining location. Valid mining locations must be the current location 
     * or adjacent to the current location. Valid mining locations must also
     * have positive gold amounts. 
     *
     * @param loc target location to mine 
     * @return whether it is possible to mine at the given location.
     *
     * @battlecode.doc.costlymethod
     */
    boolean canMineGold(MapLocation loc);

    /** 
     * Mine a gold at given location.
     *
     * @throws GameActionException if conditions for mining are not satisfied
     * @battlecode.doc.costlymethod 
     */
    void mineGold(MapLocation loc) throws GameActionException;

    // *************************
    // **** BUILDER METHODS **** 
    // *************************

    /**
     * Tests whether this robot can upgrade the building at the given location.
     * 
     * Checks that the robot is a Builder, that the given location is a valid 
     * upgrade location. Valid upgrade locations must be adjacent to the current 
     * location and contain an upgradable building. The upgrade must also be affordable.
     *
     * @param loc target location to upgrade 
     * @return whether it is possible to upgrade at the given location.
     *
     * @battlecode.doc.costlymethod
     */
    boolean canUpgrade(MapLocation loc);

    /** 
     * Upgrade a building at a given location.
     *
     * @throws GameActionException if conditions for upgrading are not satisfied
     * @battlecode.doc.costlymethod 
     */
    void upgrade(MapLocation loc) throws GameActionException;

    /**
     * Tests whether this robot can repair a building at the given location.
     * 
     * Checks that the robot is a builder unit and that the given location
     * is within the robot's action radius. Also checks that a 
     * friendly unit which is a building exists in the given square. 
     *
     * @param loc target location to repair building at 
     * @return whether it is possible to repair a building at the given location.
     *
     * @battlecode.doc.costlymethod
     */
    boolean canRepairBuilding(MapLocation loc);

    /** 
     * Repairs building at a given location.
     *
     * @throws GameActionException if conditions for repairing building are not satisfied
     * @battlecode.doc.costlymethod 
     */
    void repairBuilding(MapLocation loc) throws GameActionException;

    // *******************************
    // **** ALCHEMIST LAB METHODS **** 
    // *******************************

    /**
     * Tests whether this robot can convert lead into gold.
     * 
     * Checks that the robot is a lab and the player has sufficient lead to
     * perform a conversion. 
     *
     * @return whether it is possible to convert lead into gold
     *
     * @battlecode.doc.costlymethod
     */
    boolean canConvert();

    /** 
     * Convert lead into gold.
     *
     * @throws GameActionException if conditions for converting are not satisfied
     * @battlecode.doc.costlymethod 
     */
    void convert() throws GameActionException;

    // ***********************************
    // ****** COMMUNICATION METHODS ****** 
    // ***********************************

    /**
     * Checks whether the robot can set the flag to a specified integer.
     *
     * @return whether the robot can set the flag to the specified integer.
     */
    boolean canSetFlag(int flag);

    /** 
     * Sets a robot's flag to an integer.
     *
     * @param flag the flag value.
     * @throws GameActionException if the specified integer is not a valid flag
     *
     * @battlecode.doc.costlymethod
     */
    void setFlag(int flag) throws GameActionException;

    /**
     * Given a robot's ID, checks if a robot can get the flag of that robot.
     *
     * Checks that a robot exists, and that either (a) the robot is an Enlightenment
     * Center or (b) the target robot is within sensor range.
     *
     * @param id the target robot's ID
     * @return whether it is possible to get the robot's flag
     *
     * @battlecode.doc.costlymethod
     */
    boolean canGetFlag(int id);

    /** 
     * Given a robot's ID, returns the flag of the robot.
     *
     * @param id the target robot's ID
     * @throws GameActionException if conditions for getting the flag are not satisfied
     * @return the flag of the robot
     *
     * @battlecode.doc.costlymethod
     */
    int getFlag(int id) throws GameActionException;


    // ***********************************
    // ****** OTHER ACTION METHODS *******
    // ***********************************

    /**
     * Causes your team to lose the game. It's like typing "gg."
     *
     * @battlecode.doc.costlymethod
     */
    void resign();

    // ***********************************
    // ******** DEBUG METHODS ************
    // ***********************************

    /**
     * Draw a dot on the game map for debugging purposes.
     *
     * @param loc the location to draw the dot.
     * @param red the red component of the dot's color.
     * @param green the green component of the dot's color.
     * @param blue the blue component of the dot's color.
     *
     * @battlecode.doc.costlymethod
     */
    void setIndicatorDot(MapLocation loc, int red, int green, int blue);

    /**
     * Draw a line on the game map for debugging purposes.
     *
     * @param startLoc the location to draw the line from.
     * @param endLoc the location to draw the line to.
     * @param red the red component of the line's color.
     * @param green the green component of the line's color.
     * @param blue the blue component of the line's color.
     *
     * @battlecode.doc.costlymethod
     */
    void setIndicatorLine(MapLocation startLoc, MapLocation endLoc, int red, int green, int blue);
}<|MERGE_RESOLUTION|>--- conflicted
+++ resolved
@@ -256,22 +256,13 @@
      * greater cooldowns for making actions.
      * 
      * @param loc the given location
-<<<<<<< HEAD
      * @return the rubble of that location.
      * @throws GameActionException if the robot cannot sense the given location
      *
      * @battlecode.doc.costlymethod
      */
-    int senseRubble(MapLocation loc) throws GameActionException;
-=======
-     * @return the passability of that location.
-     * @throws GameActionException if the robot cannot see the given location
-     *
-     * @battlecode.doc.costlymethod
-     */
-    double seePassability(MapLocation loc) throws GameActionException;
->>>>>>> 386a53c0
-    
+    int seeRubble(MapLocation loc) throws GameActionException;
+
     /**
      * Given a location, returns the lead count of that location.
      * 
@@ -281,12 +272,8 @@
      *
      * @battlecode.doc.costlymethod
      */
-<<<<<<< HEAD
-    int senseLead(MapLocation loc) throws GameActionException;
-=======
-    double seeLead(MapLocation loc) throws GameActionException;
->>>>>>> 386a53c0
-    
+    int seeLead(MapLocation loc) throws GameActionException;
+
     /**
      * Given a location, returns the gold count of that location.
      * 
@@ -296,11 +283,7 @@
      *
      * @battlecode.doc.costlymethod
      */
-<<<<<<< HEAD
-    int senseGold(MapLocation loc) throws GameActionException;
-=======
-    double seeGold(MapLocation loc) throws GameActionException;
->>>>>>> 386a53c0
+    int seeGold(MapLocation loc) throws GameActionException;
 
     /**
      * Returns the location adjacent to current location in the given direction.
