package battlecode.common;
import java.util.ArrayList;

/**
 * A RobotController allows contestants to make their robot sense and interact
 * with the game world. When a contestant's <code>RobotPlayer</code> is
 * constructed, it is passed an instance of <code>RobotController</code> that
 * controls the newly created robot.
 */
@SuppressWarnings("unused")
public strictfp interface RobotController {

    // *********************************
    // ****** GLOBAL QUERY METHODS *****
    // *********************************

    /**
     * Returns the current round number, where round 1 is the first round of the
     * match.
     *
     * @return the current round number, where round 1 is the first round of the
     * match.
     *
     * @battlecode.doc.costlymethod
     */
    int getRoundNum();

    /**
     * Returns the team's total votes.
     *
     * @return the team's total votes.
     *
     * @battlecode.doc.costlymethod
     */
    int getTeamVotes();

    /**
     * Returns the number of robots on your team, including Centers of Enlightenment.
     * If this number ever reaches zero, and you have less votes than your opponent,
     * you lose by default (because you can't get any more votes with no Centers of Enlightenment).
     *
     * @return the number of robots on your team
     *
     * @battlecode.doc.costlymethod
     */
    int getRobotCount();

    /**
     * Returns the width of the map.
     *
     * @return the width of the map.
     *
     * @battlecode.doc.costlymethod
     */
    int getMapWidth();

    /**
     * Returns the height of the map.
     *
     * @return the height of the map.
     *
     * @battlecode.doc.costlymethod
     */
    int getMapHeight();

    // *********************************
    // ****** UNIT QUERY METHODS *******
    // *********************************

    /**
     * Returns the ID of this robot.
     *
     * @return the ID of this robot.
     *
     * @battlecode.doc.costlymethod
     */
    int getID();

    /**
     * Returns this robot's Team.
     *
     * @return this robot's Team.
     *
     * @battlecode.doc.costlymethod
     */
    Team getTeam();

    /**
     * Returns this robot's type (CENTER, MUCKRAKER, POLITICIAN, etc.).
     *
     * @return this robot's type.
     *
     * @battlecode.doc.costlymethod
     */
    RobotType getType();

    /**
     * Returns this robot's current location.
     *
     * @return this robot's current location.
     *
     * @battlecode.doc.costlymethod
     */
    MapLocation getLocation();

    /**
     * Returns the robot's sensor radius squared.
     *
     * @return an int, the current sensor radius squared
     *
     * @battlecode.doc.costlymethod
     */
     int getSensorRadiusSquared();


    // ***********************************
    // ****** GENERAL SENSOR METHODS *****
    // ***********************************

    /**
     * Senses whether a MapLocation is on the map. Will throw an exception if
     * the location is not within the sensor range.
     *
     * @param loc the location to check
     * @return true if the location is on the map; false otherwise.
     * @throws GameActionException if the location is not within sensor range.
     *
     * @battlecode.doc.costlymethod
     */
    boolean onTheMap(MapLocation loc) throws GameActionException;

    /**
     * Senses whether the given location is within the robot's sensor range, and if it is on the map.
     *
     * @param loc the location to check
     * @return true if the given location is within the robot's sensor range and is on the map; false otherwise.
     *
     * @battlecode.doc.costlymethod
     */
    boolean canSenseLocation(MapLocation loc);

    /**
     * Senses whether a point at the given radius squared is within the robot's sensor range.
     *
     * @param radiusSquared the radius to check
     * @return true if the given radius is within the robot's sensor range; false otherwise.
     *
     * @battlecode.doc.costlymethod
     */
    boolean canSenseRadiusSquared(int radiusSquared);

    /**
     * Senses whether there is a robot at the given location.
     *
     * @param loc the location to check
     * @return true if there is a robot at the given location; false otherwise.
     * @throws GameActionException if the location is not within sensor range.
     *
     * @battlecode.doc.costlymethod
     */
    boolean isLocationOccupied(MapLocation loc) throws GameActionException;

    /**
     * Senses the robot at the given location, or null if there is no robot
     * there.
     *
     * @param loc the location to check
     * @return the robot at the given location.
     * @throws GameActionException if the location is not within sensor range.
     *
     * @battlecode.doc.costlymethod
     */
    RobotInfo senseRobotAtLocation(MapLocation loc) throws GameActionException;

    /**
     * Tests whether the given robot exists and if it is
     * within this robot's sensor range.
     *
     * @param id the ID of the robot to query
     * @return true if the given robot is within this robot's sensor range; false otherwise.
     *
     * @battlecode.doc.costlymethod
     */
    boolean canSenseRobot(int id);

    /**
     * Senses information about a particular robot given its ID.
     *
     * @param id the ID of the robot to query
     * @return a RobotInfo object for the sensed robot.
     * @throws GameActionException if the robot cannot be sensed (for example,
     * if it doesn't exist or is out of sensor range).
     *
     * @battlecode.doc.costlymethod
     */
    RobotInfo senseRobot(int id) throws GameActionException;

    /**
     * Returns all robots within sense radius. The objects are returned in no
     * particular order.
     *
     * @return array of RobotInfo objects, which contain information about all
     * the robots you sensed.
     *
     * @battlecode.doc.costlymethod
     */
    RobotInfo[] senseNearbyRobots();

    /**
     * Returns all robots that can be sensed within a certain distance of this
     * robot. The objects are returned in no particular order.
     *
     * @param radiusSquared return robots this distance away from the center of
     * this robot. If -1 is passed, all robots within sense radius are returned.
     * @return array of RobotInfo objects of all the robots you sensed.
     *
     * @battlecode.doc.costlymethod
     */
    RobotInfo[] senseNearbyRobots(int radiusSquared);

    /**
     * Returns all robots of a given team that can be sensed within a certain
     * distance of this robot. The objects are returned in no particular order.
     *
     * @param radiusSquared return robots this distance away from the center of
     * this robot. If -1 is passed, all robots within sense radius are returned
     * @param team filter game objects by the given team. If null is passed,
     * robots from any team are returned
     * @return array of RobotInfo objects of all the robots you sensed.
     *
     * @battlecode.doc.costlymethod
     */
    RobotInfo[] senseNearbyRobots(int radiusSquared, Team team);

    /**
     * Returns all robots of a given team that can be sensed within a certain
     * radius of a specified location. The objects are returned in order of
     * increasing distance from the specified center.
     *
     * @param center center of the given search radius
     * @param radius return robots this distance away from the given center
     * location. If -1 is passed, all robots within sense radius are returned
     * @param team filter game objects by the given team. If null is passed,
     * objects from all teams are returned
     * @return sorted array of RobotInfo objects of the robots you sensed.
     *
     * @battlecode.doc.costlymethod
     */
    RobotInfo[] senseNearbyRobots(MapLocation center, int radius, Team team);

    /**
     * Given a location, returns if that location is covered by Martian swamp.
     *
     * @param loc the given location
     * @return whether or not the location is covered by swamp.
     * If this is the case, robots on this location take more turns for any given action.
     * @throws GameActionException if the robot cannot sense the given location
     *
     * @battlecode.doc.costlymethod
     */
    boolean senseSwamping(MapLocation loc) throws GameActionException;
  
    /**
     * Returns the location adjacent to current location in the given direction.
     *
     * @param dir the given direction
     * @return the location adjacent to current location in the given direction.
     *
     * @battlecode.doc.costlymethod
     */
    MapLocation adjacentLocation(Direction dir);

    // ***********************************
    // ****** READINESS METHODS **********
    // ***********************************
    
    /**
     * Tests whether the robot can perform an action. Returns
     * <code>getCooldownTurns() &lt; 1</code>.
     * 
     * @return true if the robot can perform an action.
     *
     * @battlecode.doc.costlymethod
     */
    boolean isReady();

    /**
     * Returns the number of cooldown turns remaining before this unit can act again.
     * When this number is strictly less than 1, isReady() is true and the robot
     * can perform actions again.
     *
     * @return the number of cooldown turns remaining before this unit can act again.
     *
     * @battlecode.doc.costlymethod
     */
    float getCooldownTurns();

    // ***********************************
    // ****** MOVEMENT METHODS ***********
    // ***********************************

    /**
     * Tells whether this robot can move one step in the given direction.
     * Returns false if the robot is a building, if the target location
     * is not on the map, if the target location is occupied, and if the robot is not ready
     * based on the cooldown. Does not check if the location is covered with swamp;
     * bots may choose to enter the swamp.
     *
     * If a bot enters the swamp then their cooldown is increased,
     * which means that they take more turns for a given action.
     *
     * @param dir the direction to move in
     * @return true if it is possible to call <code>move</code> without an exception
     *
     * @battlecode.doc.costlymethod
     */
    boolean canMove(Direction dir);
    
    /**
     * Moves one step in the given direction.
     *
     * @param dir the direction to move in
     * @throws GameActionException if the robot cannot move one step in this
     * direction, such as cooldown being &gt;= 1, the target location being
     * off the map, or the target destination being occupied by
     * another robot.
     *
     * @battlecode.doc.costlymethod
     */
    void move(Direction dir) throws GameActionException;

    // ***********************************
    // ****** BUILDING/SPAWNING **********
    // ***********************************

    /**
     * Tests whether the robot can build a robot of the given type in the
     * given direction. Checks that the robot is of a type that can build bots, 
     * that the robot can build the desired type, that the target location is on the map,
     * that the target location is not occupied,  that the robot has the amount of influence it's trying to spend,
     * and that there are cooldown turns remaining.
     *
     * @param type the type of robot to build
     * @param dir the direction to build in
     * @param influence the amount of influence to spend
     * @return whether it is possible to build a robot of the given type in the
     * given direction.
     *
     * @battlecode.doc.costlymethod
     */
    boolean canBuildRobot(RobotType type, Direction dir, int influence);

    /**
     * Builds a robot of the given type in the given direction.
     *
     * @param dir the direction to spawn the unit
     * @param type the type of robot to build
     * @throws GameActionException if the conditions of <code>canBuildRobot</code>
     * are not all satisfied.
     *
     * @battlecode.doc.costlymethod
     */
    void buildRobot(int influence, RobotType type, Direction dir) throws GameActionException;

    // ***********************************
    // ****** POLITICIAN METHODS ********* 
    // ***********************************

    /**
     * Tests whether the robot can empower.
     * Checks that the robot is a politician, and if there are cooldown
     * turns remaining.
     * 
     * @return whether it is possible to empower on that round.
     *
     * @battlecode.doc.costlymethod
     */
    boolean canEmpower();

    /**
     * Runs the "empower" ability of a politician:
     * Divides all of its conviction evenly among any units within
     * squared distance &le; <code> GameConstants.EMPOWER_RADIUS_SQUARED </code>. 
     * For each friendly unit, increase its conviction
     * by that amount. For each unfriendly unit, decrease its conviction
     * by that amount.
     * If an unfriendly unit's conviction becomes negative, it disappears
     * from the map on the next round, unless it is a Politician, in which case
     * it becomes a Politician of your team.
     *
     * This also causes the politician unit to self-destruct; 
     * on the next round it will no longer be in the world. 
     *
     * @throws GameActionException if conditions for empowering are not all satisfied
     * @battlecode.doc.costlymethod
     */
    void empower() throws GameActionException;


    // ***********************************
    // ****** MUCKRAKER METHODS ********** 
    // ***********************************

    /**
     * Tests whether the robot can expose at a given location.
     * Checks that the robot is a muckraker, that the robot is within
     * sensor radius of the muckraker, and if there are cooldown
     * turns remaining.
     * 
     * Does not check if a slanderer is on the location given.
     * @return whether it is possible to expose on that round at that location.
     *
     * @battlecode.doc.costlymethod
     */
    boolean canExpose(MapLocation  loc);

    /** 
     * Given a location, exposes a slanderer on that location, if a slanderer exists on that location.
     * If a slanderer is exposed then on the next round it will no longer be in the world.
     * Aside from this, a successful expose temporarily increases the total conviction 
<<<<<<< HEAD
     * of all Politicians on the same team by a factor 1.01^(influence) for the next <code> GameConstants.EXPOSE_NUM_TURNS </code> turns
=======
     * of all Politicians on the same team by a factor 1.01^(influence) for the next <code> GameConstants.EMPOWER_RADIUS_SQUARED </code> turns
>>>>>>> 77c0a307
     *
     * If the conditions for exposing are all met but loc does not contain a slanderer,
     * no Exception is thrown, but the bytecode and cooldown costs are still consumed. 
     * @throws GameActionException if conditions for exposing are not all satisfied 
     * @battlecode.doc.costlymethod
     */
    void expose(MapLocation loc) throws GameActionException;

    /**
     * Tests whether the robot can detect, which is a weaker form of sensing with a larger range.
     * Detecting only returns a list of occupied MapLocations within a large range, but not
     * the RobotInfo for the bots on each location occupied.
     * Checks that the robot is a muckraker, and if there are cooldown
     * turns remaining.
     *  
     * @return whether it is possible to detect on that round at that location.
     *
     * @battlecode.doc.costlymethod
     */
    boolean canExpose(MapLocation  loc);

    /** 
     * Returns the map locations of all locations within detection radius,
     * that contain a bot, without specifying the bots that are on each location.
     * @throws GameActionException if conditions for detecting are not satisfied
     * @battlecode.doc.costlymethod
     */
    MapLocation[] detect() throws GameActionException;
 
    // ***********************************
    // ****** OTHER ACTION METHODS *******
    // ***********************************

    /**
     * Causes your team to lose the game. It's like typing "gg."
     *
     * @battlecode.doc.costlymethod
     */
    void resign();

    // ***********************************
    // ******** DEBUG METHODS ************
    // ***********************************

    /**
     * Draw a dot on the game map for debugging purposes.
     *
     * @param loc the location to draw the dot.
     * @param red the red component of the dot's color.
     * @param green the green component of the dot's color.
     * @param blue the blue component of the dot's color.
     *
     * @battlecode.doc.costlymethod
     */
    void setIndicatorDot(MapLocation loc, int red, int green, int blue);

    /**
     * Draw a line on the game map for debugging purposes.
     *
     * @param startLoc the location to draw the line from.
     * @param endLoc the location to draw the line to.
     * @param red the red component of the line's color.
     * @param green the green component of the line's color.
     * @param blue the blue component of the line's color.
     *
     * @battlecode.doc.costlymethod
     */
    void setIndicatorLine(MapLocation startLoc, MapLocation endLoc, int red, int green, int blue);
}<|MERGE_RESOLUTION|>--- conflicted
+++ resolved
@@ -418,11 +418,7 @@
      * Given a location, exposes a slanderer on that location, if a slanderer exists on that location.
      * If a slanderer is exposed then on the next round it will no longer be in the world.
      * Aside from this, a successful expose temporarily increases the total conviction 
-<<<<<<< HEAD
-     * of all Politicians on the same team by a factor 1.01^(influence) for the next <code> GameConstants.EXPOSE_NUM_TURNS </code> turns
-=======
      * of all Politicians on the same team by a factor 1.01^(influence) for the next <code> GameConstants.EMPOWER_RADIUS_SQUARED </code> turns
->>>>>>> 77c0a307
      *
      * If the conditions for exposing are all met but loc does not contain a slanderer,
      * no Exception is thrown, but the bytecode and cooldown costs are still consumed. 
