package battlecode.common;
import java.util.ArrayList;

/**
 * A RobotController allows contestants to make their robot sense and interact
 * with the game world. When a contestant's <code>RobotPlayer</code> is
 * constructed, it is passed an instance of <code>RobotController</code> that
 * controls the newly created robot.
 */
@SuppressWarnings("unused")
public strictfp interface RobotController {

    // *********************************
    // ****** GLOBAL QUERY METHODS *****
    // *********************************

    /**
     * Returns the current round number, where round 1 is the first round of the
     * match.
     *
     * @return the current round number, where round 1 is the first round of the
     * match.
     *
     * @battlecode.doc.costlymethod
     */
    int getRoundNum();

    /**
     * Returns the team's total votes.
     *
     * @return the team's total votes.
     *
     * @battlecode.doc.costlymethod
     */
    int getTeamVotes();

    /**
     * Returns the number of robots on your team, including Centers of Enlightenment.
     * If this number ever reaches zero, and you have less votes than your opponent,
     * you lose by default (because you can't get any more votes with no Centers of Enlightenment).
     *
     * @return the number of robots on your team
     *
     * @battlecode.doc.costlymethod
     */
    int getRobotCount();

    /**
     * Returns the width of the map.
     *
     * @return the width of the map.
     *
     * @battlecode.doc.costlymethod
     */
    int getMapWidth();

    /**
     * Returns the height of the map.
     *
     * @return the height of the map.
     *
     * @battlecode.doc.costlymethod
     */
    int getMapHeight();

    // *********************************
    // ****** UNIT QUERY METHODS *******
    // *********************************

    /**
     * Returns the ID of this robot.
     *
     * @return the ID of this robot.
     *
     * @battlecode.doc.costlymethod
     */
    int getID();

    /**
     * Returns this robot's Team.
     *
     * @return this robot's Team.
     *
     * @battlecode.doc.costlymethod
     */
    Team getTeam();

    /**
     * Returns this robot's type (CENTER, MUCKRAKER, POLITICIAN, etc.).
     *
     * @return this robot's type.
     *
     * @battlecode.doc.costlymethod
     */
    RobotType getType();

    /**
     * Returns this robot's current location.
     *
     * @return this robot's current location.
     *
     * @battlecode.doc.costlymethod
     */
    MapLocation getLocation();

    /**
     * Returns the robot's current sensor radius squared, which is affected
     * by the current pollution level at the present location.
     *
     * @return an int, the current sensor radius squared
     *
     * @battlecode.doc.costlymethod
     */
     int getSensorRadiusSquared();


    // ***********************************
    // ****** GENERAL SENSOR METHODS *****
    // ***********************************

    /**
     * Senses whether a MapLocation is on the map. Will throw an exception if
     * the location is not within the sensor range.
     *
     * @param loc the location to check
     * @return true if the location is on the map; false otherwise.
     * @throws GameActionException if the location is not within sensor range.
     *
     * @battlecode.doc.costlymethod
     */
    boolean onTheMap(MapLocation loc) throws GameActionException;

    /**
     * Senses whether the given location is within the robot's sensor range, and if it is on the map.
     *
     * @param loc the location to check
     * @return true if the given location is within the robot's sensor range and is on the map; false otherwise.
     *
     * @battlecode.doc.costlymethod
     */
    boolean canSenseLocation(MapLocation loc);

    /**
     * Senses whether a point at the given radius squared is within the robot's sensor range.
     *
     * @param radiusSquared the radius to check
     * @return true if the given radius is within the robot's sensor range; false otherwise.
     *
     * @battlecode.doc.costlymethod
     */
    boolean canSenseRadiusSquared(int radiusSquared);

    /**
     * Senses whether there is a robot at the given location.
     *
     * @param loc the location to check
     * @return true if there is a robot at the given location; false otherwise.
     * @throws GameActionException if the location is not within sensor range.
     *
     * @battlecode.doc.costlymethod
     */
    boolean isLocationOccupied(MapLocation loc) throws GameActionException;

    /**
     * Senses the robot at the given location, or null if there is no robot
     * there.
     *
     * @param loc the location to check
     * @return the robot at the given location.
     * @throws GameActionException if the location is not within sensor range.
     *
     * @battlecode.doc.costlymethod
     */
    RobotInfo senseRobotAtLocation(MapLocation loc) throws GameActionException;

    /**
     * Tests whether the given robot exists and if it is
     * within this robot's sensor range.
     *
     * @param id the ID of the robot to query
     * @return true if the given robot is within this robot's sensor range; false otherwise.
     *
     * @battlecode.doc.costlymethod
     */
    boolean canSenseRobot(int id);

    /**
     * Senses information about a particular robot given its ID.
     *
     * @param id the ID of the robot to query
     * @return a RobotInfo object for the sensed robot.
     * @throws GameActionException if the robot cannot be sensed (for example,
     * if it doesn't exist or is out of sensor range).
     *
     * @battlecode.doc.costlymethod
     */
    RobotInfo senseRobot(int id) throws GameActionException;

    /**
     * Returns all robots within sense radius. The objects are returned in no
     * particular order.
     *
     * @return array of RobotInfo objects, which contain information about all
     * the robots you sensed.
     *
     * @battlecode.doc.costlymethod
     */
    RobotInfo[] senseNearbyRobots();

    /**
     * Returns all robots that can be sensed within a certain distance of this
     * robot. The objects are returned in no particular order.
     *
     * @param radiusSquared return robots this distance away from the center of
     * this robot. If -1 is passed, all robots within sense radius are returned.
     * @return array of RobotInfo objects of all the robots you sensed.
     *
     * @battlecode.doc.costlymethod
     */
    RobotInfo[] senseNearbyRobots(int radiusSquared);

    /**
     * Returns all robots of a given team that can be sensed within a certain
     * distance of this robot. The objects are returned in no particular order.
     *
     * @param radiusSquared return robots this distance away from the center of
     * this robot. If -1 is passed, all robots within sense radius are returned
     * @param team filter game objects by the given team. If null is passed,
     * robots from any team are returned
     * @return array of RobotInfo objects of all the robots you sensed.
     *
     * @battlecode.doc.costlymethod
     */
    RobotInfo[] senseNearbyRobots(int radiusSquared, Team team);

    /**
     * Returns all robots of a given team that can be sensed within a certain
     * radius of a specified location. The objects are returned in order of
     * increasing distance from the specified center.
     *
     * @param center center of the given search radius
     * @param radius return robots this distance away from the given center
     * location. If -1 is passed, all robots within sense radius are returned
     * @param team filter game objects by the given team. If null is passed,
     * objects from all teams are returned
     * @return sorted array of RobotInfo objects of the robots you sensed.
     *
     * @battlecode.doc.costlymethod
     */
    RobotInfo[] senseNearbyRobots(MapLocation center, int radius, Team team);

    /**
     * Given a location, returns if that location is covered by Martian swamp.
     *
     * @param loc the given location
     * @return whether or not the location is passable as a result of being covered by swamp.
     *
     * @throws GameActionException if the robot cannot sense the given location
     *
     * @battlecode.doc.costlymethod
     */
    boolean senseSwamping(MapLocation loc) throws GameActionException;
  
    /**
     * Returns the location adjacent to current location in the given direction.
     *
     * @param dir the given direction
     * @return the location adjacent to current location in the given direction.
     *
     * @battlecode.doc.costlymethod
     */
    MapLocation adjacentLocation(Direction dir);

    // ***********************************
    // ****** READINESS METHODS **********
    // ***********************************
    
    /**
     * Tests whether the robot can perform an action. Returns
     * <code>getCooldownTurns() &lt; 1</code>.
     * 
     * @return true if the robot can perform an action.
     *
     * @battlecode.doc.costlymethod
     */
    boolean isReady();

    /**
     * Returns the number of cooldown turns remaining before this unit can act again.
     * When this number is strictly less than 1, isReady() is true and the robot
     * can perform actions again.
     *
     * @return the number of cooldown turns remaining before this unit can act again.
     *
     * @battlecode.doc.costlymethod
     */
    float getCooldownTurns();

    // ***********************************
    // ****** MOVEMENT METHODS ***********
    // ***********************************

    /**
     * Tells whether this robot can move one step in the given direction.
     * Returns false if the robot is a building, if the target location
     * is not on the map, if the target location is occupied, and if the robot is not ready
     * based on the cooldown. Does not check if the location is covered with swamp;
     * bots may choose to enter the swamp.
     *
     * If a bot enters the swamp then they gain cooldown turns, or 
     * they won't be able to do actions for longer.
     *
     * @param dir the direction to move in
     * @return true if it is possible to call <code>move</code> without an exception
     *
     * @battlecode.doc.costlymethod
     */
    boolean canMove(Direction dir);
    
    /**
     * Moves one step in the given direction.
     *
     * @param dir the direction to move in
     * @throws GameActionException if the robot cannot move one step in this
     * direction, such as cooldown being &gt;= 1, the target location being
     * off the map, or the target destination being occupied with either
     * another robot.
     *
     * @battlecode.doc.costlymethod
     */
    void move(Direction dir) throws GameActionException;

    // ***********************************
    // ****** BUILDING/SPAWNING **********
    // ***********************************

    /**
     * Tests whether the robot can build a robot of the given type in the
     * given direction. Checks that the robot is of a type that can build bots, 
     * that the robot can build the desired type, that the target location is on the map,
     * that the target location is not occupied, that the target location
     * is not covered in swamp, that the robot has the amount of influence it's trying to spend,
     * and that there are cooldown turns remaining.
     *
     * @param dir the direction to build in
     * @param type the type of robot to build
     * @return whether it is possible to build a robot of the given type in the
     * given direction.
     *
     * @battlecode.doc.costlymethod
     */
    boolean canBuildRobot(int influence, RobotType type, Direction dir);

    /**
     * Builds a robot of the given type in the given direction.
     *
     * @param dir the direction to spawn the unit
     * @param type the type of robot to build
     * @throws GameActionException if the conditions of <code>canBuildRobot</code>
     * are not all satisfied.
     *
     * @battlecode.doc.costlymethod
     */
    void buildRobot(int influence, RobotType type, Direction dir) throws GameActionException;

    // ***********************************
    // ****** POLITICIAN METHODS ********* 
    // ***********************************

    /**
     * Tests whether the robot can empower.
     * Checks that the robot is a politician, and if there are cooldown
     * turns remaining.
     * 
     * @return whether it is possible to empower on that round.
     *
     * @battlecode.doc.costlymethod
     */
    boolean canEmpower();

    /**
     * Runs the "empower" ability of a politician:
     * Divides all of its conviction evenly among any units within
     * squared distance < 4. For each friendly unit, increase its conviction
     * by that amount. For each unfriendly unit, decrease its conviction
     * by that amount, and, if its conviction becomes negative, it will become
     * a newly-instantiated unit of the same type but the opposite team.
     *
     * This also causes the politician unit to self-destruct; 
     * on the next round it will no longer be in the world. 
     *
     * @throws GameActionException if conditions for empowering are not all satisfied
     * @battlecode.doc.costlymethod
     */
    void empower() throws GameActionException;


    // ***********************************
    // ****** MUCKRAKER METHODS ********** 
    // ***********************************

    /**
     * Tests whether the robot can expose at a given location.
     * Checks that the robot is a muckraker, that the robot is within
     * sensor radius of the muckraker, and if there are cooldown
     * turns remaining.
     * 
     * Does not check if a slanderer is on the location given.
     * @return whether it is possible to expose on that round at that location.
     *
     * @battlecode.doc.costlymethod
     */
    boolean canExpose(MapLocation  loc);

    /** 
     * Given a location, exposes a slanderer on that location, if a slanderer exists on that location.
     * If a slanderer is exposed then on the next round it will no longer be in the world.
     * Aside from this, a successful expose temporarily increases the total conviction 
     * of all Politicians on the same team by a factor 1.01^(influence) for the next XX turns
     *
     * If the conditions for exposing are all met but loc does not contain a slanderer,
     * no Exception is thrown, but the bytecode and cooldown costs are still consumed. 
     * @throws GameActionException if conditions for exposing are not all satisfied 
     * @battlecode.doc.costlymethod
     */
    void expose(MapLocation loc) throws GameActionException;

    /**
     * Tests whether the robot can detect, which is a weaker form of sensing with a larger range.
     * When you detect you only get the list of occupied MapLocations within a large range, but not
     * the RobotInfo for the bots on each location occupied.
     * Checks that the robot is a muckraker, and if there are cooldown
     * turns remaining.
     *  
     * @return whether it is possible to detect on that round at that location.
     *
     * @battlecode.doc.costlymethod
     */
<<<<<<< HEAD
    boolean canDetect(MapLocation  loc);
=======
    boolean canExpose(MapLocation  loc);
>>>>>>> 67abef0e

    /** 
     * Returns the map locations of all locations within detection radius,
     * that contain a bot, without specifying the bots that are on each location.
     * @throws GameActionException if conditions for detecting are not satisfied
     * @battlecode.doc.costlymethod
     */
    MapLocation[] detect() throws GameActionException;
 
    // ***********************************
    // ****** OTHER ACTION METHODS *******
    // ***********************************

    /**
     * Causes your team to lose the game. It's like typing "gg."
     *
     * @battlecode.doc.costlymethod
     */
    void resign();

    // ***********************************
    // ******** DEBUG METHODS ************
    // ***********************************

    /**
     * Draw a dot on the game map for debugging purposes.
     *
     * @param loc the location to draw the dot.
     * @param red the red component of the dot's color.
     * @param green the green component of the dot's color.
     * @param blue the blue component of the dot's color.
     *
     * @battlecode.doc.costlymethod
     */
    void setIndicatorDot(MapLocation loc, int red, int green, int blue);

    /**
     * Draw a line on the game map for debugging purposes.
     *
     * @param startLoc the location to draw the line from.
     * @param endLoc the location to draw the line to.
     * @param red the red component of the line's color.
     * @param green the green component of the line's color.
     * @param blue the blue component of the line's color.
     *
     * @battlecode.doc.costlymethod
     */
    void setIndicatorLine(MapLocation startLoc, MapLocation endLoc, int red, int green, int blue);
}<|MERGE_RESOLUTION|>--- conflicted
+++ resolved
@@ -436,11 +436,7 @@
      *
      * @battlecode.doc.costlymethod
      */
-<<<<<<< HEAD
-    boolean canDetect(MapLocation  loc);
-=======
     boolean canExpose(MapLocation  loc);
->>>>>>> 67abef0e
 
     /** 
      * Returns the map locations of all locations within detection radius,
