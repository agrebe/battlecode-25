package battlecode.common;
import java.util.ArrayList;

/**
 * A RobotController allows contestants to make their robot sense and interact
 * with the game world. When a contestant's <code>RobotPlayer</code> is
 * constructed, it is passed an instance of <code>RobotController</code> that
 * controls the newly created robot.
 */
@SuppressWarnings("unused")
public strictfp interface RobotController {

    // *********************************
    // ****** GLOBAL QUERY METHODS *****
    // *********************************

    /**
     * Returns the current round number, where round 1 is the first round of the
     * match.
     *
     * @return the current round number, where round 1 is the first round of the
     * match.
     *
     * @battlecode.doc.costlymethod
     */
    int getRoundNum();

    /**
     * Returns the number of robots on your team, including Centers of Enlightenment.
     * If this number ever reaches zero, you immediately lose.
     *
     * @return the number of robots on your team
     *
     * @battlecode.doc.costlymethod
     */
    int getRobotCount();

    /**
     * Returns the number of Archons on your team.
     * If this number ever reaches zero, you immediately lose.
     *
     * @return the number of Archons on your team
     *
     * @battlecode.doc.costlymethod
     */
    int getArchonCount();

    // TODO: getNetWorth()
    //       is this desired??


    // *********************************
    // ****** UNIT QUERY METHODS *******
    // *********************************

    /**
     * Returns the ID of this robot.
     *
     * @return the ID of this robot.
     *
     * @battlecode.doc.costlymethod
     */
    int getID();

    /**
     * Returns this robot's Team.
     *
     * @return this robot's Team.
     *
     * @battlecode.doc.costlymethod
     */
    Team getTeam();

    /**
     * Returns this robot's type (MINER, ARCHON, BUILDER, etc.).
     *
     * @return this robot's type.
     *
     * @battlecode.doc.costlymethod
     */
    RobotType getType();

    /**
     * Returns this robot's current location.
     *
     * @return this robot's current location.
     *
     * @battlecode.doc.costlymethod
     */
    MapLocation getLocation();

    /**
     * Returns this robot's current health.
     *
     * @return this robot's current health.
     *
     * @battlecode.doc.costlymethod
     */
    int getHealth();

    /**
     * Returns this robot's current level.
     *
     * @return this robot's current level.
     *
     * @battlecode.doc.costlymethod
     */
    int getUpgradeLevel();

    // ***********************************
    // ****** GENERAL VISION METHODS *****
    // ***********************************

    /**
     * Checks whether a MapLocation is on the map. Will throw an exception if
     * the location is not within the vision range.
     *
     * @param loc the location to check
     * @return true if the location is on the map; false otherwise.
     * @throws GameActionException if the location is not within vision range.
     *
     * @battlecode.doc.costlymethod
     */
    boolean onTheMap(MapLocation loc) throws GameActionException;

    /**
     * Checks whether the given location is within the robot's vision range, and if it is on the map.
     *
     * @param loc the location to check
     * @return true if the given location is within the robot's vision range and is on the map; false otherwise.
     *
     * @battlecode.doc.costlymethod
     */
    boolean canSeeLocation(MapLocation loc);

    /**
     * Checks whether a point at the given radius squared is within the robot's vision range.
     *
     * @param radiusSquared the radius to check
     * @return true if the given radius is within the robot's vision range; false otherwise.
     *
     * @battlecode.doc.costlymethod
     */
    boolean canSeeRadiusSquared(int radiusSquared);

    /**
     * Checks whether a robot is at a given location. Assumes the location is valid.  
     *
     * @param loc the location to check
     * @return true if a robot is at the location.
     * @throws GameActionException if the location is not within vision range or on the map.
     *
     * @battlecode.doc.costlymethod
     */
    boolean canSeeRobotAtLocation(MapLocation loc) throws GameActionException;

    /**
     * Sees the robot at the given location, or null if there is no robot
     * there.
     *
     * @param loc the location to check
     * @return the robot at the given location.
     * @throws GameActionException if the location is not within vision range.
     *
     * @battlecode.doc.costlymethod
     */
    RobotInfo seeRobotAtLocation(MapLocation loc) throws GameActionException;

    /**
     * Tests whether the given robot exists and if it is within this robot's
     * vision range.
     *
     * @param id the ID of the robot to query
     * @return true if the given robot is within this robot's vision range;
     * false otherwise.
     *
     * @battlecode.doc.costlymethod
     */
    boolean canSeeRobot(int id);

    /**
     * Sees information about a particular robot given its ID.
     *
     * @param id the ID of the robot to query
     * @return a RobotInfo object for the seen robot.
     * @throws GameActionException if the robot cannot be seen (for example,
     * if it doesn't exist or is out of vision range).
     *
     * @battlecode.doc.costlymethod
     */
    RobotInfo seeRobot(int id) throws GameActionException;

    /**
     * Returns all robots within vision radius. The objects are returned in no
     * particular order.
     *
     * @return array of RobotInfo objects, which contain information about all
     * the robots you saw.
     *
     * @battlecode.doc.costlymethod
     */
    RobotInfo[] seeNearbyRobots();

    /**
     * Returns all robots that can be seen within a certain distance of this
     * robot. The objects are returned in no particular order.
     *
     * @param radiusSquared return robots this distance away from the center of
     * this robot. If -1 is passed, all robots within vision radius are returned.
     * if radiusSquared is larger than the robot's vision radius, the vision
     * radius is used.
     * @return array of RobotInfo objects of all the robots you saw.
     *
     * @battlecode.doc.costlymethod
     */
    RobotInfo[] seeNearbyRobots(int radiusSquared);

    /**
     * Returns all robots of a given team that can be seen within a certain
     * distance of this robot. The objects are returned in no particular order.
     *
     * @param radiusSquared return robots this distance away from the center of
     * this robot. If -1 is passed, all robots within vision radius are returned.
     * if radiusSquared is larger than the robot's vision radius, the vision
     * radius is used.
     * @param team filter game objects by the given team. If null is passed,
     * robots from any team are returned
     * @return array of RobotInfo objects of all the robots you saw.
     *
     * @battlecode.doc.costlymethod
     */
    RobotInfo[] seeNearbyRobots(int radiusSquared, Team team);

    /**
     * Returns all robots of a given team that can be seen within a certain
     * radius of a specified location. The objects are returned in no particular
     * order.
     *
     * @param center center of the given search radius
     * @param radiusSquared return robots this distance away from the center of
     * this robot. If -1 is passed, all robots within vision radius are returned.
     * if radiusSquared is larger than the robot's vision radius, the vision
     * radius is used.
     * @param team filter game objects by the given team. If null is passed,
     * objects from all teams are returned
     * @return sorted array of RobotInfo objects of the robots you saw.
     *
     * @battlecode.doc.costlymethod
     */
    RobotInfo[] seeNearbyRobots(MapLocation center, int radiusSquared, Team team);

    /**
     * Given a location, returns the rubble of that location.
     *
     * Higher rubble means that robots on this location may be penalized
     * greater cooldowns for making actions.
     * 
     * @param loc the given location
<<<<<<< HEAD
     * @return the rubble of that location.
     * @throws GameActionException if the robot cannot sense the given location
     *
     * @battlecode.doc.costlymethod
     */
    int seeRubble(MapLocation loc) throws GameActionException;

=======
     * @return the passability of that location.
     * @throws GameActionException if the robot cannot see the given location
     *
     * @battlecode.doc.costlymethod
     */
    double seePassability(MapLocation loc) throws GameActionException;
    
>>>>>>> 94502a3d
    /**
     * Given a location, returns the lead count of that location.
     * 
     * @param loc the given location
     * @return the amount of lead at that location.
     * @throws GameActionException if the robot cannot see the given location
     *
     * @battlecode.doc.costlymethod
     */
<<<<<<< HEAD
    int seeLead(MapLocation loc) throws GameActionException;

=======
    double seeLead(MapLocation loc) throws GameActionException;
    
>>>>>>> 94502a3d
    /**
     * Given a location, returns the gold count of that location.
     * 
     * @param loc the given location
     * @return the amount of gold at that location.
     * @throws GameActionException if the robot cannot see the given location
     *
     * @battlecode.doc.costlymethod
     */
<<<<<<< HEAD
    int seeGold(MapLocation loc) throws GameActionException;
=======
    double seeGold(MapLocation loc) throws GameActionException;
>>>>>>> 94502a3d

    /**
     * Returns the location adjacent to current location in the given direction.
     *
     * @param dir the given direction
     * @return the location adjacent to current location in the given direction.
     *
     * @battlecode.doc.costlymethod
     */
    MapLocation adjacentLocation(Direction dir);



    // ***********************************
    // ****** READINESS METHODS **********
    // ***********************************

    /**
     * Tests whether the robot can act. Returns
     * <code>getCooldownTurns() &lt; 1</code>.
     * 
     * @return true if the robot can act.
     *
     * @battlecode.doc.costlymethod
     */
    boolean isActionReady();

    /**
     * Returns the number of action cooldown turns remaining before this unit can act again.
     * When this number is strictly less than 1, isActionReady() is true and the robot
     * can act again.
     *
     * @return the number of action turns remaining before this unit can act again.
     *
     * @battlecode.doc.costlymethod
     */
    double getActionCooldownTurns();

    /**
     * Tests whether the robot can move. Returns
     * <code>getCooldownTurns() &lt; 1</code>.
     * 
     * @return true if the robot can move.
     *
     * @battlecode.doc.costlymethod
     */
    boolean isMovementReady();

    /**
     * Returns the number of movement cooldown turns remaining before this unit can move again.
     * When this number is strictly less than 1, isMovementReady() is true and the robot
     * can move again.
     *
     * @return the number of cooldown turns remaining before this unit can move again.
     *
     * @battlecode.doc.costlymethod
     */
    double getMovementCooldownTurns();

    // ***********************************
    // ****** MOVEMENT METHODS ***********
    // ***********************************

    /**
     * Checks whether this robot can move one step in the given direction.
     * Returns false if the robot is a building, if the target location is not
     * on the map, if the target location is occupied, or if there are cooldown
     * turns remaining.
     *
     * @param dir the direction to move in
     * @return true if it is possible to call <code>move</code> without an exception
     *
     * @battlecode.doc.costlymethod
     */
    boolean canMove(Direction dir);

    /**
     * Moves one step in the given direction.
     *
     * @param dir the direction to move in
     * @throws GameActionException if the robot cannot move one step in this
     * direction, such as cooldown being &gt;= 1, the target location being
     * off the map, or the target destination being occupied by
     * another robot.
     *
     * @battlecode.doc.costlymethod
     */
    void move(Direction dir) throws GameActionException;

    // ***********************************
    // ****** BUILDING/SPAWNING **********
    // ***********************************


    // TODO: is upgrade level a part of type or an extra parameter?

    /**
     * Tests whether the robot can build a robot of the given type in the
     * given direction. Checks that the robot is of a type that can build,
     * that the robot can build the desired type, that the target location is
     * on the map, that the target location is not occupied, that the robot has
     * the amount of lead/gold it's trying to spend, and that there are no
     * cooldown turns remaining.
     *
     * @param type the type of robot to build
     * @param dir the direction to build in
     * @return whether it is possible to build a robot of the given type in the
     * given direction.
     *
     * @battlecode.doc.costlymethod
     */
    boolean canBuildRobot(RobotType type, Direction dir);

    /**
     * Builds a robot of the given type in the given direction.
     *
     * @param type the type of robot to build
     * @param dir the direction to spawn the unit
     * @throws GameActionException if the conditions of <code>canBuildRobot</code>
     * are not all satisfied.
     *
     * @battlecode.doc.costlymethod
     */
    void buildRobot(RobotType type, Direction dir) throws GameActionException;

    // *****************************
    // **** COMBAT UNIT METHODS **** 
    // *****************************

    /**
     * Tests whether this robot can attack the given location.
     * 
     * Checks that the robot is an attacking type unit and that the given location
     * is within the robot's reach (based on attack type). Also checks that an 
     * enemy unit exists in the given square. 
     *
     * @param loc target location to attack 
     * @return whether it is possible to attack the given location.
     *
     * @battlecode.doc.costlymethod
     */
    boolean canAttack(MapLocation loc);

    /** 
     * Attack a given location.
     *
     * @throws GameActionException if conditions for attacking are not satisfied
     * @battlecode.doc.costlymethod 
     */
    void attack(MapLocation loc) throws GameActionException;

    // *****************************
    // ****** ARCHON METHODS ****** 
    // *****************************

    /**
     * Tests whether this robot can heal a droid at the given location.
     * 
     * Checks that the robot is an archon unit and that the given location
     * is within the robot's action radius. Also checks that a 
     * friendly droid robot exists in the given square. 
     *
     * @param loc target location to heal at 
     * @return whether it is possible to heal a droid robot at the given location.
     *
     * @battlecode.doc.costlymethod
     */
    boolean canHealDroid(MapLocation loc);

    /** 
     * Heals at a given location.
     *
     * @throws GameActionException if conditions for healing are not satisfied
     * @battlecode.doc.costlymethod 
     */
    void healDroid(MapLocation loc) throws GameActionException;

 
    // ***********************
    // **** MINER METHODS **** 
    // ***********************

    /**
     * Tests whether the robot can mine lead at a given location.
     * 
     * Checks that the robot is a Miner, that the given location is a valid 
     * mining location. Valid mining locations must be the current location 
     * or adjacent to the current location. Valid mining locations must also
     * have positive lead amounts. 
     *
     * @param loc target location to mine 
     * @return whether it is possible to mine at the given location.
     *
     * @battlecode.doc.costlymethod
     */
    boolean canMineLead(MapLocation loc);

    /** 
     * Mine lead at a given location.
     *
     * @throws GameActionException if conditions for mining are not satisfied
     * @battlecode.doc.costlymethod 
     */
    void mineLead(MapLocation loc) throws GameActionException;

    /**
     * Tests whether the robot can mine gold at a given location.
     * 
     * Checks that the robot is a Miner, that the given location is a valid 
     * mining location. Valid mining locations must be the current location 
     * or adjacent to the current location. Valid mining locations must also
     * have positive gold amounts. 
     *
     * @param loc target location to mine 
     * @return whether it is possible to mine at the given location.
     *
     * @battlecode.doc.costlymethod
     */
    boolean canMineGold(MapLocation loc);

    /** 
     * Mine a gold at given location.
     *
     * @throws GameActionException if conditions for mining are not satisfied
     * @battlecode.doc.costlymethod 
     */
    void mineGold(MapLocation loc) throws GameActionException;

    // *************************
    // **** BUILDER METHODS **** 
    // *************************

    /**
     * Tests whether this robot can upgrade the building at the given location.
     * 
     * Checks that the robot is a Builder, that the given location is a valid 
     * upgrade location. Valid upgrade locations must be adjacent to the current 
     * location and contain an upgradable building. The upgrade must also be affordable.
     *
     * @param loc target location to upgrade 
     * @return whether it is possible to upgrade at the given location.
     *
     * @battlecode.doc.costlymethod
     */
    boolean canUpgrade(MapLocation loc);

    /** 
     * Upgrade a building at a given location.
     *
     * @throws GameActionException if conditions for upgrading are not satisfied
     * @battlecode.doc.costlymethod 
     */
    void upgrade(MapLocation loc) throws GameActionException;

    /**
     * Tests whether this robot can repair a building at the given location.
     * 
     * Checks that the robot is a builder unit and that the given location
     * is within the robot's action radius. Also checks that a 
     * friendly unit which is a building exists in the given square. 
     *
     * @param loc target location to repair building at 
     * @return whether it is possible to repair a building at the given location.
     *
     * @battlecode.doc.costlymethod
     */
    boolean canRepairBuilding(MapLocation loc);

    /** 
     * Repairs building at a given location.
     *
     * @throws GameActionException if conditions for repairing building are not satisfied
     * @battlecode.doc.costlymethod 
     */
    void repairBuilding(MapLocation loc) throws GameActionException;

    // *******************************
    // **** ALCHEMIST LAB METHODS **** 
    // *******************************

    /**
     * Tests whether this robot can convert lead into gold.
     * 
     * Checks that the robot is a lab and the player has sufficient lead to
     * perform a conversion. 
     *
     * @return whether it is possible to convert lead into gold
     *
     * @battlecode.doc.costlymethod
     */
    boolean canConvert();

    /** 
     * Convert lead into gold.
     *
     * @throws GameActionException if conditions for converting are not satisfied
     * @battlecode.doc.costlymethod 
     */
    void convert() throws GameActionException;

    // *******************************
    // **** GENERAL TOWER METHODS **** 
    // *******************************

    /**
     * Tests whether this tower can transform.
     * 
     * Checks that the robot is a turret or portable
     *
     * @return whether it is possible to transform
     *
     * @battlecode.doc.costlymethod
     */
    boolean canTransform();

    /** 
     * Transform from turret into portable or vice versa.
     *
     * @throws GameActionException if conditions for transforming are not satisfied
     * @battlecode.doc.costlymethod 
     */
    void transform() throws GameActionException;


    // ***********************************
    // ****** COMMUNICATION METHODS ****** 
    // ***********************************

    /**
     * Checks whether the robot can set the flag to a specified integer.
     *
     * @return whether the robot can set the flag to the specified integer.
     */
    boolean canSetFlag(int flag);

    /** 
     * Sets a robot's flag to an integer.
     *
     * @param flag the flag value.
     * @throws GameActionException if the specified integer is not a valid flag
     *
     * @battlecode.doc.costlymethod
     */
    void setFlag(int flag) throws GameActionException;

    /**
     * Given a robot's ID, checks if a robot can get the flag of that robot.
     *
     * Checks that a robot exists, and that either (a) the robot is an Enlightenment
     * Center or (b) the target robot is within sensor range.
     *
     * @param id the target robot's ID
     * @return whether it is possible to get the robot's flag
     *
     * @battlecode.doc.costlymethod
     */
    boolean canGetFlag(int id);

    /** 
     * Given a robot's ID, returns the flag of the robot.
     *
     * @param id the target robot's ID
     * @throws GameActionException if conditions for getting the flag are not satisfied
     * @return the flag of the robot
     *
     * @battlecode.doc.costlymethod
     */
    int getFlag(int id) throws GameActionException;


    // ***********************************
    // ****** OTHER ACTION METHODS *******
    // ***********************************

    /**
     * Destroys the robot. 
     *
     * @battlecode.doc.costlymethod
    **/
    void disintegrate();
    
    /**
     * Causes your team to lose the game. It's like typing "gg."
     *
     * @battlecode.doc.costlymethod
     */
    void resign();

    // ***********************************
    // ******** DEBUG METHODS ************
    // ***********************************

    /**
     * Draw a dot on the game map for debugging purposes.
     *
     * @param loc the location to draw the dot.
     * @param red the red component of the dot's color.
     * @param green the green component of the dot's color.
     * @param blue the blue component of the dot's color.
     *
     * @battlecode.doc.costlymethod
     */
    void setIndicatorDot(MapLocation loc, int red, int green, int blue);

    /**
     * Draw a line on the game map for debugging purposes.
     *
     * @param startLoc the location to draw the line from.
     * @param endLoc the location to draw the line to.
     * @param red the red component of the line's color.
     * @param green the green component of the line's color.
     * @param blue the blue component of the line's color.
     *
     * @battlecode.doc.costlymethod
     */
    void setIndicatorLine(MapLocation startLoc, MapLocation endLoc, int red, int green, int blue);
}<|MERGE_RESOLUTION|>--- conflicted
+++ resolved
@@ -256,7 +256,6 @@
      * greater cooldowns for making actions.
      * 
      * @param loc the given location
-<<<<<<< HEAD
      * @return the rubble of that location.
      * @throws GameActionException if the robot cannot sense the given location
      *
@@ -264,15 +263,6 @@
      */
     int seeRubble(MapLocation loc) throws GameActionException;
 
-=======
-     * @return the passability of that location.
-     * @throws GameActionException if the robot cannot see the given location
-     *
-     * @battlecode.doc.costlymethod
-     */
-    double seePassability(MapLocation loc) throws GameActionException;
-    
->>>>>>> 94502a3d
     /**
      * Given a location, returns the lead count of that location.
      * 
@@ -282,13 +272,8 @@
      *
      * @battlecode.doc.costlymethod
      */
-<<<<<<< HEAD
     int seeLead(MapLocation loc) throws GameActionException;
 
-=======
-    double seeLead(MapLocation loc) throws GameActionException;
-    
->>>>>>> 94502a3d
     /**
      * Given a location, returns the gold count of that location.
      * 
@@ -298,11 +283,7 @@
      *
      * @battlecode.doc.costlymethod
      */
-<<<<<<< HEAD
     int seeGold(MapLocation loc) throws GameActionException;
-=======
-    double seeGold(MapLocation loc) throws GameActionException;
->>>>>>> 94502a3d
 
     /**
      * Returns the location adjacent to current location in the given direction.
