package battlecode.common;

/**
 * A RobotController allows contestants to make their robot sense and interact
 * with the game world. When a contestant's <code>RobotPlayer</code> is
 * constructed, it is passed an instance of <code>RobotController</code> that
 * controls the newly created robot.
 */
@SuppressWarnings("unused")
public strictfp interface RobotController {

    // *********************************
    // ****** GLOBAL QUERY METHODS *****
    // *********************************

    /**
     * Returns the current round number, where round 1 is the first round of the
     * match.
     *
     * @return the current round number, where round 1 is the first round of the
     * match
     *
     * @battlecode.doc.costlymethod
     */
    int getRoundNum();

    /**
     * Returns the width of the game map. Valid x coordinates range from
     * 0 (inclusive) to the width (exclusive).
     *
     * @return the map width
     *
     * @battlecode.doc.costlymethod
     */
    int getMapWidth();

    /**
     * Returns the height of the game map. Valid y coordinates range from
     * 0 (inclusive) to the height (exclusive).
     *
     * @return the map height
     *
     * @battlecode.doc.costlymethod
     */
    int getMapHeight();

    /**
     * Returns the number of robots on your team, including Archons.
     * If this number ever reaches zero, you immediately lose.
     *
     * @return the number of robots on your team
     *
     * @battlecode.doc.costlymethod
     */
    int getRobotCount();

    // *********************************
    // ****** UNIT QUERY METHODS *******
    // *********************************

    /**
     * Returns the ID of this robot.
     *
     * @return the ID of this robot
     *
     * @battlecode.doc.costlymethod
     */
    int getID();

    /**
     * Returns this robot's Team.
     *
     * @return this robot's Team
     *
     * @battlecode.doc.costlymethod
     */
    Team getTeam();

    /**
     * Returns this robot's type (TODO).
     *
     * @return this robot's type
     *
     * @battlecode.doc.costlymethod
     */
    RobotType getType();

    /**
     * Returns this robot's current location.
     *
     * @return this robot's current location
     *
     * @battlecode.doc.costlymethod
     */
    MapLocation getLocation();

    /**
     * Returns this robot's current health.
     *
     * @return this robot's current health
     *
     * @battlecode.doc.costlymethod
     */
    int getHealth();

    /**
     * Returns the amount of adamantium this robot is holding
     *
     * @return the amount of adamantium this robot is holding
     *
     * @battlecode.doc.costlymethod
     */
    int getAdAmount();

    /**
     * Returns the amount of mana this robot is holding
     *
     * @return the amount of mana this robot is holding
     *
     * @battlecode.doc.costlymethod
     */
    int getMnAmount();

    /**
     * Returns the amount of elixir this robot is holding
     *
     * @return the amount of elixir this robot is holding
     *
     * @battlecode.doc.costlymethod
     */
    int getExAmount();

    /**
     * Returns whether a robot is holding a reality anchor
     *
     * @return whether a robot is holding a reality anchor
     *
     * @battlecode.doc.costlymethod
     */
    boolean checkHasAnchor();

    // ***********************************
    // ****** GENERAL VISION METHODS *****
    // ***********************************

    /**
     * Checks whether a MapLocation is on the map. Will throw an exception if
     * the location is not within the vision range.
     *
     * @param loc the location to check
     * @return true if the location is on the map; false otherwise
     * @throws GameActionException if the location is not within vision range
     *
     * @battlecode.doc.costlymethod
     */
    boolean onTheMap(MapLocation loc) throws GameActionException;

    /**
     * Checks whether the given location is within the robot's vision range, and if it is on the map.
     *
     * @param loc the location to check
     * @return true if the given location is within the robot's vision range and is on the map; false otherwise
     *
     * @battlecode.doc.costlymethod
     */
    boolean canSenseLocation(MapLocation loc);

    /**
     * Checks whether a point at the given radius squared is within the robot's vision range.
     *
     * @param radiusSquared the radius to check
     * @return true if the given radius is within the robot's vision range; false otherwise
     *
     * @battlecode.doc.costlymethod
     */
    boolean canSenseRadiusSquared(int radiusSquared);

    /**
     * Checks whether a robot is at a given location. Assumes the location is valid.
     *
     * @param loc the location to check
     * @return true if a robot is at the location
     * @throws GameActionException if the location is not within vision range or on the map
     *
     * @battlecode.doc.costlymethod
     */
    boolean isLocationOccupied(MapLocation loc) throws GameActionException;

    /**
     * Checks whether a robot is at a given location. Assume the location is valid.
     *
     * @param loc the location to check
     * @return true if a robot is at the location, false if there is no robot or the location can not be sensed.
     *
     * @battlecode.doc.costlymethod
     */
    boolean canSenseRobotAtLocation(MapLocation loc);

    /**
     * Senses the robot at the given location, or null if there is no robot
     * there.
     *
     * @param loc the location to check
     * @return the robot at the given location
     * @throws GameActionException if the location is not within vision range
     *
     * @battlecode.doc.costlymethod
     */
    RobotInfo senseRobotAtLocation(MapLocation loc) throws GameActionException;

    /**
     * Tests whether the given robot exists and if it is within this robot's
     * vision range.
     *
     * @param id the ID of the robot to query
     * @return true if the given robot is within this robot's vision range and exists;
     * false otherwise
     *
     * @battlecode.doc.costlymethod
     */
    boolean canSenseRobot(int id);

    /**
     * Senses information about a particular robot given its ID.
     *
     * @param id the ID of the robot to query
     * @return a RobotInfo object for the sensed robot
     * @throws GameActionException if the robot cannot be sensed (for example,
     * if it doesn't exist or is out of vision range)
     *
     * @battlecode.doc.costlymethod
     */
    RobotInfo senseRobot(int id) throws GameActionException;

    /**
     * Returns all robots within vision radius. The objects are returned in no
     * particular order.
     *
     * @return array of RobotInfo objects, which contain information about all
     * the robots you saw
     *
     * @battlecode.doc.costlymethod
     */
    RobotInfo[] senseNearbyRobots();

    /**
     * Returns all robots that can be sensed within a certain distance of this
     * robot. The objects are returned in no particular order.
     *
     * @param radiusSquared return robots this distance away from the center of
     * this robot; if -1 is passed, all robots within vision radius are returned;
     * if radiusSquared is larger than the robot's vision radius, the vision
     * radius is used
     * @return array of RobotInfo objects of all the robots you saw
     *
     * @battlecode.doc.costlymethod
     */
    RobotInfo[] senseNearbyRobots(int radiusSquared);

    /**
     * Returns all robots of a given team that can be sensed within a certain
     * distance of this robot. The objects are returned in no particular order.
     *
     * @param radiusSquared return robots this distance away from the center of
     * this robot; if -1 is passed, all robots within vision radius are returned;
     * if radiusSquared is larger than the robot's vision radius, the vision
     * radius is used
     * @param team filter game objects by the given team; if null is passed,
     * robots from any team are returned
     * @return array of RobotInfo objects of all the robots you saw
     *
     * @battlecode.doc.costlymethod
     */
    RobotInfo[] senseNearbyRobots(int radiusSquared, Team team);

    /**
     * Returns all robots of a given team that can be sensed within a certain
     * radius of a specified location. The objects are returned in no particular
     * order.
     *
     * @param center center of the given search radius
     * @param radiusSquared return robots this distance away from the center of
     * this robot; if -1 is passed, all robots within vision radius are returned;
     * if radiusSquared is larger than the robot's vision radius, the vision
     * radius is used
     * @param team filter game objects by the given team; if null is passed,
     * objects from all teams are returned
     * @return sorted array of RobotInfo objects of the robots you saw
     *
     * @battlecode.doc.costlymethod
     */
    RobotInfo[] senseNearbyRobots(MapLocation center, int radiusSquared, Team team);

    /**
     * Given a location, returns the rubble of that location.
     *
     * Higher rubble means that robots on this location may be penalized
     * greater cooldowns for making actions.
     * 
     * @param loc the given location
     * @return the rubble of that location
     * @throws GameActionException if the robot cannot sense the given location
     *
     * @battlecode.doc.costlymethod
     */
    int senseRubble(MapLocation loc) throws GameActionException;

    /**
     * Given a location, returns the lead count of that location.
     * 
     * @param loc the given location
     * @return the amount of lead at that location
     * @throws GameActionException if the robot cannot sense the given location
     *
     * @battlecode.doc.costlymethod
     */
    int senseLead(MapLocation loc) throws GameActionException;

    /**
     * Given a location, returns the gold count of that location.
     * 
     * @param loc the given location
     * @return the amount of gold at that location
     * @throws GameActionException if the robot cannot sense the given location
     *
     * @battlecode.doc.costlymethod
     */
    int senseGold(MapLocation loc) throws GameActionException;

    /**
     * Return all locations that contain a nonzero amount of lead.
     *
     * @return all locations within vision radius that contain a nonzero amount of lead
     *
     * @battlecode.doc.costlymethod
     */
    MapLocation[] senseNearbyLocationsWithLead();

    /**
     * Return all locations that contain a nonzero amount of lead, within a
     * specified radius of your robot location.
     * If radiusSquared is larger than the robot's vision radius, uses the robot's
     * vision radius instead. If -1 is passed, all locations with vision radius
     * are returned.
     *
     * @param radiusSquared the squared radius of all locations to be returned
     * @return all locations that contain a nonzero amount of lead within the radius
     * @throws GameActionException if the radius is negative
     *
     * @battlecode.doc.costlymethod
     */
    MapLocation[] senseNearbyLocationsWithLead(int radiusSquared) throws GameActionException;

    /**
     * Return all locations that contain a nonzero amount of lead, within a
     * specified radius of a center location.
     * If radiusSquared is larger than the robot's vision radius, uses the robot's
     * vision radius instead. If -1 is passed, all locations with vision radius
     * are returned.
     *
     * @param center the center of the search area
     * @param radiusSquared the squared radius of all locations to be returned
     * @return all locations that contain a nonzero amount of lead within the radius
     * @throws GameActionException if the radius is negative
     *
     * @battlecode.doc.costlymethod
     */
    MapLocation[] senseNearbyLocationsWithLead(MapLocation center, int radiusSquared) throws GameActionException;

    /**
     * Return all locations that contain at least a certain amount of lead, within a
     * specified radius of your robot location.
     * If radiusSquared is larger than the robot's vision radius, uses the robot's
     * vision radius instead. If -1 is passed, all locations with vision radius
     * are returned.
     *
     * @param radiusSquared the squared radius of all locations to be returned
     * @param minLead the minimum amount of lead
     * @return all locations that contain at least minLead lead within the radius
     * @throws GameActionException if the radius is negative
     *
     * @battlecode.doc.costlymethod
     */
    MapLocation[] senseNearbyLocationsWithLead(int radiusSquared, int minLead) throws GameActionException;

    /**
     * Return all locations that contain at least a certain amount of lead, within a
     * specified radius of a center location.
     * If radiusSquared is larger than the robot's vision radius, uses the robot's
     * vision radius instead. If -1 is passed, all locations with vision radius
     * are returned.
     *
     * @param center the center of the search area
     * @param radiusSquared the squared radius of all locations to be returned
     * @param minLead the minimum amount of lead
     * @return all locations that contain at least minLead lead within the radius
     * @throws GameActionException if the radius is negative
     *
     * @battlecode.doc.costlymethod
     */
    MapLocation[] senseNearbyLocationsWithLead(MapLocation center, int radiusSquared, int minLead) throws GameActionException;

    /**
     * Return all locations that contain a nonzero amount of gold.
     *
     * @return all locations within vision radius that contain a nonzero amount of gold
     *
     * @battlecode.doc.costlymethod
     */
    MapLocation[] senseNearbyLocationsWithGold();

    /**
     * Return all locations that contain a nonzero amount of gold, within a
     * specified radius of your robot location.
     * If radiusSquared is larger than the robot's vision radius, uses the robot's
     * vision radius instead. If -1 is passed, all locations with vision radius
     * are returned.
     *
     * @param radiusSquared the squared radius of all locations to be returned
     * @return all locations that contain a nonzero amount of gold within the radius
     * @throws GameActionException if the radius is negative
     *
     * @battlecode.doc.costlymethod
     */
    MapLocation[] senseNearbyLocationsWithGold(int radiusSquared) throws GameActionException;

    /**
     * Return all locations that contain a nonzero amount of gold, within a
     * specified radius of a center location.
     * If radiusSquared is larger than the robot's vision radius, uses the robot's
     * vision radius instead. If -1 is passed, all locations with vision radius
     * are returned.
     *
     * @param center the center of the search area
     * @param radiusSquared the squared radius of all locations to be returned
     * @return all locations that contain a nonzero amount of gold within the radius
     * @throws GameActionException if the radius is negative
     *
     * @battlecode.doc.costlymethod
     */
    MapLocation[] senseNearbyLocationsWithGold(MapLocation center, int radiusSquared) throws GameActionException;

    /**
     * Return all locations that contain at least a certain amount of gold, within a
     * specified radius of your robot location.
     * If radiusSquared is larger than the robot's vision radius, uses the robot's
     * vision radius instead. If -1 is passed, all locations with vision radius
     * are returned.
     *
     * @param radiusSquared the squared radius of all locations to be returned
     * @param minGold the minimum amount of gold
     * @return all locations that contain at least minGold gold within the radius
     * @throws GameActionException if the radius is negative
     *
     * @battlecode.doc.costlymethod
     */
    MapLocation[] senseNearbyLocationsWithGold(int radiusSquared, int minGold) throws GameActionException;

    /**
     * Return all locations that contain at least a certain amount of gold, within a
     * specified radius of a center location.
     * If radiusSquared is larger than the robot's vision radius, uses the robot's
     * vision radius instead. If -1 is passed, all locations with vision radius
     * are returned.
     *
     * @param center the center of the search area
     * @param radiusSquared the squared radius of all locations to be returned
     * @param minGold the minimum amount of gold
     * @return all locations that contain at least minGold gold within the radius
     * @throws GameActionException if the radius is negative
     *
     * @battlecode.doc.costlymethod
     */
    MapLocation[] senseNearbyLocationsWithGold(MapLocation center, int radiusSquared, int minGold) throws GameActionException;

    /**
     * Returns the location adjacent to current location in the given direction.
     *
     * @param dir the given direction
     * @return the location adjacent to current location in the given direction
     *
     * @battlecode.doc.costlymethod
     */
    MapLocation adjacentLocation(Direction dir);

    /**
     * Returns a list of all locations within the given radiusSquared of a location.
     * If radiusSquared is larger than the robot's vision radius, uses the robot's
     * vision radius instead.
     *
     * Checks that radiusSquared is non-negative.
     *
     * @param center the given location
     * @param radiusSquared return locations within this distance away from center
     * @return list of locations on the map and within radiusSquared of center
     * @throws GameActionException if the radius is negative
     *
     * @battlecode.doc.costlymethod
     */
    MapLocation[] getAllLocationsWithinRadiusSquared(MapLocation center, int radiusSquared) throws GameActionException;

    // ***********************************
    // ****** READINESS METHODS **********
    // ***********************************

    /**
     * Tests whether the robot can act.
     * 
     * @return true if the robot can act
     *
     * @battlecode.doc.costlymethod
     */
    boolean isActionReady();

    /**
     * Returns the number of action cooldown turns remaining before this unit can act again.
     * When this number is strictly less than {@link GameConstants#COOLDOWN_LIMIT}, isActionReady()
     * is true and the robot can act again. This number decreases by
     * {@link GameConstants#COOLDOWNS_PER_TURN} every turn.
     *
     * @return the number of action turns remaining before this unit can act again
     *
     * @battlecode.doc.costlymethod
     */
    int getActionCooldownTurns();

    /**
     * Tests whether the robot can move.
     * 
     * @return true if the robot can move
     *
     * @battlecode.doc.costlymethod
     */
    boolean isMovementReady();

    /**
     * Returns the number of movement cooldown turns remaining before this unit can move again.
     * When this number is strictly less than {@link GameConstants#COOLDOWN_LIMIT}, isMovementReady()
     * is true and the robot can move again. This number decreases by
     * {@link GameConstants#COOLDOWNS_PER_TURN} every turn.
     *
     * @return the number of cooldown turns remaining before this unit can move again
     *
     * @battlecode.doc.costlymethod
     */
    int getMovementCooldownTurns();

    /**
     * Tests whether the robot can transform.
     *
     * Checks if the robot's mode is TURRET or PORTABLE. Also checks action
     * or movement cooldown turns, depending on the robot's current mode.
     * 
     * @return true if the robot can transform
     *
     * @battlecode.doc.costlymethod
     */
    boolean isTransformReady();

    /**
     * Returns the number of cooldown turns remaining before this unit can transform again.
     * When this number is strictly less than {@link GameConstants#COOLDOWN_LIMIT}, isTransformReady()
     * is true and the robot can transform again. This number decreases by
     * {@link GameConstants#COOLDOWNS_PER_TURN} every turn.
     *
     * @return the number of cooldown turns remaining before this unit can transform again
     * @throws GameActionException if the robot's mode is not TURRET or PORTABLE
     *
     * @battlecode.doc.costlymethod
     */
    int getTransformCooldownTurns() throws GameActionException;

    // ***********************************
    // ****** MOVEMENT METHODS ***********
    // ***********************************

    /**
     * Checks whether this robot can move one step in the given direction.
     * Returns false if the robot is not in a mode that can move, if the target
     * location is not on the map, if the target location is occupied, or if
     * there are cooldown turns remaining.
     *
     * @param dir the direction to move in
     * @return true if it is possible to call <code>move</code> without an exception
     *
     * @battlecode.doc.costlymethod
     */
    boolean canMove(Direction dir);

    /**
     * Moves one step in the given direction.
     *
     * @param dir the direction to move in
     * @throws GameActionException if the robot cannot move one step in this
     * direction, such as cooldown being too high, the target location being
     * off the map, or the target destination being occupied by another robot
     *
     * @battlecode.doc.costlymethod
     */
    void move(Direction dir) throws GameActionException;

    // ***********************************
    // ****** BUILDING/SPAWNING **********
    // ***********************************

    /**
     * Tests whether the robot can build a robot of the given type in the
     * given direction. Checks that the robot is of a type that can build,
     * that the robot can build the desired type, that the target location is
     * on the map, that the target location is not occupied, that the robot has
     * the amount of lead/gold it's trying to spend, and that there are no
     * cooldown turns remaining.
     *
     * @param type the type of robot to build
     * @param dir the direction to build in
     * @return whether it is possible to build a robot of the given type in the
     * given direction
     *
     * @battlecode.doc.costlymethod
     */
    boolean canBuildRobot(RobotType type, Direction dir);

    /**
     * Builds a robot of the given type in the given direction.
     *
     * @param type the type of robot to build
     * @param dir the direction to spawn the unit
     * @throws GameActionException if the conditions of <code>canBuildRobot</code>
     * are not all satisfied
     *
     * @battlecode.doc.costlymethod
     */
    void buildRobot(RobotType type, Direction dir) throws GameActionException;

    // ****************************
    // ***** ATTACK METHODS ***** 
    // ****************************

    /**
     * Tests whether this robot can attack the given location.
     * 
<<<<<<< HEAD
     * Checks that the robot is an attacking type unit and that the given location
     * is within the robot's reach (based on attack type). Also checks that 
     * there are no cooldown turns remaining and that a robot of the same team
     * is not at the given location.
=======
     * Checks that the robot is an attacking type unit (Launcher or Carrier) and that the given location
     * is within the robot's reach (based on attack type). If robot is a Carrier, also checks that they 
     * are carrying resources. Also checks that an enemy unit exists in the given square,
     * and there are no cooldown turns remaining.
>>>>>>> b8bb0c96
     *
     * @param loc target location to attack 
     * @return whether it is possible to attack the given location
     *
     * @battlecode.doc.costlymethod
     */
    boolean canAttack(MapLocation loc);

    /** 
     * Attack a given location.
     *
     * @param loc the target location to attack
     * @throws GameActionException if conditions for attacking are not satisfied
     *
     * @battlecode.doc.costlymethod
     */
    void attack(MapLocation loc) throws GameActionException;

    // **************************************
    // ******** DESTABILIZER METHODS ********
    // **************************************

    /**
     * Tests whether this robot can envision an anomaly centered at the robot's location.
     * 
     * Checks that the robot is a sage, and there are no cooldown turns remaining.
     *
     * @param anomaly the type of anomaly being queried
     * @return whether it is possible to envision an anomaly centered at the robots location
     *
     * @battlecode.doc.costlymethod
     */
    boolean canEnvision(AnomalyType anomaly);

    /** 
     * Envision an anomaly centered at the robot's location.
     *
     * @param anomaly the type of anomaly to envision
     * @throws GameActionException if conditions for envisioning are not satisfied
     *
     * @battlecode.doc.costlymethod
     */
    void envision(AnomalyType anomaly) throws GameActionException;

   // ***********************************
    // ******** BOOSTERS METHODS *********
    // ***********************************

    /**
     * Tests whether this robot is able to boost
     * 
     * Checks that the robot can boost other units. Also checks that there are no 
     * cooldown turns remaining.
     *
     * @param  none
     * @return whether it is possible for this robot to boost
     *
     * @battlecode.doc.costlymethod
     */
    boolean canBoost();


    /** 
     * Boosts at a given location.
     *
     * @param none
     * @throws GameActionException if conditions for boosting are not satisfied
     *
     * @battlecode.doc.costlymethod
     */
    void boost() throws GameActionException;


    // ***************************
    // ***** CARRIER METHODS *****
    // ***************************

    /**
     * Tests whether the robot can transfer adamantium to a given location.
     * 
     * Checks that the robot is a Carrier, the given location is a valid HQ
     * or well location, and there are no cooldown turns remaining. 
     * 
     * Valid locations must be the current location or adjacent to the current 
     * location. 
     * 
     * Checks that carrier can transfer the amount (donor has sufficient 
     * resource). Wells can only be transferred to. 
     *
     * @param loc target location to transfer to
     * @param amount amount to be transferred (negative = from loc, positive = to)
     * @return whether it is possible to transfer amount to the given location
     *
     * @battlecode.doc.costlymethod
     */
    boolean canTransferAd(MapLocation loc, int amount);

    /** 
     * Transfers adamantium to/from given location. Transferred material is 
     * limited by carrier capacity. 
     * 
     * @param loc target location to transfer to/from
     * @param amount amount to be transferred (negative = from loc, positive = to)
     * @throws GameActionException if conditions for transferring are not satisfied
     *
     * @battlecode.doc.costlymethod
     */
    void transferAd(MapLocation loc, int amount) throws GameActionException;

    /**
     * Tests whether the robot can transfer mana to a given location.
     * 
     * Checks that the robot is a Carrier, the given location is a valid HQ
     * or well location, and there are no cooldown turns remaining. 
     * 
     * Valid locations must be the current location or adjacent to the current 
     * location. 
     * 
     * Checks that carrier can transfer the amount (donor has sufficient 
     * resource). Wells can only be transferred to. 
     *
     * @param loc target location to transfer to
     * @param amount amount to be transferred (negative = from loc, positive = to)
     * @return whether it is possible to transfer amount to the given location
     *
     * @battlecode.doc.costlymethod
     */
    boolean canTransferMn(MapLocation loc, int amount);

    /** 
     * Transfers mana to/from given location. Transferred material is 
     * limited by carrier capacity. 
     * 
     * @param loc target location to transfer to/from
     * @param amount amount to be transferred (negative = from loc, positive = to)
     * @throws GameActionException if conditions for transferring are not satisfied
     *
     * @battlecode.doc.costlymethod
     */
    void transferMn(MapLocation loc, int amount) throws GameActionException;


    /**
     * Tests whether the robot can transfer elixir to a given location.
     * 
     * Checks that the robot is a Carrier, the given location is a valid HQ
     * or well location, and there are no cooldown turns remaining. 
     * 
     * Valid locations must be the current location or adjacent to the current 
     * location. 
     * 
     * Checks that carrier can transfer the amount (donor has sufficient 
     * resource). Wells can only be transferred to. 
     *
     * @param loc target location to transfer to
     * @param amount amount to be transferred (negative = from loc, positive = to)
     * @return whether it is possible to transfer amount to the given location
     *
     * @battlecode.doc.costlymethod
     */
    boolean canTransferEx(MapLocation loc, int amount);

    /** 
     * Transfers elixir to/from given location. Transferred material is 
     * limited by carrier capacity. 
     * 
     * @param loc target location to transfer to/from
     * @param amount amount to be transferred (negative = from loc, positive = to)
     * @throws GameActionException if conditions for transferring are not satisfied
     *
     * @battlecode.doc.costlymethod
     */
    void transferEx(MapLocation loc, int amount) throws GameActionException;

    /**
     * Tests whether the robot can take an anchor from an HQ.
     * 
     * Checks that the robot is a Carrier, the given location is a valid HQ, 
     * and there are no cooldown turns remaining. 
     * 
     * Valid locations must be the current location or adjacent to the current 
     * location. 
     * 
     * Checks that carrier has sufficient capacity for the anchor. 
     *
     * @param loc target HQ location
     * @param anchorType type of anchor to take
     * @return whether it is possible to take anchor from given location
     */
    boolean canTakeAnchor(MapLocation loc, int anchorType);

    /** 
     * Take an anchor from the given location. 
     *
     * @param loc target HQ location
     * @param anchorType type of anchor to take
     * @throws GameActionException if conditions for taking are not satisfied
     *
     * @battlecode.doc.costlymethod
     */
    void takeAnchor(MapLocation loc, int anchorType) throws GameActionException;

    /**
     * Tests whether the robot can collect resource from a given location.
     * 
     * Checks that the robot is a Carrier, the given location is a valid well location, 
     * and there are no cooldown turns remaining. 
     * 
     * Valid locations must be the current location or adjacent to the current 
     * location. 
     * 
     * Checks that carrier can collect the amount (amount does not exceed
     * current well rate, carrier has sufficient capacity).
     *
     * @param loc target location to collect 
     * @param amount amount to be collected
     * @return whether it is possible to collect amount to the given location
     *
     * @battlecode.doc.costlymethod
     */
    boolean canCollectResource(MapLocation loc, int amount);

    /** 
     * Collect resource from the given location. 
     *
     * @param loc target well location
     * @param amount amount to collect
     * @throws GameActionException if conditions for collecting are not satisfied
     *
     * @battlecode.doc.costlymethod
     */
    void collectResource(MapLocation loc, int amount) throws GameActionException;

    /**
     * Tests whether the robot can place an anchor at its current location.
     * 
     * Checks that the robot is a Carrier, the robot is holding an anchor,
     * the given location is a valid sky island, and there are no cooldown turns remaining. 
     * 
     * Valid locations must be a sky island not already controlled by the opposing team. 
     *
     * @return whether it is possible to place an anchor
     *
     * @battlecode.doc.costlymethod
     */
    boolean canPlaceAnchor();

    /** 
     * Places an anchor at the current location. 
     * 
     * @throws GameActionException if conditions for placing anchors are not satisfied
     *
     * @battlecode.doc.costlymethod
     */
    void placeAnchor() throws GameActionException;

    // ***************************
    // **** AMPLIFIER METHODS **** 
    // ***************************

    /**
     * Tests whether this robot can mutate the building at the given location.
     * 
     * Checks that the robot is a Builder, that the given location is a valid 
     * mutate location. Valid mutate locations must be adjacent to the current 
     * location and contain a mutable building. The mutation must also be
     * affordable, and there must be no cooldown turns remaining.
     *
     * @param loc target location to mutate 
     * @return whether it is possible to mutate at the given location
     *
     * @battlecode.doc.costlymethod
     */
    boolean canMutate(MapLocation loc);

    /** 
     * Mutate a building at a given location.
     *
     * @param loc target location of the building to mutate
     * @throws GameActionException if conditions for mutating are not satisfied
     *
     * @battlecode.doc.costlymethod
     */
    void mutate(MapLocation loc) throws GameActionException;

    // ***********************************
    // ****** COMMUNICATION METHODS ****** 
    // ***********************************

    /** 
     * Given an index, returns the value at that index in the team array.
     *
     * @param index the index in the team's shared array, 0-indexed
     * @return the value at that index in the team's shared array,
     * @throws GameActionException if the index is invalid
     *
     * @battlecode.doc.costlymethod
     */
    int readSharedArray(int index) throws GameActionException;

    /**
     * Test whether this robot can write to the shared array.
     * 
     * A robot can write to the shared array when it is within 36 units
     * of a signal amplifier, 45 units from a planted reality anchor, or 50
     * units from a headquarter.
     * 
     * @battlecode.doc.costlymethod
     */
    boolean canWriteSharedArray();

    /** 
     * Sets the team's array value at a specified index if the robot is allowed
     * to write to the array. No change occurs if the index or value is invalid
     * or if the robot is not able to write to the array (see canWriteSharedArray).
     *
     * @param index the index in the team's shared array, 0-indexed
     * @param value the value to set that index to
     * @throws GameActionException if the index is invalid, the value
     *         is out of bounds, or the robot cannot write to the array.
     *
     * @battlecode.doc.costlymethod
     */
    void writeSharedArray(int index, int value) throws GameActionException;

    // ***********************************
    // ****** OTHER ACTION METHODS *******
    // ***********************************

    /**
     * @return the anomaly schedule
     *
     * @battlecode.doc.costlymethod
     */
    AnomalyScheduleEntry[] getAnomalySchedule();

    /**
     * Destroys the robot. 
     *
     * @battlecode.doc.costlymethod
    **/
    void disintegrate();
    
    /**
     * Causes your team to lose the game. It's like typing "gg."
     *
     * @battlecode.doc.costlymethod
     */
    void resign();

    // ***********************************
    // ******** DEBUG METHODS ************
    // ***********************************

    /**
     * Sets the indicator string for this robot for debugging purposes. Only the first
     * {@link GameConstants#INDICATOR_STRING_MAX_LENGTH} characters are used.
     *
     * @param string the indicator string this round
     *
     * @battlecode.doc.costlymethod
     */
    void setIndicatorString(String string);

    /**
     * Draw a dot on the game map for debugging purposes.
     *
     * @param loc the location to draw the dot
     * @param red the red component of the dot's color
     * @param green the green component of the dot's color
     * @param blue the blue component of the dot's color
     *
     * @battlecode.doc.costlymethod
     */
    void setIndicatorDot(MapLocation loc, int red, int green, int blue);

    /**
     * Draw a line on the game map for debugging purposes.
     *
     * @param startLoc the location to draw the line from
     * @param endLoc the location to draw the line to
     * @param red the red component of the line's color
     * @param green the green component of the line's color
     * @param blue the blue component of the line's color
     *
     * @battlecode.doc.costlymethod
     */
    void setIndicatorLine(MapLocation startLoc, MapLocation endLoc, int red, int green, int blue);
}<|MERGE_RESOLUTION|>--- conflicted
+++ resolved
@@ -639,17 +639,10 @@
     /**
      * Tests whether this robot can attack the given location.
      * 
-<<<<<<< HEAD
      * Checks that the robot is an attacking type unit and that the given location
      * is within the robot's reach (based on attack type). Also checks that 
      * there are no cooldown turns remaining and that a robot of the same team
      * is not at the given location.
-=======
-     * Checks that the robot is an attacking type unit (Launcher or Carrier) and that the given location
-     * is within the robot's reach (based on attack type). If robot is a Carrier, also checks that they 
-     * are carrying resources. Also checks that an enemy unit exists in the given square,
-     * and there are no cooldown turns remaining.
->>>>>>> b8bb0c96
      *
      * @param loc target location to attack 
      * @return whether it is possible to attack the given location
