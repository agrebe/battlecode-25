import StructOfArrays from './soa'
import Metadata from './metadata'
import { flatbuffers, schema } from 'battlecode-schema'
import { playbackConfig } from './game'

// necessary because victor doesn't use exports.default
import Victor = require('victor')
import deepcopy = require('deepcopy')

// TODO use Victor for representing positions
export type DeadBodiesSchema = {
  id: Int32Array,
  x: Int32Array,
  y: Int32Array,
}

export type BodiesSchema = {
  id: Int32Array,
  team: Int8Array,
  type: Int8Array,
  x: Int32Array,
  y: Int32Array,
  bytecodesUsed: Int32Array, // TODO: is this needed?
  action: Int8Array,
  target: Int32Array,
  targetx: Int32Array,
  targety: Int32Array,
  // parent: Int32Array,

  adamantium: Int32Array,
  elixir: Int32Array,
  mana: Int32Array,
  anchor: Int8Array,

  hp: Int32Array,
}

// NOTE: consider changing MapStats to schema to use SOA for better performance, if it has large data
export type MapStats = {
  name: string,
  minCorner: Victor,
  maxCorner: Victor,
  bodies: schema.SpawnedBodyTable,
  randomSeed: number,

  walls: Int8Array,
  clouds: Int8Array,
  currents: Int8Array,

  islands: Int32Array,
  island_stats: Map<number, { owner: number, flip_progress: number, locations: number[], is_accelerated: boolean }>,

  resources: Int8Array,
  resource_well_stats: Map<number, { adamantium: number, mana: number, elixir: number, upgraded: boolean }>,


  //these are unused because there is no way for a resource to be dropped on the ground
  //   adamantiumVals: Int32Array
  //   manaVals: Int32Array
  //   elixirVals: Int32Array

  symmetry: number

  getIdx: (x: number, y: number) => number
  getLoc: (idx: number) => Victor
}

export type TeamStats = {
  // An array of numbers corresponding to team stats, which map to RobotTypes
  // HEADQUARTERS, CARRIER, LAUNCHER, AMPLIFIER, DESTABILIZER, BOOSTER
  robots: [number, number, number, number, number, number],
  total_hp: [number, number, number, number, number, number],

  adamantium: number,
  mana: number,
  elixir: number,

  adamantiumChange: number,
  manaChange: number,
  elixirChange: number,
  adamantiumMined: number,
  manaMined: number,
  elixirMined: number,

  //is this efficient? probably fine
  adamantiumMinedHist: number[],
  manaMinedHist: number[],
  elixirMinedHist: number[],
}

export type IndicatorDotsSchema = {
  id: Int32Array,
  x: Int32Array,
  y: Int32Array,
  red: Int32Array,
  green: Int32Array,
  blue: Int32Array
}

export type IndicatorLinesSchema = {
  id: Int32Array,
  startX: Int32Array,
  startY: Int32Array,
  endX: Int32Array,
  endY: Int32Array,
  red: Int32Array,
  green: Int32Array,
  blue: Int32Array
}

export type Log = {
  team: string, // 'A' | 'B'
  robotType: string, // All loggable bodies with team
  id: number,
  round: number,
  text: string
}

/**
 * A frozen image of the game world.
 *
 * TODO(jhgilles): better access control on contents.
 */
export default class GameWorld {
  /**
   * Bodies that died this round.
   */
  diedBodies: StructOfArrays<DeadBodiesSchema>

  /**
   * Everything that isn't an indicator string.
   */
  bodies: StructOfArrays<BodiesSchema>

  /*
   * Stats for each team
   */
  teamStats: Map<number, TeamStats> // Team ID to their stats

  /*
   * Stats for each team
   */
  mapStats: MapStats // Team ID to their stats

  /**
   * Indicator dots.
   */
  indicatorDots: StructOfArrays<IndicatorDotsSchema>

  /**
   * Indicator lines.
   */
  indicatorLines: StructOfArrays<IndicatorLinesSchema>

  /**
      * Indicator strings.
      * Stored as a dictionary of robot ids and that robot's string
      */
  indicatorStrings: object

  /**
   * The current turn.
   */
  turn: number

  // duplicate with mapStats, but left for compatibility.
  // TODO: change dependencies and remove these map variables
  /**
   * The minimum corner of the game world.
   */
  minCorner: Victor

  /**
   * The maximum corner of the game world.
   */
  maxCorner: Victor

  /**
   * The name of the map.
   */
  mapName: string

  /**
   * Metadata about the current game.
   */
  meta: Metadata

  /**
   * Whether to process logs.
   */
  config: playbackConfig

  /**
   * Recent logs, bucketed by round.
   */
  logs: Log[][] = [];

  /**
   * The ith index of this.logs corresponds to round (i + this.logsShift).
   */
  logsShift: number = 1;


  // Cache fields
  // We pass these into flatbuffers functions to avoid allocations, 
  // but that's it, they don't hold any state
  private _bodiesSlot: schema.SpawnedBodyTable
  private _vecTableSlot1: schema.VecTable
  private _vecTableSlot2: schema.VecTable
  private _rgbTableSlot: schema.RGBTable

  /**
   * IDs of robots who performed a temporary ability in the previous round,
   * which should be removed in the current round.
   */
  private actionRobots: number[] = [];

  constructor(meta: Metadata, config: playbackConfig) {
    this.meta = meta

    this.diedBodies = new StructOfArrays({
      id: new Int32Array(0),
      x: new Int32Array(0),
      y: new Int32Array(0),
    }, 'id')

    this.bodies = new StructOfArrays({
      id: new Int32Array(0),
      team: new Int8Array(0),
      type: new Int8Array(0),
      x: new Int32Array(0),
      y: new Int32Array(0),
      bytecodesUsed: new Int32Array(0),
      action: new Int8Array(0),
      target: new Int32Array(0),
      targetx: new Int32Array(0),
      targety: new Int32Array(0),
      anchor: new Int8Array(0),
      adamantium: new Int32Array(0),
      elixir: new Int32Array(0),
      mana: new Int32Array(0),
      hp: new Int32Array(0),
    }, 'id')

    // Instantiate teamStats
    this.teamStats = new Map<number, TeamStats>()
    for (let team in this.meta.teams) {
      var teamID = this.meta.teams[team].teamID
      this.teamStats.set(teamID, {
        robots: [0, 0, 0, 0, 0, 0],
        adamantium: 0,
        mana: 0,
        elixir: 0,
        total_hp: [0, 0, 0, 0, 0, 0],
        adamantiumChange: 0,
        manaChange: 0,
        elixirChange: 0,
        adamantiumMined: 0,
        manaMined: 0,
        elixirMined: 0,
        adamantiumMinedHist: [],
        manaMinedHist: [],
        elixirMinedHist: [],
      })
    }

    // Instantiate mapStats
    this.mapStats = {
      name: '????',
      minCorner: new Victor(0, 0),
      maxCorner: new Victor(0, 0),
      bodies: new schema.SpawnedBodyTable(),
      randomSeed: 0,

      walls: new Int8Array(0),
      clouds: new Int8Array(0),
      currents: new Int8Array(0),
      islands: new Int32Array(0),
      island_stats: new Map(),
      resources: new Int8Array(0),
      resource_well_stats: new Map(),
      // adamantiumVals: new Int8Array(0),
      // manaVals: new Int8Array(0),
      // elixirVals: new Int8Array(0),

      symmetry: 0,

      getIdx: (x: number, y: number) => 0,
      getLoc: (idx: number) => new Victor(0, 0)
    }


    this.indicatorDots = new StructOfArrays({
      id: new Int32Array(0),
      x: new Int32Array(0),
      y: new Int32Array(0),
      red: new Int32Array(0),
      green: new Int32Array(0),
      blue: new Int32Array(0)
    }, 'id')

    this.indicatorLines = new StructOfArrays({
      id: new Int32Array(0),
      startX: new Int32Array(0),
      startY: new Int32Array(0),
      endX: new Int32Array(0),
      endY: new Int32Array(0),
      red: new Int32Array(0),
      green: new Int32Array(0),
      blue: new Int32Array(0)
    }, 'id')

    this.indicatorStrings = {}

    this.turn = 0
    this.minCorner = new Victor(0, 0)
    this.maxCorner = new Victor(0, 0)
    this.mapName = '????'

    this._bodiesSlot = new schema.SpawnedBodyTable()
    this._vecTableSlot1 = new schema.VecTable()
    this._vecTableSlot2 = new schema.VecTable()
    this._rgbTableSlot = new schema.RGBTable()

    this.config = config
  }

  loadFromMatchHeader(header: schema.MatchHeader) {
    const map = header.map()

    const name = map.name() as string
    if (name) {
      this.mapName = map.name() as string
      this.mapStats.name = map.name() as string
    }

    const minCorner = map.minCorner()
    this.minCorner.x = minCorner.x()
    this.minCorner.y = minCorner.y()
    this.mapStats.minCorner.x = minCorner.x()
    this.mapStats.minCorner.y = minCorner.y()

    const maxCorner = map.maxCorner()
    this.maxCorner.x = maxCorner.x()
    this.maxCorner.y = maxCorner.y()
    this.mapStats.maxCorner.x = maxCorner.x()
    this.mapStats.maxCorner.y = maxCorner.y()

    // this.mapStats.leadVals = map.leadArray()

    const bodies = map.bodies(this._bodiesSlot)
    if (bodies && bodies.robotIDsLength) {
      this.insertBodies(bodies)
    }

    this.mapStats.randomSeed = map.randomSeed()

    this.mapStats.walls = map.wallsArray()

    this.mapStats.resources = Int8Array.from(map.resourcesArray())
    for (let i = 0; i < this.mapStats.resources.length; i++) {
      if (this.mapStats.resources[i] != 0) {
        this.mapStats.resource_well_stats.set(i, { adamantium: 0, mana: 0, elixir: 0, upgraded: false })
      }
    }

    this.mapStats.clouds = Int8Array.from(map.cloudsArray())
    this.mapStats.currents = Int8Array.from(map.currentsArray())

    this.mapStats.islands = map.islandsArray()
    for (let i = 0; i < this.mapStats.islands.length; i++) {
      if (this.mapStats.islands[i] != 0) {
        let island_id = this.mapStats.islands[i]
        if (this.mapStats.island_stats.has(island_id)) {
          let existing_island = this.mapStats.island_stats.get(island_id)
          existing_island.locations.push(i)
          // this.mapStats.island_stats.set(island_id, existing_island)
        } else {
          this.mapStats.island_stats.set(island_id, { owner: 0, flip_progress: 0, locations: [i], is_accelerated: false })
        }
      }
    }


    const width = (maxCorner.x() - minCorner.x())
    this.mapStats.getIdx = (x: number, y: number) => (
      Math.floor(y) * width + Math.floor(x)
    )
    this.mapStats.getLoc = (idx: number) => (
      new Victor(idx % width, Math.floor(idx / width))
    )

    this.mapStats.symmetry = map.symmetry()

    // this.mapStats.anomalies = Int32Array.from(map.anomaliesArray())
    // this.mapStats.anomalyRounds = Int32Array.from(map.anomalyRoundsArray())

    // Check with header.totalRounds() ?
  }

  /**
   * Create a copy of the world in its current state.
   */
  copy(): GameWorld {
    const result = new GameWorld(this.meta, this.config)
    result.copyFrom(this)
    return result
  }

  copyFrom(source: GameWorld) {
    this.turn = source.turn
    this.minCorner = source.minCorner
    this.maxCorner = source.maxCorner
    this.mapName = source.mapName
    this.diedBodies.copyFrom(source.diedBodies)
    this.bodies.copyFrom(source.bodies)
    this.indicatorDots.copyFrom(source.indicatorDots)
    this.indicatorLines.copyFrom(source.indicatorLines)
    this.indicatorStrings = Object.assign({}, source.indicatorStrings)
    this.teamStats = new Map<number, TeamStats>()
    source.teamStats.forEach((value: TeamStats, key: number) => {
      this.teamStats.set(key, deepcopy(value))
    })
    this.mapStats = deepcopy(source.mapStats)
    this.actionRobots = Array.from(source.actionRobots)
    this.logs = Array.from(source.logs)
    this.logsShift = source.logsShift
  }

  /**
   * Process a set of changes.
   */
  processDelta(delta: schema.Round) { // Change to reflect current game
    if (delta.roundID() != this.turn + 1) {
      throw new Error(`Bad Round: this.turn = ${this.turn}, round.roundID() = ${delta.roundID()}`)
    }

    // Process team info changes
    for (var i = 0; i < delta.teamIDsLength(); i++) {
      let teamID = delta.teamIDs(i)
      let statObj = this.teamStats.get(teamID)

      statObj.adamantium += delta.teamAdChanges(i)
      statObj.mana += delta.teamMnChanges(i)
      statObj.elixir += delta.teamExChanges(i)

      statObj.adamantiumChange = delta.teamAdChanges(i)
      statObj.manaChange = delta.teamMnChanges(i)
      statObj.elixirChange = delta.teamExChanges(i)

      statObj.adamantiumMined = 0
      statObj.manaMined = 0
      statObj.elixirMined = 0

      this.teamStats.set(teamID, statObj)
    }

    // Location changes on bodies
    const movedLocs = delta.movedLocs(this._vecTableSlot1)
    if (movedLocs) {
      this.bodies.alterBulk({
        id: delta.movedIDsArray(),
        x: movedLocs.xsArray(),
        y: movedLocs.ysArray(),
      })
    }

    // Spawned bodies
    const bodies = delta.spawnedBodies(this._bodiesSlot)
    if (bodies) {
      this.insertBodies(bodies)
    }

    // Remove abilities from previous round
    this.bodies.alterBulk({
      id: new Int32Array(this.actionRobots), action: (new Int8Array(this.actionRobots.length)).fill(-1),
      target: new Int32Array(this.actionRobots.length), targetx: new Int32Array(this.actionRobots.length), targety: new Int32Array(this.actionRobots.length)
    })
    this.actionRobots = []

    // Map changes
    // const leadLocations = delta.leadDropLocations(this._vecTableSlot1)
    // if (leadLocations) {
    //   const xs = leadLocations.xsArray()
    //   const ys = leadLocations.ysArray()

    //   xs.forEach((x, i) => {
    //     const y = ys[i]
    //     this.mapStats.leadVals[this.mapStats.getIdx(x, y)] += delta.leadDropValues(i)
    //   })
    // }

    // const goldLocations = delta.goldDropLocations(this._vecTableSlot1)
    // if (goldLocations) {
    //   const xs = goldLocations.xsArray()
    //   const ys = goldLocations.ysArray()
    //   let inst = this
    //   xs.forEach((x, i) => {
    //     const y = ys[i]
    //     inst.mapStats.goldVals[inst.mapStats.getIdx(x, y)] += delta.goldDropValues(i)
    //   })
    // }

    // Are we doing this in this way this year
    // if (delta.roundID() % this.meta.constants.increasePeriod() == 0) {
    //   this.mapStats.leadVals.forEach((x, i) => {
    //     this.mapStats.leadVals[i] = x > 0 ? x + this.meta.constants.leadAdditiveIncease() : 0
    //   })
    // }

    // Actions
    if (delta.actionsLength() > 0) {
      for (let i = 0; i < delta.actionsLength(); i++) {
        const action = delta.actions(i)
        const robotID = delta.actionIDs(i)
        const target = delta.actionTargets(i)
        const body = robotID != -1 ? this.bodies.lookup(robotID) : null
        const teamStatsObj = body != null ? this.teamStats.get(body.team) : null


        const setAction = (set_target: Boolean = false, set_target_loc_from_body_id: Boolean = false, set_target_loc_from_location: Boolean = false) => {
          this.bodies.alter({ id: robotID, action: action as number })

          if (set_target)
            this.bodies.alter({ id: robotID, target: target })
          else if (set_target_loc_from_body_id) {
            const target_body = this.bodies.lookup(target)
            this.bodies.alter({ id: robotID, targetx: target_body.x, targety: target_body.y })
          } else if (set_target_loc_from_location) {
            const width = this.mapStats.maxCorner.x - this.mapStats.minCorner.x
            const target_x = target % width
            const target_y = (target - target_x) / width
            this.bodies.alter({ id: robotID, targetx: target_x, targety: target_y })
          }

          this.actionRobots.push(robotID)
        }


        switch (action) {
          case schema.Action.THROW_ATTACK:
            this.bodies.alter({ id: robotID, adamantium: 0, elixir: 0, mana: 0 })
<<<<<<< HEAD
            setAction(true, false)
            break
          case schema.Action.LAUNCH_ATTACK:
            setAction(true, false)
=======
            if(target != -1) //missed attack
              setAction(false, true, false)
            break
          case schema.Action.LAUNCH_ATTACK:
            setAction(false, true, false)
>>>>>>> 7f63ba79
            break
          case schema.Action.PICK_UP_RESOURCE:
            setAction(false, false, true)
            break

          case schema.Action.PLACE_RESOURCE:
            setAction(false, false, true)
            break

          case schema.Action.DESTABILIZE:
            setAction(false, false, true)
            break

          case schema.Action.DESTABILIZE_DAMAGE:
            setAction(false, false, true)
            break

          case schema.Action.BOOST:
            setAction(false, false, true)
            break

          case schema.Action.PICK_UP_ANCHOR:
            setAction()
            this.bodies.alter({ id: robotID, anchor: target + 1 })
            break

          case schema.Action.PLACE_ANCHOR:
            setAction(false, false, true)
            this.bodies.alter({ id: robotID, anchor: 0 })
            let curr_island = this.mapStats.island_stats.get(target)
            let curr_robot = this.bodies.lookup(robotID)
            curr_island.is_accelerated = curr_robot.anchor == 2
            break

          case schema.Action.CHANGE_ADAMANTIUM:
            if (target > 0 && body.type != schema.BodyType.HEADQUARTERS)
              teamStatsObj.adamantiumMined += target
            this.bodies.alter({ id: robotID, adamantium: body.adamantium + target })
            break

          case schema.Action.CHANGE_ELIXIR:
            if (target > 0 && body.type != schema.BodyType.HEADQUARTERS)
              teamStatsObj.elixirMined += target
            this.bodies.alter({ id: robotID, elixir: body.elixir + target })
            break

          case schema.Action.CHANGE_MANA:
            if (target > 0 && body.type != schema.BodyType.HEADQUARTERS)
              teamStatsObj.manaMined += target
            this.bodies.alter({ id: robotID, mana: body.mana + target })
            break

          case schema.Action.SPAWN_UNIT:
            break

          case schema.Action.CHANGE_HEALTH:
            this.bodies.alter({ id: robotID, hp: body.hp + target })
            teamStatsObj.total_hp[body.type] += target
            break

          case schema.Action.DIE_EXCEPTION:
            console.log(`Exception occured: robotID(${robotID}), target(${target}`)
            break

          default:
            console.log(`Undefined action: action(${action}), robotID(${robotID}, target(${target}))`)
            break
        }
        if (body) this.teamStats.set(body.team, teamStatsObj)
      }
    }

    //resource wells (THIS SHOULD JUST BE IDS)
    // const wells = delta.resourceWellLocs(this._vecTableSlot1)

    for (let i = 0; i < delta.resourceWellLocsLength(); i++) {
      let well_index = delta.resourceWellLocs(i)
      let well_resource = delta.resourceID(i)
<<<<<<< HEAD
      let well_adamantium_change = delta.wellAdamantiumChange(i)
      let well_elixir_change = delta.wellElixirChange(i)
      let well_mana_change = delta.wellManaChange(i)
=======
      let well_adamantium = delta.wellAdamantiumValues(i)
      let well_elixir = delta.wellElixirValues(i)
      let well_mana = delta.wellManaValues(i)

      if(well_adamantium != 0 || well_elixir != 0 || well_mana != 0){
        console.log("Well received resources:")
        console.log(well_adamantium)
        console.log(well_elixir)
        console.log(well_mana)
      }
>>>>>>> 7f63ba79

      let current_resource_stats = this.mapStats.resource_well_stats.get(well_index)

      this.mapStats.resources[well_index] = well_resource

      //TODO WHAT DO WE DO WHEN THEY ARE FULL AND CONVERT
<<<<<<< HEAD
      current_resource_stats.adamantium += well_adamantium_change
      current_resource_stats.mana += well_mana_change
      current_resource_stats.elixir += well_elixir_change
=======
      current_resource_stats.adamantium = well_adamantium
      current_resource_stats.mana = well_mana
      current_resource_stats.elixir = well_elixir
>>>>>>> 7f63ba79
      current_resource_stats.upgraded = delta.wellAccelerationID(i) > 0
    }

    for (let i = 0; i < delta.islandIDsLength(); i++) {
      let id = delta.islandIDs(i)
      let owner = delta.islandOwnership(i)
      let turnover = delta.islandTurnoverTurns(i)
      let island_stats = this.mapStats.island_stats.get(id)
      island_stats.flip_progress = turnover
      if (island_stats.owner != owner) {
        island_stats.is_accelerated = false
      }
      island_stats.owner = owner
    }


    //mining history 
    for (let team in this.meta.teams) {
      let teamID = this.meta.teams[team].teamID
      let statsObj = this.teamStats.get(teamID) as TeamStats

      statsObj.adamantiumMinedHist.push(statsObj.adamantiumMined)
      if (statsObj.adamantiumMinedHist.length > 100) statsObj.adamantiumMinedHist.shift()

      statsObj.manaMinedHist.push(statsObj.manaMined)
      if (statsObj.manaMinedHist.length > 100) statsObj.manaMinedHist.shift()

      statsObj.elixirMinedHist.push(statsObj.elixirMined)
      if (statsObj.elixirMinedHist.length > 100) statsObj.elixirMinedHist.shift()
    }

    // Died bodies
    if (delta.diedIDsLength() > 0) {
      // Update team stats
      var indices = this.bodies.lookupIndices(delta.diedIDsArray())
      for (let i = 0; i < delta.diedIDsLength(); i++) {
        let index = indices[i]
        let team = this.bodies.arrays.team[index]
        let type = this.bodies.arrays.type[index]
        let statObj = this.teamStats.get(team)
        if (!statObj) { continue } // In case this is a neutral bot
        statObj.robots[type] -= 1
        statObj.total_hp[type] -= this.bodies.arrays.hp[index]
        this.teamStats.set(team, statObj)
      }

      // Update bodies soa
      this.insertDiedBodies(delta)
      this.bodies.deleteBulk(delta.diedIDsArray())
    }

    // Insert indicator dots and lines
    this.insertIndicatorDots(delta)
    this.insertIndicatorLines(delta)

    //indicator strings
    for (var i = 0; i < delta.indicatorStringsLength(); i++) {
      let bodyID = delta.indicatorStringIDs(i)
      this.indicatorStrings[bodyID] = delta.indicatorStrings(i)
    }

    // Increase the turn count
    this.turn = delta.roundID()

    // Update bytecode costs
    if (delta.bytecodeIDsLength() > 0) {
      this.bodies.alterBulk({
        id: delta.bytecodeIDsArray(),
        bytecodesUsed: delta.bytecodesUsedArray()
      })
    }
  }

  private insertDiedBodies(delta: schema.Round) {
    // Delete the died bodies from the previous round
    this.diedBodies.clear()

    // Insert the died bodies from the current round
    const startIndex = this.diedBodies.insertBulk({
      id: delta.diedIDsArray()
    })

    // Extra initialization
    const endIndex = startIndex + delta.diedIDsLength()
    const idArray = this.diedBodies.arrays.id
    const xArray = this.diedBodies.arrays.x
    const yArray = this.diedBodies.arrays.y
    for (let i = startIndex; i < endIndex; i++) {
      const body = this.bodies.lookup(idArray[i])
      xArray[i] = body.x
      yArray[i] = body.y
    }
  }

  private insertIndicatorDots(delta: schema.Round) {
    // Delete the dots from the previous round
    this.indicatorDots.clear()

    // Insert the dots from the current round
    if (delta.indicatorDotIDsLength() > 0) {
      const locs = delta.indicatorDotLocs(this._vecTableSlot1)
      const rgbs = delta.indicatorDotRGBs(this._rgbTableSlot)
      this.indicatorDots.insertBulk({
        id: delta.indicatorDotIDsArray(),
        x: locs.xsArray(),
        y: locs.ysArray(),
        red: rgbs.redArray(),
        green: rgbs.greenArray(),
        blue: rgbs.blueArray()
      })
    }
  }

  private insertIndicatorLines(delta: schema.Round) {
    // Delete the lines from the previous round
    this.indicatorLines.clear()

    // Insert the lines from the current round
    if (delta.indicatorLineIDsLength() > 0) {
      const startLocs = delta.indicatorLineStartLocs(this._vecTableSlot1)
      const endLocs = delta.indicatorLineEndLocs(this._vecTableSlot2)
      const rgbs = delta.indicatorLineRGBs(this._rgbTableSlot)
      this.indicatorLines.insertBulk({
        id: delta.indicatorLineIDsArray(),
        startX: startLocs.xsArray(),
        startY: startLocs.ysArray(),
        endX: endLocs.xsArray(),
        endY: endLocs.ysArray(),
        red: rgbs.redArray(),
        green: rgbs.greenArray(),
        blue: rgbs.blueArray()
      })
    }
  }

  private insertBodies(bodies: schema.SpawnedBodyTable) {

    // Store frequently used arrays
    var teams = bodies.teamIDsArray()
    var types = bodies.typesArray()
    var hps = new Int32Array(bodies.robotIDsLength())

    // Update spawn stats
    for (let i = 0; i < bodies.robotIDsLength(); i++) {
      var statObj = this.teamStats.get(teams[i])
      statObj.robots[types[i]] += 1
      statObj.total_hp[types[i]] += this.meta.types[types[i]].health // TODO: extract meta info
      this.teamStats.set(teams[i], statObj)
      hps[i] = this.meta.types[types[i]].health
    }

    const locs = bodies.locs(this._vecTableSlot1)
    // Note: this allocates 6 objects with each call.
    // (One for the container, one for each TypedArray.)
    // All of the objects are small; the TypedArrays are basically
    // (pointer, length) pairs.
    // You can't reuse TypedArrays easily, so I'm inclined to
    // let this slide for now.

    // Insert bodies

    this.bodies.insertBulk({
      id: bodies.robotIDsArray(),
      team: teams,
      type: types,
      x: locs.xsArray(),
      y: locs.ysArray(),
      bytecodesUsed: new Int32Array(bodies.robotIDsLength()),
      action: (new Int8Array(bodies.robotIDsLength())).fill(-1),
      target: new Int32Array(bodies.robotIDsLength()),
      targetx: new Int32Array(bodies.robotIDsLength()),
      targety: new Int32Array(bodies.robotIDsLength()),
      parent: new Int32Array(bodies.robotIDsLength()),
      hp: hps,
      adamantium: new Int32Array(bodies.robotIDsLength()),
      elixir: new Int32Array(bodies.robotIDsLength()),
      mana: new Int32Array(bodies.robotIDsLength()),
      anchor: new Int8Array(bodies.robotIDsLength()),
    })
  }

  /**
    * Parse logs for a round.
    */
  private parseLogs(round: number, logs: string) {
    // TODO regex this properly
    // Regex
    let lines = logs.split(/\r?\n/)
    let header = /^\[(A|B):(ENLIGHTENMENT_CENTER|POLITICIAN|SLANDERER|MUCKRAKER)#(\d+)@(\d+)\] (.*)/

    let roundLogs = new Array<Log>()

    // Parse each line
    let index: number = 0
    while (index < lines.length) {
      let line = lines[index]
      let matches = line.match(header)

      // Ignore empty string
      if (line === "") {
        index += 1
        continue
      }

      // The entire string and its 5 parenthesized substrings must be matched!
      if (matches === null || (matches && matches.length != 6)) {
        // throw new Error(`Wrong log format: ${line}`);
        console.log(`Wrong log format: ${line}`)
        console.log('Omitting logs')
        return
      }

      let shortenRobot = new Map()
      shortenRobot.set("ENLIGHTENMENT_CENTER", "EC")
      shortenRobot.set("POLITICIAN", "P")
      shortenRobot.set("SLANDERER", "SL")
      shortenRobot.set("MUCKRAKER", "MCKR")

      // Get the matches
      let team = matches[1]
      let robotType = matches[2]
      let id = parseInt(matches[3])
      let logRound = parseInt(matches[4])
      let text = new Array<string>()
      let mText = "<span class='consolelogheader consolelogheader1'>[" + team + ":" + robotType + "#" + id + "@" + logRound + "]</span>"
      let mText2 = "<span class='consolelogheader consolelogheader2'>[" + team + ":" + shortenRobot.get(robotType) + "#" + id + "@" + logRound + "]</span> "
      text.push(mText + mText2 + matches[5])
      index += 1

      // If there is additional non-header text in the following lines, add it
      while (index < lines.length && !lines[index].match(header)) {
        text.push(lines[index])
        index += 1
      }

      if (logRound != round) {
        console.warn(`Your computation got cut off while printing a log statement at round ${logRound}; the actual print happened at round ${round}`)
      }

      // Push the parsed log
      roundLogs.push({
        team: team,
        robotType: robotType,
        id: id,
        round: logRound,
        text: text.join('\n')
      })
    }
    this.logs.push(roundLogs)
  }
}<|MERGE_RESOLUTION|>--- conflicted
+++ resolved
@@ -540,18 +540,11 @@
         switch (action) {
           case schema.Action.THROW_ATTACK:
             this.bodies.alter({ id: robotID, adamantium: 0, elixir: 0, mana: 0 })
-<<<<<<< HEAD
-            setAction(true, false)
-            break
-          case schema.Action.LAUNCH_ATTACK:
-            setAction(true, false)
-=======
             if(target != -1) //missed attack
               setAction(false, true, false)
             break
           case schema.Action.LAUNCH_ATTACK:
             setAction(false, true, false)
->>>>>>> 7f63ba79
             break
           case schema.Action.PICK_UP_RESOURCE:
             setAction(false, false, true)
@@ -630,11 +623,6 @@
     for (let i = 0; i < delta.resourceWellLocsLength(); i++) {
       let well_index = delta.resourceWellLocs(i)
       let well_resource = delta.resourceID(i)
-<<<<<<< HEAD
-      let well_adamantium_change = delta.wellAdamantiumChange(i)
-      let well_elixir_change = delta.wellElixirChange(i)
-      let well_mana_change = delta.wellManaChange(i)
-=======
       let well_adamantium = delta.wellAdamantiumValues(i)
       let well_elixir = delta.wellElixirValues(i)
       let well_mana = delta.wellManaValues(i)
@@ -645,22 +633,15 @@
         console.log(well_elixir)
         console.log(well_mana)
       }
->>>>>>> 7f63ba79
 
       let current_resource_stats = this.mapStats.resource_well_stats.get(well_index)
 
       this.mapStats.resources[well_index] = well_resource
 
       //TODO WHAT DO WE DO WHEN THEY ARE FULL AND CONVERT
-<<<<<<< HEAD
-      current_resource_stats.adamantium += well_adamantium_change
-      current_resource_stats.mana += well_mana_change
-      current_resource_stats.elixir += well_elixir_change
-=======
       current_resource_stats.adamantium = well_adamantium
       current_resource_stats.mana = well_mana
       current_resource_stats.elixir = well_elixir
->>>>>>> 7f63ba79
       current_resource_stats.upgraded = delta.wellAccelerationID(i) > 0
     }
 
