import Round from './Round'
import { schema } from 'battlecode-schema'
import { unionToAction } from 'battlecode-schema/js/battlecode/schema/action'
import assert from 'assert'
import * as renderUtils from '../util/RenderUtil'
import { vectorAdd, vectorLength, vectorMultiply, vectorSub, vectorMultiplyInPlace, Vector } from './Vector'
import Match from './Match'
import { Body } from './Bodies'
import { ATTACK_COLOR, TEAM_COLORS } from '../constants'
import { getImageIfLoaded } from '../util/ImageLoader'

type ActionUnion = Exclude<ReturnType<typeof unionToAction>, null>

export default class Actions {
    actions: Action<ActionUnion>[] = []

    constructor() {}

    applyTurnDelta(round: Round, turn: schema.Turn): void {
        const robotId = turn.robotId()

        if (turn.actionsLength() > 0) {
            for (let i = 0; i < turn.actionsTypeLength(); i++) {
                const actionType = turn.actionsType(i)!
                const action =
                    unionToAction(actionType, (obj) => turn.actions(i, obj)) ?? assert.fail('Failed to parse action')

                // TODO: think about revisiting this
                const actionClass =
                    ACTION_DEFINITIONS[actionType] ??
                    assert.fail(`Action ${actionType} not found in ACTION_DEFINITIONS`)
                const newAction = new actionClass(robotId, action)

                this.actions.push(newAction)
                newAction.apply(round)
            }
        }
    }

    tickLifetimes(): void {
        // Tick lifetimes of applied actions
        for (let i = 0; i < this.actions.length; i++) {
            this.actions[i].duration--
            if (this.actions[i].duration == 0) {
                this.actions.splice(i, 1)
                i--
            }
        }
    }

    copy(): Actions {
        const newActions = new Actions()
        newActions.actions = this.actions.map((action) => action.copy())
        return newActions
    }

    draw(match: Match, ctx: CanvasRenderingContext2D) {
        for (const action of this.actions) {
            action.draw(match, ctx)
        }
    }
}

export class Action<T extends ActionUnion> {
    constructor(
        protected robotId: number,
        protected actionData: T,
        public duration: number = 1
    ) {}

    /**
     * Applies this action to the round provided. If stat is provided, it will be mutated to reflect the action as well
     *
     * @param round the round to apply this action to
     * @param stat if provided, this action will mutate the stat to reflect the action
     */
    apply(round: Round): void {}

    draw(match: Match, ctx: CanvasRenderingContext2D) {}

    copy(): Action<T> {
        // creates a new object using this object's prototype and all its parameters. this is a shallow copy, override this if you need a deep copy
        return Object.create(Object.getPrototypeOf(this), Object.getOwnPropertyDescriptors(this))
    }
}

//export abstract class ToFromAction extends Action {
//    constructor(action: ActionUnion) {
//        super(action)
//    }

//    abstract drawToFrom(match: Match, ctx: CanvasRenderingContext2D, from: Vector, to: Vector, body: Body): void

//    draw(match: Match, ctx: CanvasRenderingContext2D) {
//        const body = match.currentRound.bodies.getById(this.robotID) ?? assert.fail('Acting body not found')
//        const interpStart = renderUtils.getInterpolatedCoordsFromBody(body, match.getInterpolationFactor())
//        const targetBody = match.currentRound.bodies.getById(this.target) ?? assert.fail('Action target not found')
//        const interpEnd = renderUtils.getInterpolatedCoordsFromBody(targetBody, match.getInterpolationFactor())
//        this.drawToFrom(match, ctx, interpStart, interpEnd, body)
//    }
//}

export const ACTION_DEFINITIONS: Record<schema.Action, typeof Action<ActionUnion>> = {
    [schema.Action.NONE]: class NONE extends Action<ActionUnion> {
        apply(round: Round): void {
            throw new Error("yoo what !?! this shouldn't happen! :( (NONE action)")
        }
    },
    [schema.Action.DamageAction]: class DamageAction extends Action<schema.DamageAction> {
        apply(round: Round): void {
            const target = round.bodies.getById(this.actionData.id())

            // Apply damage to the target
            target.hp -= this.actionData.damage()
        }
    },
    [schema.Action.AttackAction]: class AttackActionr extends Action<schema.AttackAction> {
        draw(match: Match, ctx: CanvasRenderingContext2D): void {
            const srcBody = match.currentRound.bodies.getById(this.robotId)
            const dstBody = match.currentRound.bodies.getById(this.actionData.id())

            let from, to
            if (srcBody.robotType === schema.RobotType.MOPPER) {
                // For moppers, reverse the direction of the 'attack' since it represents
                // taking paint from the other robot
                from = dstBody.getInterpolatedCoords(match)
                to = srcBody.getInterpolatedCoords(match)
            } else {
                from = srcBody.getInterpolatedCoords(match)
                to = dstBody.getInterpolatedCoords(match)
            }

            // Compute the start and end points for the animation projectile
            const dir = vectorSub(to, from)
            const len = vectorLength(dir)
            vectorMultiplyInPlace(dir, 1 / len)
            const projectileStart = vectorAdd(from, vectorMultiply(dir, len * match.getInterpolationFactor()))
            const projectileEnd = vectorAdd(
                from,
                vectorMultiply(dir, len * Math.min(match.getInterpolationFactor() + 0.2, 1.0))
            )

            // True direction
            renderUtils.renderLine(
                ctx,
                renderUtils.getRenderCoords(from.x, from.y, match.currentRound.map.staticMap.dimension),
                renderUtils.getRenderCoords(to.x, to.y, match.currentRound.map.staticMap.dimension),
                {
                    teamForOffset: srcBody.team,
                    color: srcBody.team.color,
                    lineWidth: 0.05,
                    opacity: 0.5,
                    renderArrow: false
                }
            )

            // Projectile animation
            renderUtils.renderLine(
                ctx,
                renderUtils.getRenderCoords(
                    projectileStart.x,
                    projectileStart.y,
                    match.currentRound.map.staticMap.dimension
                ),
                renderUtils.getRenderCoords(
                    projectileEnd.x,
                    projectileEnd.y,
                    match.currentRound.map.staticMap.dimension
                ),
                {
                    teamForOffset: srcBody.team,
                    color: srcBody.team.color,
                    lineWidth: 0.05,
                    opacity: 1.0,
                    renderArrow: false
                }
            )
        }
    },
    [schema.Action.PaintAction]: class PaintAction extends Action<schema.PaintAction> {
        apply(round: Round): void {
            const teamId = round.bodies.getById(this.robotId).team.id - 1
            const paintVal = teamId * 2 + 1 + this.actionData.isSecondary()
            round.map.paint[this.actionData.loc()] = paintVal
        }
        draw(match: Match, ctx: CanvasRenderingContext2D): void {
            const body = match.currentRound.bodies.getById(this.robotId)
            const pos = body.getInterpolatedCoords(match)

            const target = match.map.indexToLocation(this.actionData.loc())
            renderUtils.renderLine(
                ctx,
                renderUtils.getRenderCoords(pos.x, pos.y, match.currentRound.map.staticMap.dimension),
                renderUtils.getRenderCoords(target.x, target.y, match.currentRound.map.staticMap.dimension),
                {
                    color: body.team.color,
                    lineWidth: 0.04,
                    opacity: 0.25
                }
            )
        }
    },
    [schema.Action.UnpaintAction]: class UnpaintAction extends Action<schema.UnpaintAction> {
        apply(round: Round): void {
            round.map.paint[this.actionData.loc()] = 0
        }
    },
    [schema.Action.MarkAction]: class MarkAction extends Action<schema.MarkAction> {
        apply(round: Round): void {
            const teamId = round.bodies.getById(this.robotId).team.id - 1
            const color = teamId * 2 + 1 + this.actionData.isSecondary()
            round.map.markers[teamId][this.actionData.loc()] = color
        }
    },
    [schema.Action.UnmarkAction]: class UnmarkAction extends Action<schema.UnmarkAction> {
        apply(round: Round): void {
            const teamId = round.bodies.getById(this.robotId).team.id - 1
            round.map.markers[teamId][this.actionData.loc()] = 0
        }
    },
    [schema.Action.MopAction]: class MopAction extends Action<schema.MopAction> {
<<<<<<< HEAD
        apply(round: Round): void {
            console.log('sweeping')

            // To discuss
        }
        
=======
>>>>>>> db912c59
        draw(match: Match, ctx: CanvasRenderingContext2D): void {
            const map = match.currentRound.map;
            const mainBody = match.currentRound.bodies.getById(this.robotId); // Main robot
        
            // Fetch targets
            const targetIds = [this.actionData.id0(), this.actionData.id1(), this.actionData.id2()];
            const targets = targetIds
                .filter(id => id !== 0) // Filter out IDs equal to 0
                .map(id => match.currentRound.bodies.getById(id)); // Map only non-zero IDs
        
            const mainCoords = renderUtils.getRenderCoords(mainBody.pos.x, mainBody.pos.y, map.dimension, true);
        
            const factor = match.getInterpolationFactor();
            const isActive = factor > 0.8
            
            // Draw static images for reference at their original positions
            targets.forEach((target, index) => {
                if (!target) return;

                const baseCoords = renderUtils.getRenderCoords(target.pos.x, target.pos.y, map.dimension, false);

                // Render static image without sweeping/rotating
                ctx.save();
                renderUtils.renderCenteredImageOrLoadingIndicator(
                    ctx,
                    getImageIfLoaded('icons/mopper.png'),
                    baseCoords,
                    1 // Static size
                );
                ctx.restore();
            });

            if (isActive) {
                const sweepOffset = Math.sin((factor - 0.9) * Math.PI * 10) * 0.1; // Back-and-forth motion
                const rotationAngle = Math.sin((factor - 0.9) * Math.PI * 10) * 0.2; // Slight rotation
                
                // Loop through targets and draw visuals
                targets.forEach((target, index) => {
                    if (!target) return;
            
                    const baseCoords = renderUtils.getRenderCoords(target.pos.x, target.pos.y, map.dimension, false);
                    
                    // Apply the sweeping offset to the coordinates
                    const coords = {
                        x: baseCoords.x + (index % 2 === 0 ? sweepOffset : -sweepOffset), // Alternate direction for different targets
                        y: baseCoords.y // Keep y constant for a horizontal sweep
                    };
            
                    const size = 1; // Adjust size if needed
            
                    // Draw line from main robot to the target
                    ctx.globalAlpha = 0.3;
                    ctx.strokeStyle = 'white';
                    ctx.lineWidth = 0.05;
                    ctx.beginPath();
                    ctx.moveTo(mainCoords.x, mainCoords.y);
                    ctx.lineTo(coords.x + 0.5, coords.y + 0.5);
                    ctx.stroke();
            
                    // Render image with rotation
                    ctx.globalAlpha = 0.8;
                    ctx.save(); // Save current context state
                    ctx.translate(coords.x, coords.y); // Move context to target position
                    ctx.rotate(rotationAngle); // Rotate context
                    renderUtils.renderCenteredImageOrLoadingIndicator(
                        ctx,
                        getImageIfLoaded('icons/mopper.png'),
                        { x: 0, y: 0 }, // Draw at the new origin
                        size
                    );
                    ctx.restore(); // Restore context to original state
                });
            }
            ctx.globalAlpha = 1; // Reset global alpha
        }
    },    
    [schema.Action.BuildAction]: class BuildAction extends Action<schema.BuildAction> {
        draw(match: Match, ctx: CanvasRenderingContext2D): void {
            const map = match.currentRound.map
            const body = match.currentRound.bodies.getById(this.actionData.id())
            const coords = renderUtils.getRenderCoords(body.pos.x, body.pos.y, map.dimension, false)
            const factor = match.getInterpolationFactor()
            const isEndpoint = factor == 0 || factor == 1
            const size = isEndpoint ? 1 : Math.max(factor * 2, 0.3)
            const alpha = isEndpoint ? 1 : (factor < 0.5 ? factor : 1 - factor) * 2

            ctx.globalAlpha = alpha
            renderUtils.renderCenteredImageOrLoadingIndicator(ctx, getImageIfLoaded('icons/hammer.png'), coords, size)
            ctx.globalAlpha = 1
        }
    },
    [schema.Action.TransferAction]: class TransferAction extends Action<schema.TransferAction> {
        apply(round: Round): void {
            // To dicuss
        }
        draw(match: Match, ctx: CanvasRenderingContext2D): void {
            /*
            const radius = Math.sqrt(13)
            const map = match.currentRound.map
            const loc = map.indexToLocation(this.target)
            const coords = renderUtils.getRenderCoords(loc.x, loc.y, map.dimension, true)

            // Get the trap color, assumes only opposite team can trigger
            const triggeredBot = match.currentRound.bodies.getById(this.robotId)
            ctx.strokeStyle = TEAM_COLORS[1 - (triggeredBot.team.id - 1)]

            ctx.globalAlpha = 0.5
            ctx.fillStyle = 'black'
            ctx.beginPath()
            ctx.arc(coords.x, coords.y, radius, 0, 2 * Math.PI)
            ctx.fill()
            ctx.stroke()
            ctx.globalAlpha = 1
            */
        }
    },
    [schema.Action.MessageAction]: class MessageAction extends Action<schema.MessageAction> {
        apply(round: Round): void {
            /*
            const flagId = this.target
            const flagData = round.map.flagData.get(flagId)!
            flagData.carrierId = this.robotId
            round.bodies.getById(this.robotId).carryingFlagId = flagId
            */
        }
    },
    [schema.Action.SpawnAction]: class SpawnAction extends Action<schema.SpawnAction> {
        apply(round: Round): void {
            round.bodies.spawnBodyFromAction(this.actionData)
        }
    },
    [schema.Action.DieAction]: class DieAction extends Action<schema.DieAction> {
        apply(round: Round): void {
            if (this.actionData.dieType() === schema.DieType.EXCEPTION) {
                // TODO: revisit this
                console.log(`Robot ${this.robotId} has died due to an exception`)
            }

            round.bodies.markBodyAsDead(this.actionData.id())
        }
    },
    [schema.Action.UpgradeAction]: class UpgradeAction extends Action<schema.UpgradeAction> {
        apply(round: Round): void {
            const towerId = this.actionData.id()
            const body = round.bodies.getById(towerId)
            body.level += 1
        }
        draw(match: Match, ctx: CanvasRenderingContext2D): void {
            const map = match.currentRound.map
            const body = match.currentRound.bodies.getById(this.actionData.id())
            const coords = renderUtils.getRenderCoords(body.pos.x, body.pos.y, map.dimension, false)
            const factor = match.getInterpolationFactor()
            const isEndpoint = factor == 0 || factor == 1
            const size = isEndpoint ? 1 : Math.max(factor * 2, 0.3)
            const alpha = isEndpoint ? 1 : (factor < 0.5 ? factor : 1 - factor) * 2

            ctx.globalAlpha = alpha
            renderUtils.renderCenteredImageOrLoadingIndicator(ctx, getImageIfLoaded('icons/gears.png'), coords, size)
            ctx.globalAlpha = 1
        }
    },
    [schema.Action.IndicatorStringAction]: class IndicatorStringAction extends Action<schema.IndicatorStringAction> {
        apply(round: Round): void {
            const body = round.bodies.getById(this.robotId)
            const string = this.actionData.value()!
            body.indicatorString = string
        }
    },
    [schema.Action.IndicatorDotAction]: class IndicatorDotAction extends Action<schema.IndicatorDotAction> {
        apply(round: Round): void {
            const loc = this.actionData.loc()
            const vectorLoc = round.map.indexToLocation(loc)

            const body = round.bodies.getById(this.robotId)
            body.indicatorDots.push({
                location: vectorLoc,
                color: renderUtils.colorToHexString(this.actionData.colorHex())
            })
        }
    },
    [schema.Action.IndicatorLineAction]: class IndicatorLineAction extends Action<schema.IndicatorLineAction> {
        apply(round: Round): void {
            const starts = round.map.indexToLocation(this.actionData.startLoc())
            const ends = round.map.indexToLocation(this.actionData.endLoc())

            const body = round.bodies.getById(this.robotId)
            body.indicatorLines.push({
                start: starts,
                end: ends,
                color: renderUtils.colorToHexString(this.actionData.colorHex())
            })
        }
    }
}<|MERGE_RESOLUTION|>--- conflicted
+++ resolved
@@ -219,15 +219,6 @@
         }
     },
     [schema.Action.MopAction]: class MopAction extends Action<schema.MopAction> {
-<<<<<<< HEAD
-        apply(round: Round): void {
-            console.log('sweeping')
-
-            // To discuss
-        }
-        
-=======
->>>>>>> db912c59
         draw(match: Match, ctx: CanvasRenderingContext2D): void {
             const map = match.currentRound.map;
             const mainBody = match.currentRound.bodies.getById(this.robotId); // Main robot
