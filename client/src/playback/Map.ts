import { flatbuffers, schema } from 'battlecode-schema'
import assert from 'assert'
import { Vector } from './Vector'
import Match from './Match'
import { MapEditorBrush, Symmetry } from '../components/sidebar/map-editor/MapEditorBrush'
import { packVecTable, parseVecTable } from './SchemaHelpers'
import { DividerBrush, ResourcePileBrush, SpawnZoneBrush, WallsBrush, PaintBrush } from './Brushes'
import {
    DIVIDER_COLOR,
    GRASS_COLOR,
    WALLS_COLOR,
    PAINT_COLOR,
    TEAM_COLORS,
    BUILD_NAMES,
    TEAM_COLOR_NAMES
} from '../constants'
import * as renderUtils from '../util/RenderUtil'
import { getImageIfLoaded } from '../util/ImageLoader'
import { ClientConfig } from '../client-config'

export type Dimension = {
    minCorner: Vector
    maxCorner: Vector
    width: number
    height: number
}

type ResourcePileData = {
    amount: number
}

type TrapData = {
    location: Vector
    type: schema.BuildActionType
    team: number
}

type FlagData = {
    id: number
    team: number
    location: Vector
    carrierId: number | null
}

type SchemaPacket = {
    wallsOffset: number
    paintOffset: number
    dividerOffset: number
    spawnLocationOffset: number
    resourcePileOffset: number
    resourcePileAmountOffset: number
}

export class CurrentMap {
    public readonly staticMap: StaticMap
    public readonly resourcePileData: Map<number, ResourcePileData>
    public readonly trapData: Map<number, TrapData>
    public readonly flagData: Map<number, FlagData>
    public readonly paint: Int8Array

    get width(): number {
        return this.dimension.width
    }
    get height(): number {
        return this.dimension.height
    }
    get dimension(): Dimension {
        return this.staticMap.dimension
    }

    constructor(from: StaticMap | CurrentMap) {
        this.resourcePileData = new Map()
        this.trapData = new Map()
        this.flagData = new Map()
        if (from instanceof StaticMap) {
            // Create current map from static map

            this.staticMap = from
            this.trapData = new Map()
            this.paint = new Int8Array(from.initialPaint)
            for (let i = 0; i < from.initialResourcePileAmounts.length; i++) {
                const id = this.locationToIndex(from.resourcePileLocations[i].x, from.resourcePileLocations[i].y)
                this.resourcePileData.set(id, { amount: from.initialResourcePileAmounts[i] })
            }
            for (let i = 0; i < from.spawnLocations.length; i++) {
                // Assign initial flag data, ids are initial map locations
                const team = i % 2
                const location = from.spawnLocations[i]
                const flagId = this.locationToIndex(location.x, location.y)
                this.flagData.set(flagId, { id: flagId, team, location, carrierId: null })
            }
        } else {
            // Create current map from current map (copy)

            this.staticMap = from.staticMap
            for (let [key, value] of from.resourcePileData) {
                this.resourcePileData.set(key, { ...value })
            }
            for (let [key, value] of from.trapData) {
                this.trapData.set(key, { ...value })
            }
            for (let [key, value] of from.flagData) {
                this.flagData.set(key, { ...value })
            }
            this.paint = new Int8Array(from.paint)
        }
    }

    indexToLocation(index: number): { x: number; y: number } {
        return this.staticMap.indexToLocation(index)
    }

    locationToIndex(x: number, y: number): number {
        return this.staticMap.locationToIndex(x, y)
    }

    applySymmetry(point: Vector): Vector {
        return this.staticMap.applySymmetry(point)
    }

    copy(): CurrentMap {
        return new CurrentMap(this)
    }

    /**
     * Mutates this currentMap to reflect the given delta.
     */
    applyDelta(delta: schema.Round): void {}

    draw(
        match: Match,
        ctx: CanvasRenderingContext2D,
        config: ClientConfig,
        selectedBodyID?: number,
        hoveredTile?: Vector
    ) {
        const dimension = this.dimension
        for (let i = 0; i < dimension.width; i++) {
            for (let j = 0; j < dimension.height; j++) {
                const schemaIdx = this.locationToIndex(i, j)
                const coords = renderUtils.getRenderCoords(i, j, dimension)

                // Render rounded (clipped) paint
                if (this.paint[schemaIdx]) {
                    renderUtils.renderRounded(
                        ctx,
                        i,
                        j,
                        this,
                        this.paint,
                        () => {
                            ctx.fillStyle = PAINT_COLOR
                            ctx.fillRect(coords.x, coords.y, 1.0, 1.0)
                        },
                        { x: true, y: false }
                    )
                }

                // Render rounded (clipped) divider
                const dividerUp =
                    !match.game.playable || match.currentRound.roundNumber < match.constants.setupPhaseLength()
                if (dividerUp && this.staticMap.divider[schemaIdx]) {
                    ctx.globalAlpha = 0.6
                    renderUtils.renderRounded(
                        ctx,
                        i,
                        j,
                        this,
                        this.staticMap.divider,
                        () => {
                            ctx.fillStyle = DIVIDER_COLOR
                            ctx.fillRect(coords.x, coords.y, 1.0, 1.0)
                        },
                        { x: false, y: true }
                    )
                    ctx.globalAlpha = 1.0
                }
            }
        }

        // Render flags
        for (const flagId of this.flagData.keys()) {
            const data = this.flagData.get(flagId)!
            if (data.carrierId) continue
            const coords = renderUtils.getRenderCoords(data.location.x, data.location.y, this.dimension)
            renderUtils.renderCenteredImageOrLoadingIndicator(
                ctx,
                getImageIfLoaded('resources/bread_outline_64x64.png'),
                coords,
                1
            )
        }

        // Render resource piles
        for (const pileId of this.resourcePileData.keys()) {
            const data = this.resourcePileData.get(pileId)!
            if (data.amount == 0) continue
            const loc = this.indexToLocation(pileId)
            const size = (data.amount / 100) * 0.3 + 0.75
            const coords = renderUtils.getRenderCoords(loc.x, loc.y, this.dimension)
            const crumbVersion = ((loc.x * 37 + loc.y * 19) % 3) + 1
            renderUtils.renderCenteredImageOrLoadingIndicator(
                ctx,
                getImageIfLoaded(`resources/crumb_${crumbVersion}_64x64.png`),
                coords,
                size
            )
        }

        // Render traps
        for (const trapId of this.trapData.keys()) {
            const data = this.trapData.get(trapId)!
            const file = `traps/${BUILD_NAMES[data.type]}_64x64.png`
            const loc = data.location
            const coords = renderUtils.getRenderCoords(loc.x, loc.y, this.dimension)
            renderUtils.renderRoundedOutline(ctx, coords, TEAM_COLORS[data.team - 1])

            ctx.globalAlpha = 0.6
            renderUtils.renderCenteredImageOrLoadingIndicator(ctx, getImageIfLoaded(file), coords, 0.8)
            ctx.globalAlpha = 1
        }
    }

    getTooltipInfo(square: Vector, match: Match): string[] {
        // Bounds check
        if (square.x >= this.width || square.y >= this.height) return []

        const schemaIdx = this.locationToIndex(square.x, square.y)
        const resourcePile = this.resourcePileData.get(schemaIdx)
        const trap = [...this.trapData.values()].find((x) => x.location.x == square.x && x.location.y == square.y)
        const flag = [...this.flagData.values()].find((x) => x.location.x == square.x && x.location.y == square.y)
        const paint = this.paint[schemaIdx]
        const divider = this.staticMap.divider[schemaIdx]
        const walls = this.staticMap.walls[schemaIdx]
        const info: string[] = []
        if (resourcePile && resourcePile.amount > 0) {
            info.push(`Crumbs: ${resourcePile.amount}`)
        }
        if (trap) {
            info.push(`${TEAM_COLOR_NAMES[trap.team - 1]} ${BUILD_NAMES[trap.type]} trap`)
        }
        if (flag) {
            info.push(`${TEAM_COLOR_NAMES[flag.team]} flag (ID: ${flag.id})`)
        }
        if (paint) {
<<<<<<< HEAD
            info.push(`Paint`)
=======
            info.push(`Painted`) //!! NEED TO UPDATE & put in whatever thing it's supposed to be
>>>>>>> e5d06fed
        }
        if (divider) {
            const dividerUp =
                !match.game.playable || match.currentRound.roundNumber < match.constants.setupPhaseLength()
            if (dividerUp) info.push('Divider')
        }
        if (walls) {
            info.push('Wall')
        }
        return info
    }

    getEditorBrushes() {
        const brushes: MapEditorBrush[] = [
            new WaterBrush(this),
            new ResourcePileBrush(this),
            new SpawnZoneBrush(this),
            new WallsBrush(this)
        ]
        return brushes.concat(this.staticMap.getEditorBrushes())
    }

    isEmpty(): boolean {
        return this.resourcePileData.size == 0 && this.paint.every((x) => x == 0) && this.staticMap.isEmpty()
    }

    /**
     * Creates a packet of flatbuffers data which will later be inserted
     * This and the next function are seperated due to how flatbuffers works
     */
    getSchemaPacket(builder: flatbuffers.Builder): SchemaPacket {
<<<<<<< HEAD
        const paintOffset = builder.createInt8Vector(this.paint)
        const wallsOffset = builder.createInt8Vector(this.staticMap.walls)
        const dividerOffset = builder.createInt8Vector(this.staticMap.divider)
=======
        const wallsOffset = schema.GameMap.createWallsVector(
            builder,
            Array.from(this.staticMap.walls).map((x) => !!x)
        )
        //haven't changed this yet
        const waterOffset = schema.GameMap.createWaterVector(
            builder,
            Array.from(this.staticMap.initialPaint).map((x) => !!x)
        )
        const dividerOffset = schema.GameMap.createDividerVector(
            builder,
            Array.from(this.staticMap.divider).map((x) => !!x)
        )
        const resourcePileAmountOffset = schema.GameMap.createResourcePileAmountsVector(
            builder,
            Array.from(this.resourcePileData.values()).map((x) => x.amount)
        )
>>>>>>> e5d06fed
        const spawnLocationOffset = packVecTable(builder, this.staticMap.spawnLocations)
        const resourcePileOffset = packVecTable(builder, this.staticMap.resourcePileLocations)
        const resourcePileAmountOffset = builder.createInt16Vector(this.staticMap.initialResourcePileAmounts)

        return {
            wallsOffset,
            paintOffset,
            dividerOffset,
            spawnLocationOffset,
            resourcePileOffset,
            resourcePileAmountOffset
        }
    }
}

    /**
     * Inserts an existing packet of flatbuffers data into the given builder
     * This and the previous function are seperated due to how flatbuffers works
     */
    insertSchemaPacket(builder: flatbuffers.Builder, packet: SchemaPacket) {
        schema.GameMap.addWalls(builder, packet.wallsOffset)
        schema.GameMap.addWater(builder, packet.waterOffset)
        schema.GameMap.addDivider(builder, packet.dividerOffset)
        schema.GameMap.addSpawnLocations(builder, packet.spawnLocationOffset)
        schema.GameMap.addResourcePiles(builder, packet.resourcePileOffset)
        schema.GameMap.addResourcePileAmounts(builder, packet.resourcePileAmountOffset)
    }
}

export class StaticMap {
    constructor(
        public name: string,
        public readonly randomSeed: number, // I dont know what this is for
        public readonly symmetry: number,
        public readonly dimension: Dimension,
        public readonly walls: Int8Array,
        public readonly divider: Int8Array,
        public readonly spawnLocations: Vector[],
        public readonly resourcePileLocations: Vector[],
        public readonly initialResourcePileAmounts: Int32Array,
        public readonly initialPaint: Int8Array
    ) {
        if (symmetry < 0 || symmetry > 2 || !Number.isInteger(symmetry)) throw new Error(`Invalid symmetry ${symmetry}`)

        if (walls.length != dimension.width * dimension.height) throw new Error('Invalid walls length')
        if (divider.length != dimension.width * dimension.height) throw new Error('Invalid divider length')

        if (walls.some((x) => x !== 0 && x !== 1)) throw new Error('Invalid walls value')
        if (divider.some((x) => x !== 0 && x !== 1)) throw new Error('Invalid divider value')
    }

    static fromSchema(schemaMap: schema.GameMap) {
        const name = schemaMap.name() as string
        const randomSeed = schemaMap.randomSeed()
        const symmetry = schemaMap.symmetry()

        const size = schemaMap.size() ?? assert.fail('Map size() is missing')
        const minCorner = { x: 0, y: 0 }
        const maxCorner = { x: size.x(), y: size.y() }
        const dimension = {
            minCorner,
            maxCorner,
            width: maxCorner.x - minCorner.x,
            height: maxCorner.y - minCorner.y
        }

        const walls = schemaMap.wallsArray() ?? assert.fail('wallsArray() is null')
        const divider = schemaMap.dividerArray() ?? assert.fail('dividerArray() is null')
        const spawnLocations = parseVecTable(schemaMap.spawnLocations() ?? assert.fail('spawnLocations() is null'))
        const resourcePileLocations = parseVecTable(schemaMap.resourcePiles() ?? assert.fail('resourcePiles() is null'))
        const initialResourcePileAmounts =
            schemaMap.resourcePileAmountsArray() ?? assert.fail('resourcePileAmountsArray() is null')
        //!! have not changed below
        const initialPaint = schemaMap.waterArray() ?? assert.fail('waterArray() is null')
        return new StaticMap(
            name,
            randomSeed,
            symmetry,
            dimension,
            walls,
            divider,
            spawnLocations,
            resourcePileLocations,
            initialResourcePileAmounts,
            initialPaint
        )
    }

    static fromParams(width: number, height: number, symmetry: Symmetry) {
        const name = 'Custom Map'
        const randomSeed = 0

        const minCorner = { x: 0, y: 0 }
        const maxCorner = { x: width, y: height }
        const dimension = {
            minCorner,
            maxCorner,
            width: maxCorner.x - minCorner.x,
            height: maxCorner.y - minCorner.y
        }

        const walls = new Int8Array(width * height)
        const divider = new Int8Array(width * height)
        const spawnLocations: Vector[] = []
        const resourcePileLocations: Vector[] = []
        const initialResourcePileAmounts = new Int32Array()
        const initialPaint = new Int8Array(width * height)
        return new StaticMap(
            name,
            randomSeed,
            symmetry,
            dimension,
            walls,
            divider,
            spawnLocations,
            resourcePileLocations,
            initialResourcePileAmounts,
            initialPaint
        )
    }

    get width(): number {
        return this.dimension.width
    }
    get height(): number {
        return this.dimension.height
    }

    indexToLocation(index: number): { x: number; y: number } {
        const target_x = index % this.width
        const target_y = (index - target_x) / this.width
        assert(target_x >= 0 && target_x < this.width, `target_x ${target_x} out of bounds`)
        assert(target_y >= 0 && target_y < this.height, `target_y ${target_y} out of bounds`)
        return { x: target_x, y: target_y }
    }

    locationToIndex(x: number, y: number): number {
        assert(x >= 0 && x < this.width, `x ${x} out of bounds`)
        assert(y >= 0 && y < this.height, `y ${y} out of bounds`)
        return Math.floor(y) * this.width + Math.floor(x)
    }

    /**
     * Returns a point representing the reflection of the given point following the map's symmetry.
     */
    applySymmetry(point: Vector): Vector {
        switch (this.symmetry) {
            case Symmetry.VERTICAL:
                return { x: this.width - point.x - 1, y: point.y }
            case Symmetry.HORIZONTAL:
                return { x: point.x, y: this.height - point.y - 1 }
            case Symmetry.ROTATIONAL:
                return { x: this.width - point.x - 1, y: this.height - point.y - 1 }
            default:
                throw new Error(`Invalid symmetry ${this.symmetry}`)
        }
    }

    draw(ctx: CanvasRenderingContext2D) {
        // Fill background
        ctx.fillStyle = GRASS_COLOR
        ctx.fillRect(
            this.dimension.minCorner.x,
            this.dimension.minCorner.y,
            this.dimension.width,
            this.dimension.height
        )

        // Populate buffer with values where spawn zones should be rendered
        const spawnZoneDrawAreas = Array(this.width * this.height).fill(0)
        for (let i = 0; i < this.spawnLocations.length; i++) {
            const pos = this.spawnLocations[i]
            for (let x = -1; x <= 1; x++) {
                for (let y = -1; y <= 1; y++) {
                    const target_x = pos.x + x
                    const target_y = pos.y + y
                    if (target_x >= 0 && target_x < this.width && target_y >= 0 && target_y < this.height) {
                        const idx = this.locationToIndex(target_x, target_y)
                        if (this.walls[idx] || this.initialPaint[idx]) continue
                        // Team A: 1, Team B: 2
                        spawnZoneDrawAreas[idx] = (i % 2) + 1
                    }
                }
            }
        }

        for (let i = 0; i < this.dimension.width; i++) {
            for (let j = 0; j < this.dimension.height; j++) {
                const schemaIdx = this.locationToIndex(i, j)
                const coords = renderUtils.getRenderCoords(i, j, this.dimension)

                // Render rounded (clipped) wall
                if (this.walls[schemaIdx]) {
                    renderUtils.renderRounded(ctx, i, j, this, this.walls, () => {
                        ctx.fillStyle = WALLS_COLOR
                        ctx.fillRect(coords.x, coords.y, 1.0, 1.0)
                    })
                }
                // Render spawn zones
                if (spawnZoneDrawAreas[schemaIdx]) {
                    const color = TEAM_COLORS[spawnZoneDrawAreas[schemaIdx] - 1]
                    renderUtils.renderRounded(ctx, i, j, this, spawnZoneDrawAreas, () => {
                        renderUtils.drawDiagonalLines(ctx, coords, 1.0, color)
                    })
                }

                // Draw grid
                const showGrid = true
                if (showGrid) {
                    const thickness = 0.02
                    renderUtils.applyStyles(
                        ctx,
                        { strokeStyle: 'black', lineWidth: thickness, globalAlpha: 0.1 },
                        () => {
                            ctx.strokeRect(
                                coords.x + thickness / 2,
                                coords.y + thickness / 2,
                                1 - thickness,
                                1 - thickness
                            )
                        }
                    )
                }
            }
        }
    }

    isEmpty(): boolean {
        return (
            this.walls.every((x) => x == 0) &&
            this.divider.every((x) => x == 0) &&
            this.spawnLocations.length == 0 &&
            this.resourcePileLocations.length == 0
        )
    }

    getEditorBrushes(): MapEditorBrush[] {
        return [new DividerBrush(this)]
    }
}<|MERGE_RESOLUTION|>--- conflicted
+++ resolved
@@ -243,11 +243,7 @@
             info.push(`${TEAM_COLOR_NAMES[flag.team]} flag (ID: ${flag.id})`)
         }
         if (paint) {
-<<<<<<< HEAD
-            info.push(`Paint`)
-=======
             info.push(`Painted`) //!! NEED TO UPDATE & put in whatever thing it's supposed to be
->>>>>>> e5d06fed
         }
         if (divider) {
             const dividerUp =
@@ -279,11 +275,6 @@
      * This and the next function are seperated due to how flatbuffers works
      */
     getSchemaPacket(builder: flatbuffers.Builder): SchemaPacket {
-<<<<<<< HEAD
-        const paintOffset = builder.createInt8Vector(this.paint)
-        const wallsOffset = builder.createInt8Vector(this.staticMap.walls)
-        const dividerOffset = builder.createInt8Vector(this.staticMap.divider)
-=======
         const wallsOffset = schema.GameMap.createWallsVector(
             builder,
             Array.from(this.staticMap.walls).map((x) => !!x)
@@ -301,7 +292,6 @@
             builder,
             Array.from(this.resourcePileData.values()).map((x) => x.amount)
         )
->>>>>>> e5d06fed
         const spawnLocationOffset = packVecTable(builder, this.staticMap.spawnLocations)
         const resourcePileOffset = packVecTable(builder, this.staticMap.resourcePileLocations)
         const resourcePileAmountOffset = builder.createInt16Vector(this.staticMap.initialResourcePileAmounts)
