import { flatbuffers, schema } from 'battlecode-schema'
import assert from 'assert'
import Game, { Team } from './Game'
import Round from './Round'
import RoundStat from './RoundStat'
import { getImageIfLoaded } from '../util/ImageLoader'
import * as renderUtils from '../util/RenderUtil'
import { MapEditorBrush } from '../components/sidebar/map-editor/MapEditorBrush'
import { StaticMap } from './Map'
import { Vector } from './Vector'
import {
    ATTACK_COLOR,
    BUILD_COLOR,
    HEAL_COLOR,
    INDICATOR_DOT_SIZE,
    INDICATOR_LINE_WIDTH,
    TOOLTIP_PATH_DECAY_OPACITY,
    TOOLTIP_PATH_DECAY_R,
    TOOLTIP_PATH_INIT_R,
    TOOLTIP_PATH_LENGTH
} from '../constants'
import Match from './Match'
import { ClientConfig } from '../client-config'
import { render } from '@headlessui/react/dist/utils/render'

export default class Bodies {
    public bodies: Map<number, Body> = new Map()

    constructor(
        public readonly game: Game,
        initialBodies?: schema.InitialBodyTable
    ) {
        if (initialBodies) {
            this.insertInitialBodies(initialBodies)
        }
    }

    prepareForNextRound() {
        for (const body of this.bodies.values()) {
            // Clear existing indicators
            body.indicatorDots = []
            body.indicatorLines = []
            body.indicatorString = ''

            // Remove if dead
            if (body.dead) {
                this.bodies.delete(body.id) // safe
            }
        }
    }

    updateNextPositions(nextDelta: schema.Round) {
        for (let i = 0; i < nextDelta.turnsLength(); i++) {
            const turn = nextDelta.turns(i)!
            const body = this.bodies.get(turn.robotId())

            // Body can be null here since they may have not been spawned for the next turn
            if (!body) return

            body.moveTo({ x: turn.x(), y: turn.y() })
        }
    }

    processDiedIds(delta: schema.Round) {
        for (let i = 0; i < delta.diedIdsLength(); i++) {
            const diedId = delta.diedIds(i)!
            const diedBody = this.bodies.get(diedId)
            if (!diedBody) {
                console.warn(
                    `diedIds: Body with id ${diedId} not found in bodies. This will happen because of a resignation, otherwise it is a bug.`
                )
                continue
            }

            diedBody.dead = true
            // Manually set hp since we don't receive a final delta
            diedBody.hp = 0
        }
    }

    spawnBody(id: number, spawnAction: schema.SpawnAction): Body {
        assert(!this.bodies.has(id), `Trying to spawn body with id ${id} that already exists`)

        const robotType = spawnAction.robotType()
        const bodyClass =
            BODY_DEFINITIONS[robotType] ?? assert.fail(`Body type ${robotType} not found in BODY_DEFINITIONS`)

        const team = spawnAction.team()
        const x = spawnAction.x()
        const y = spawnAction.y()

        const body = new bodyClass(this.game, { x, y }, this.game.getTeamByID(team), id)
        this.bodies.set(id, body)

        // Populate default hp, cooldowns, etc
        body.populateDefaultValues()

        return body
    }

    /**
     * Applies a delta to the bodies array. Because of update order, bodies will first
     * be inserted, followed by a call to scopedCallback() in which all bodies are valid.
     */
    applyTurn(round: Round, turn: schema.Turn): void {
        const body = this.getById(turn.robotId())

        // Update properties
        body.pos = { x: turn.x(), y: turn.y() }
        body.hp = turn.health()
        //body.paint = turn.pain();
        body.moveCooldown = turn.moveCooldown()
        body.actionCooldown = turn.actionCooldown()
        body.bytecodesUsed = turn.bytecodesUsed()
    }

    getById(id: number): Body {
        return this.bodies.get(id) ?? assert.fail(`Body with id ${id} not found in bodies`)
    }

    hasId(id: number): boolean {
        return this.bodies.has(id)
    }

    copy(): Bodies {
        const newBodies = new Bodies(this.game)
        newBodies.bodies = new Map(this.bodies)
        for (const body of this.bodies.values()) {
            newBodies.bodies.set(body.id, body.copy())
        }

        return newBodies
    }

    draw(
        match: Match,
        ctx: CanvasRenderingContext2D,
        overlayCtx: CanvasRenderingContext2D,
        config: ClientConfig,
        selectedBodyID?: number,
        hoveredTile?: Vector
    ): void {
        for (const body of this.bodies.values()) {
            body.draw(
                match,
                ctx,
                overlayCtx,
                config,
                body.id === selectedBodyID,
                body.pos.x === hoveredTile?.x && body.pos.y === hoveredTile?.y
            )
        }
    }

    getNextID(): number {
        return Math.max(-1, ...this.bodies.keys()) + 1
    }

    getBodyAtLocation(x: number, y: number, team?: Team): Body | undefined {
        let found_dead_body: Body | undefined = undefined
        for (const body of this.bodies.values()) {
            if ((!team || body.team === team) && body.pos.x === x && body.pos.y === y) {
                if (body.dead) found_dead_body = body
                else return body
            }
        }
        return found_dead_body
    }

    isEmpty(): boolean {
        return this.bodies.size === 0
    }

    getEditorBrushes(map: StaticMap): MapEditorBrush[] {
        return []
    }

    toInitialBodyTable(builder: flatbuffers.Builder): number {
        const robotIds = new Int32Array(this.bodies.size)

        Array.from(this.bodies.values()).forEach((body, i) => {
            robotIds[i] = body.id
        })

        const robotIdsVector = schema.InitialBodyTable.createRobotIdsVector(builder, robotIds)

        // Fill out spawn actions
        schema.InitialBodyTable.startSpawnActionsVector(builder, robotIds.length)
        for (let i = 0; i < robotIds.length; i++) {
            const body = this.bodies.get(robotIds[i])!
            schema.SpawnAction.createSpawnAction(builder, body.pos.x, body.pos.y, body.team.id, body.robotType)
        }
        const spawnActionsVector = builder.endVector()

        return schema.InitialBodyTable.createInitialBodyTable(builder, robotIdsVector, spawnActionsVector)
    }

    private insertInitialBodies(bodies: schema.InitialBodyTable): void {
        assert(bodies.robotIdsLength() == bodies.spawnActionsLength(), 'Initial body arrays are not the same length')

        for (let i = 0; i < bodies.robotIdsLength(); i++) {
            const id = bodies.robotIds(i)!
            const spawnAction = bodies.spawnActions(i)!

            this.spawnBody(id, spawnAction)
        }
    }
}

export class Body {
    public robotName: string = ''
    public robotType: schema.RobotType = schema.RobotType.NONE
    protected imgPath: string = ''
    public nextPos: Vector
    private prevSquares: Vector[]
    public indicatorDots: { location: Vector; color: string }[] = []
    public indicatorLines: { start: Vector; end: Vector; color: string }[] = []
    public indicatorString: string = ''
    public dead: boolean = false
    public hp: number = 0
    public actionRadius: number = 0
    public visionRadius: number = 0
    public moveCooldown: number = 0
    public actionCooldown: number = 0
    public bytecodesUsed: number = 0

    constructor(
        private game: Game,
        public pos: Vector,
        public readonly team: Team,
        public readonly id: number
        // paintLevel
        // upgradeLevel
        // moneyLevel (for money towers)
    ) {
        this.nextPos = this.pos
        this.prevSquares = [this.pos]
    }

    get metadata() {
        return this.game.robotTypeMetadata.get(this.robotType) ?? assert.fail('Robot missing metadata!')
    }

    public draw(
        match: Match,
        ctx: CanvasRenderingContext2D,
        overlayCtx: CanvasRenderingContext2D,
        config: ClientConfig,
        selected: boolean,
        hovered: boolean
    ): void {
        const pos = this.getInterpolatedCoords(match)
        const renderCoords = renderUtils.getRenderCoords(pos.x, pos.y, match.currentRound.map.staticMap.dimension)
        if (this.dead) ctx.globalAlpha = 0.5
        ctx.globalAlpha = 1

        if (selected || hovered) this.drawPath(match, overlayCtx)
        if (selected || hovered || config.showAllRobotRadii) this.drawRadii(match, overlayCtx, !selected)
        if (selected || hovered || config.showAllIndicators)
            this.drawIndicators(match, overlayCtx, !selected && !config.showAllIndicators)
        if (selected || hovered || config.showHealthBars) this.drawHealthBar(match, overlayCtx)

        /*
        if (this.carryingFlagId !== null) {
            renderUtils.renderCenteredImageOrLoadingIndicator(
                overlayCtx,
                getImageIfLoaded('resources/bread_outline_thick_64x64.png'),
                { x: renderCoords.x, y: renderCoords.y },
                0.6
            )

            if (config.showFlagCarryIndicator) {
                for (const direction of [
                    { x: 0.5, y: 0 },
                    { x: 0, y: 0.5 },
                    { x: -0.5, y: 0 },
                    { x: 0, y: -0.5 }
                ]) {
                    renderUtils.renderCarets(
                        overlayCtx,
                        { x: renderCoords.x + 0.5, y: renderCoords.y + 0.5 },
                        direction,
                        2,
                        this.team.id == 1 ? '#ff0000aa' : '#00ffffaa'
                    )
                }
            }
        }
        */
    }

    private drawPath(match: Match, ctx: CanvasRenderingContext2D) {
        const interpolatedCoords = this.getInterpolatedCoords(match)
        let alphaValue = 1
        let radius = TOOLTIP_PATH_INIT_R
        let lastPos: Vector | undefined = undefined
        const posList = [...this.prevSquares, interpolatedCoords].reverse()
        for (const prevPos of posList) {
            const color = `rgba(255, 255, 255, ${alphaValue})`
            ctx.beginPath()
            ctx.fillStyle = color
            ctx.ellipse(prevPos.x + 0.5, match.map.height - (prevPos.y + 0.5), radius, radius, 0, 0, 360)
            ctx.fill()
            alphaValue *= TOOLTIP_PATH_DECAY_OPACITY
            radius *= TOOLTIP_PATH_DECAY_R
            if (lastPos) {
                ctx.beginPath()
                ctx.strokeStyle = color
                ctx.lineWidth = radius / 2
                ctx.moveTo(lastPos.x + 0.5, match.map.height - (lastPos.y + 0.5))
                ctx.lineTo(prevPos.x + 0.5, match.map.height - (prevPos.y + 0.5))
                ctx.stroke()
            }
            lastPos = prevPos
        }
    }


    private getAllLocationsWithinRadiusSquared(match: Match, location: Vector, radius: number) {
        const ceiledRadius = Math.ceil(Math.sqrt(radius)) + 1
        const minX = Math.max(location.x - ceiledRadius, 0)
        const minY = Math.max(location.y - ceiledRadius, 0)
        const maxX = Math.min(location.x + ceiledRadius, match.map.width - 1)
        const maxY = Math.min(location.y + ceiledRadius, match.map.height - 1)

        const coords: Vector[] = []
        for (let x = minX; x <= maxX; x++){
            for (let y = minY; y <= maxY; y++){
                const dx = x - location.x
                const dy = y - location.y
                if ((dx)*(dx) + (dy)*(dy) <= radius){
                    coords.push({x,y})
                }
            }
        }

        return coords
    }

    private drawEdges(match: Match, ctx: CanvasRenderingContext2D, lightly: boolean, squares: Array<Vector>) {
        for (let i = 0; i < squares.length; ++i){
            const squarePos = squares[i]
            const renderCoords = renderUtils.getRenderCoords(squarePos.x, squarePos.y, match.currentTurn.map.staticMap.dimension)
            
            const hasTopNeighbor = squares.some(square => square.x === squarePos.x && square.y === squarePos.y + 1);
            const hasBottomNeighbor = squares.some(square => square.x === squarePos.x && square.y === squarePos.y - 1);
            const hasLeftNeighbor = squares.some(square => square.x === squarePos.x - 1 && square.y === squarePos.y);
            const hasRightNeighbor = squares.some(square => square.x === squarePos.x + 1 && square.y === squarePos.y);

            ctx.beginPath();

            if (!hasTopNeighbor) {
                ctx.moveTo(renderCoords.x, renderCoords.y);
                ctx.lineTo(renderCoords.x + 1, renderCoords.y);
            }

            if (!hasBottomNeighbor) {
                ctx.moveTo(renderCoords.x, renderCoords.y + 1);
                ctx.lineTo(renderCoords.x + 1, renderCoords.y + 1);
            }

            if (!hasLeftNeighbor) {
                ctx.moveTo(renderCoords.x, renderCoords.y);
                ctx.lineTo(renderCoords.x, renderCoords.y + 1);
            }

            if (!hasRightNeighbor) {
                ctx.moveTo(renderCoords.x + 1, renderCoords.y);
                ctx.lineTo(renderCoords.x + 1, renderCoords.y + 1);
            }

            ctx.stroke();
        }
    }

    private drawRadii(match: Match, ctx: CanvasRenderingContext2D, lightly: boolean) {
        // const pos = this.getInterpolatedCoords(match)
        const pos = this.pos

        if (lightly) ctx.globalAlpha = 0.5
<<<<<<< HEAD
        const renderCoords = renderUtils.getRenderCoords(pos.x, pos.y, match.currentRound.map.staticMap.dimension)
=======
        const squares = this.getAllLocationsWithinRadiusSquared(match, pos, this.actionRadius)
>>>>>>> 9a9f88b7
        ctx.beginPath()
        ctx.strokeStyle = 'red'
        ctx.lineWidth = 0.1
        this.drawEdges(match, ctx, lightly, squares)
        
        ctx.beginPath()
        ctx.strokeStyle = 'blue'
        ctx.lineWidth = 0.1
        const squares2 = this.getAllLocationsWithinRadiusSquared(match, pos, this.visionRadius)
        this.drawEdges(match, ctx, lightly, squares2)

        ctx.globalAlpha = 1
    }


    private drawIndicators(match: Match, ctx: CanvasRenderingContext2D, lighter: boolean): void {
        const dimension = match.currentRound.map.staticMap.dimension
        // Render indicator dots
        for (const data of this.indicatorDots) {
            ctx.globalAlpha = lighter ? 0.5 : 1
            const coords = renderUtils.getRenderCoords(data.location.x, data.location.y, dimension)
            ctx.beginPath()
            ctx.arc(coords.x + 0.5, coords.y + 0.5, INDICATOR_DOT_SIZE, 0, 2 * Math.PI, false)
            ctx.fillStyle = data.color
            ctx.fill()
            ctx.globalAlpha = 1
        }

        ctx.lineWidth = INDICATOR_LINE_WIDTH
        for (const data of this.indicatorLines) {
            ctx.globalAlpha = lighter ? 0.5 : 1
            const start = renderUtils.getRenderCoords(data.start.x, data.start.y, dimension)
            const end = renderUtils.getRenderCoords(data.end.x, data.end.y, dimension)
            ctx.beginPath()
            ctx.moveTo(start.x + 0.5, start.y + 0.5)
            ctx.lineTo(end.x + 0.5, end.y + 0.5)
            ctx.strokeStyle = data.color
            ctx.stroke()
            ctx.globalAlpha = 1
        }
    }

    private drawHealthBar(match: Match, ctx: CanvasRenderingContext2D): void {
        const dimension = match.currentRound.map.staticMap.dimension
        const interpCoords = this.getInterpolatedCoords(match)
        const renderCoords = renderUtils.getRenderCoords(interpCoords.x, interpCoords.y, dimension)
        const hpBarWidth = 0.8
        const hpBarHeight = 0.1
        const hpBarYOffset = 0.4
        const hpBarX = renderCoords.x + 0.5 - hpBarWidth / 2
        const hpBarY = renderCoords.y + 0.5 + hpBarYOffset
        ctx.fillStyle = 'rgba(0,0,0,.3)'
        ctx.fillRect(hpBarX, hpBarY, hpBarWidth, hpBarHeight)
        ctx.fillStyle = this.team.id == 1 ? 'red' : '#00ffff'
        // TODO: adjust
        const maxHP = this.metadata.baseHealth()
        ctx.fillRect(hpBarX, hpBarY, hpBarWidth * (this.hp / maxHP), hpBarHeight)
    }

    public getInterpolatedCoords(match: Match): Vector {
        return renderUtils.getInterpolatedCoords(this.pos, this.nextPos, match.getInterpolationFactor())
    }

    public onHoverInfo(): string[] {
        const defaultInfo = [
            (this.dead ? 'JAILED: ' : '') + this.robotName,
            `ID: ${this.id}`,
            `HP: ${this.hp}`,
            `Location: (${this.pos.x}, ${this.pos.y})`,
            //this.carryingFlagId !== null ? `Has Flag! (ID: ${this.carryingFlagId})` : '',
            `Move Cooldown: ${this.moveCooldown}`,
            `Action Cooldown: ${this.actionCooldown}`,
            `Bytecodes Used: ${this.bytecodesUsed}`
        ]
        if (this.indicatorString != '') {
            defaultInfo.push(`Indicator: ${this.indicatorString}`)
        }

        return defaultInfo
    }

    public copy(): Body {
        // Creates a new object using this object's prototype and all its parameters.
        // this is a shallow copy, override this if you need a deep copy
        const newBody = Object.create(Object.getPrototypeOf(this), Object.getOwnPropertyDescriptors(this))
        newBody.prevSquares = [...this.prevSquares]
        return newBody
    }

    public moveTo(pos: Vector): void {
        this.pos = this.nextPos
        this.nextPos = pos
    }

    public resetPos(pos: Vector): void {
        this.pos = pos
        this.nextPos = pos
        this.prevSquares = [pos]
    }

    public addToPrevSquares(): void {
        this.prevSquares.push(this.pos)
        if (this.prevSquares.length > TOOLTIP_PATH_LENGTH) {
            this.prevSquares.splice(0, 1)
        }
    }

    public populateDefaultValues(): void {
        const metadata = this.metadata

        this.hp = metadata.baseHealth()
        this.actionCooldown = metadata.actionCooldown()
        this.moveCooldown = metadata.movementCooldown()
        this.visionRadius = metadata.visionRadiusSquared()
        this.actionRadius = metadata.actionRadiusSquared()
    }

    public getSpecialization(): { idx: number; name: string } {
        // TODO: delete this function
        return { idx: 0, name: 'base' }
    }
}

export const BODY_DEFINITIONS: Record<schema.RobotType, typeof Body> = {
    // For future games, this dictionary translate schema values of robot
    // types to their respective class, such as this:
    //
    // [schema.BodyType.HEADQUARTERS]: class Headquarters extends Body {
    // 	public robotName = 'Headquarters'
    // 	public actionRadius = 8
    // 	public visionRadius = 34
    // 	public type = schema.BodyType.HEADQUARTERS
    // 	constructor(pos: Vector, hp: number, team: Team, id: number) {
    // 		super(pos, hp, team, id)
    // 		this.imgPath = `robots/${team.color}_headquarters_smaller.png`
    //	}
    //	onHoverInfo(): string[] {
    // 		return super.onHoverInfo();
    // 	}
    // },
    //
    // This game has no types or headquarters to speak of, so there is only
    // one type pointed to by 0:

    [schema.RobotType.NONE]: class None extends Body {
        constructor(game: Game, pos: Vector, team: Team, id: number) {
            super(game, pos, team, id)

            throw new Error("Body type 'NONE' not supported")
        }
    },

    [schema.RobotType.DEFENSE_TOWER]: class DefenseTower extends Body {
        public robotName = 'DefenseTower'

        constructor(game: Game, pos: Vector, team: Team, id: number) {
            super(game, pos, team, id)
            this.robotName = `${team.colorName} DefenseTower`
            this.robotType = schema.RobotType.DEFENSE_TOWER
        }

        public draw(
            match: Match,
            ctx: CanvasRenderingContext2D,
            overlayCtx: CanvasRenderingContext2D,
            config: ClientConfig,
            selected: boolean,
            hovered: boolean
        ): void {
            this.imgPath = `robots/${this.team.colorName.toLowerCase()}/${this.getSpecialization().name}_64x64.png`
            super.draw(match, ctx, overlayCtx, config, selected, hovered)

            const interpCoords = this.getInterpolatedCoords(match)
            // for (const [color, level, [dx, dy]] of levelIndicators) {
            //     this.drawPetals(match, ctx, color, level, interpCoords.x + dx, interpCoords.y + dy)
            // }
        }
    },

    [schema.RobotType.MONEY_TOWER]: class MoneyTower extends Body {
        public robotName = 'MoneyTower'

        constructor(game: Game, pos: Vector, team: Team, id: number) {
            super(game, pos, team, id)
            this.robotName = `${team.colorName} MoneyTower`
            this.robotType = schema.RobotType.MONEY_TOWER
        }

        public draw(
            match: Match,
            ctx: CanvasRenderingContext2D,
            overlayCtx: CanvasRenderingContext2D,
            config: ClientConfig,
            selected: boolean,
            hovered: boolean
        ): void {
            this.imgPath = `robots/${this.team.colorName.toLowerCase()}/${this.getSpecialization().name}_64x64.png`
            super.draw(match, ctx, overlayCtx, config, selected, hovered)

            const interpCoords = this.getInterpolatedCoords(match)
            // for (const [color, level, [dx, dy]] of levelIndicators) {
            //     this.drawPetals(match, ctx, color, level, interpCoords.x + dx, interpCoords.y + dy)
            // }
        }
    },

    [schema.RobotType.MOPPER]: class Mopper extends Body {
        public robotName = 'Mopper'

        constructor(game: Game, pos: Vector, team: Team, id: number) {
            super(game, pos, team, id)
            this.robotName = `${team.colorName} Mopper`
            this.robotType = schema.RobotType.MOPPER
        }

        public draw(
            match: Match,
            ctx: CanvasRenderingContext2D,
            overlayCtx: CanvasRenderingContext2D,
            config: ClientConfig,
            selected: boolean,
            hovered: boolean
        ): void {
            this.imgPath = `robots/${this.team.colorName.toLowerCase()}/${this.getSpecialization().name}_64x64.png`
            super.draw(match, ctx, overlayCtx, config, selected, hovered)

            const interpCoords = this.getInterpolatedCoords(match)
            // for (const [color, level, [dx, dy]] of levelIndicators) {
            //     this.drawPetals(match, ctx, color, level, interpCoords.x + dx, interpCoords.y + dy)
            // }
        }
    },

    [schema.RobotType.PAINT_TOWER]: class PaintTower extends Body {
        public robotName = 'PaintTower'

        constructor(game: Game, pos: Vector, team: Team, id: number) {
            super(game, pos, team, id)
            this.robotName = `${team.colorName} PaintTower`
            this.robotType = schema.RobotType.PAINT_TOWER
        }

        public draw(
            match: Match,
            ctx: CanvasRenderingContext2D,
            overlayCtx: CanvasRenderingContext2D,
            config: ClientConfig,
            selected: boolean,
            hovered: boolean
        ): void {
            this.imgPath = `robots/${this.team.colorName.toLowerCase()}/${this.getSpecialization().name}_64x64.png`
            super.draw(match, ctx, overlayCtx, config, selected, hovered)

            const interpCoords = this.getInterpolatedCoords(match)
            // for (const [color, level, [dx, dy]] of levelIndicators) {
            //     this.drawPetals(match, ctx, color, level, interpCoords.x + dx, interpCoords.y + dy)
            // }
        }
    },

    [schema.RobotType.SOLDIER]: class Soldier extends Body {
        public robotName = 'Soldier'

        constructor(game: Game, pos: Vector, team: Team, id: number) {
            super(game, pos, team, id)
            this.robotName = `${team.colorName} Soldier`
            this.robotType = schema.RobotType.SOLDIER
        }

        public draw(
            match: Match,
            ctx: CanvasRenderingContext2D,
            overlayCtx: CanvasRenderingContext2D,
            config: ClientConfig,
            selected: boolean,
            hovered: boolean
        ): void {
            this.imgPath = `robots/${this.team.colorName.toLowerCase()}/${this.getSpecialization().name}_64x64.png`
            super.draw(match, ctx, overlayCtx, config, selected, hovered)

            const interpCoords = this.getInterpolatedCoords(match)
            // for (const [color, level, [dx, dy]] of levelIndicators) {
            //     this.drawPetals(match, ctx, color, level, interpCoords.x + dx, interpCoords.y + dy)
            // }
        }
    },

    [schema.RobotType.SPLASHER]: class Splasher extends Body {
        public robotName = 'Splasher'

        constructor(game: Game, pos: Vector, team: Team, id: number) {
            super(game, pos, team, id)
            this.robotName = `${team.colorName} Splasher`
            this.robotType = schema.RobotType.SPLASHER
        }

        public draw(
            match: Match,
            ctx: CanvasRenderingContext2D,
            overlayCtx: CanvasRenderingContext2D,
            config: ClientConfig,
            selected: boolean,
            hovered: boolean
        ): void {
            this.imgPath = `robots/${this.team.colorName.toLowerCase()}/${this.getSpecialization().name}_64x64.png`
            super.draw(match, ctx, overlayCtx, config, selected, hovered)

            const interpCoords = this.getInterpolatedCoords(match)
            // for (const [color, level, [dx, dy]] of levelIndicators) {
            //     this.drawPetals(match, ctx, color, level, interpCoords.x + dx, interpCoords.y + dy)
            // }
        }
    }
}<|MERGE_RESOLUTION|>--- conflicted
+++ resolved
@@ -2,16 +2,11 @@
 import assert from 'assert'
 import Game, { Team } from './Game'
 import Round from './Round'
-import RoundStat from './RoundStat'
-import { getImageIfLoaded } from '../util/ImageLoader'
 import * as renderUtils from '../util/RenderUtil'
 import { MapEditorBrush } from '../components/sidebar/map-editor/MapEditorBrush'
 import { StaticMap } from './Map'
 import { Vector } from './Vector'
 import {
-    ATTACK_COLOR,
-    BUILD_COLOR,
-    HEAL_COLOR,
     INDICATOR_DOT_SIZE,
     INDICATOR_LINE_WIDTH,
     TOOLTIP_PATH_DECAY_OPACITY,
@@ -21,7 +16,6 @@
 } from '../constants'
 import Match from './Match'
 import { ClientConfig } from '../client-config'
-import { render } from '@headlessui/react/dist/utils/render'
 
 export default class Bodies {
     public bodies: Map<number, Body> = new Map()
@@ -315,7 +309,6 @@
         }
     }
 
-
     private getAllLocationsWithinRadiusSquared(match: Match, location: Vector, radius: number) {
         const ceiledRadius = Math.ceil(Math.sqrt(radius)) + 1
         const minX = Math.max(location.x - ceiledRadius, 0)
@@ -324,12 +317,12 @@
         const maxY = Math.min(location.y + ceiledRadius, match.map.height - 1)
 
         const coords: Vector[] = []
-        for (let x = minX; x <= maxX; x++){
-            for (let y = minY; y <= maxY; y++){
+        for (let x = minX; x <= maxX; x++) {
+            for (let y = minY; y <= maxY; y++) {
                 const dx = x - location.x
                 const dy = y - location.y
-                if ((dx)*(dx) + (dy)*(dy) <= radius){
-                    coords.push({x,y})
+                if (dx * dx + dy * dy <= radius) {
+                    coords.push({ x, y })
                 }
             }
         }
@@ -338,38 +331,42 @@
     }
 
     private drawEdges(match: Match, ctx: CanvasRenderingContext2D, lightly: boolean, squares: Array<Vector>) {
-        for (let i = 0; i < squares.length; ++i){
+        for (let i = 0; i < squares.length; ++i) {
             const squarePos = squares[i]
-            const renderCoords = renderUtils.getRenderCoords(squarePos.x, squarePos.y, match.currentTurn.map.staticMap.dimension)
-            
-            const hasTopNeighbor = squares.some(square => square.x === squarePos.x && square.y === squarePos.y + 1);
-            const hasBottomNeighbor = squares.some(square => square.x === squarePos.x && square.y === squarePos.y - 1);
-            const hasLeftNeighbor = squares.some(square => square.x === squarePos.x - 1 && square.y === squarePos.y);
-            const hasRightNeighbor = squares.some(square => square.x === squarePos.x + 1 && square.y === squarePos.y);
-
-            ctx.beginPath();
+            const renderCoords = renderUtils.getRenderCoords(
+                squarePos.x,
+                squarePos.y,
+                match.currentRound.map.staticMap.dimension
+            )
+
+            const hasTopNeighbor = squares.some((square) => square.x === squarePos.x && square.y === squarePos.y + 1)
+            const hasBottomNeighbor = squares.some((square) => square.x === squarePos.x && square.y === squarePos.y - 1)
+            const hasLeftNeighbor = squares.some((square) => square.x === squarePos.x - 1 && square.y === squarePos.y)
+            const hasRightNeighbor = squares.some((square) => square.x === squarePos.x + 1 && square.y === squarePos.y)
+
+            ctx.beginPath()
 
             if (!hasTopNeighbor) {
-                ctx.moveTo(renderCoords.x, renderCoords.y);
-                ctx.lineTo(renderCoords.x + 1, renderCoords.y);
+                ctx.moveTo(renderCoords.x, renderCoords.y)
+                ctx.lineTo(renderCoords.x + 1, renderCoords.y)
             }
 
             if (!hasBottomNeighbor) {
-                ctx.moveTo(renderCoords.x, renderCoords.y + 1);
-                ctx.lineTo(renderCoords.x + 1, renderCoords.y + 1);
+                ctx.moveTo(renderCoords.x, renderCoords.y + 1)
+                ctx.lineTo(renderCoords.x + 1, renderCoords.y + 1)
             }
 
             if (!hasLeftNeighbor) {
-                ctx.moveTo(renderCoords.x, renderCoords.y);
-                ctx.lineTo(renderCoords.x, renderCoords.y + 1);
+                ctx.moveTo(renderCoords.x, renderCoords.y)
+                ctx.lineTo(renderCoords.x, renderCoords.y + 1)
             }
 
             if (!hasRightNeighbor) {
-                ctx.moveTo(renderCoords.x + 1, renderCoords.y);
-                ctx.lineTo(renderCoords.x + 1, renderCoords.y + 1);
-            }
-
-            ctx.stroke();
+                ctx.moveTo(renderCoords.x + 1, renderCoords.y)
+                ctx.lineTo(renderCoords.x + 1, renderCoords.y + 1)
+            }
+
+            ctx.stroke()
         }
     }
 
@@ -378,16 +375,12 @@
         const pos = this.pos
 
         if (lightly) ctx.globalAlpha = 0.5
-<<<<<<< HEAD
-        const renderCoords = renderUtils.getRenderCoords(pos.x, pos.y, match.currentRound.map.staticMap.dimension)
-=======
         const squares = this.getAllLocationsWithinRadiusSquared(match, pos, this.actionRadius)
->>>>>>> 9a9f88b7
         ctx.beginPath()
         ctx.strokeStyle = 'red'
         ctx.lineWidth = 0.1
         this.drawEdges(match, ctx, lightly, squares)
-        
+
         ctx.beginPath()
         ctx.strokeStyle = 'blue'
         ctx.lineWidth = 0.1
@@ -396,7 +389,6 @@
 
         ctx.globalAlpha = 1
     }
-
 
     private drawIndicators(match: Match, ctx: CanvasRenderingContext2D, lighter: boolean): void {
         const dimension = match.currentRound.map.staticMap.dimension
