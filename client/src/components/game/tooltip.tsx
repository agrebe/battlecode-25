import React from 'react'
import { ThreeBarsIcon } from '../../icons/three-bars'
import { Vector } from '../../playback/Vector'
<<<<<<< HEAD
import { useRound } from '../../playback/GameRunner'

type TooltipProps = {
    overlayCanvas: HTMLCanvasElement | null
    selectedBodyID: number | undefined
    hoveredTile: Vector | undefined
    selectedTile: Vector | undefined
    wrapperRef: HTMLDivElement | null
}

export const Tooltip = ({ overlayCanvas, selectedBodyID, hoveredTile, selectedTile, wrapperRef }: TooltipProps) => {
    const appContext = useAppContext()
    const round = useRound()

    const selectedBody = selectedBodyID !== undefined ? round?.bodies.bodies.get(selectedBodyID) : undefined
    const hoveredBody = hoveredTile ? round?.bodies.getBodyAtLocation(hoveredTile.x, hoveredTile.y) : undefined

    const tooltipRef = React.useRef<HTMLDivElement>(null)
=======

type Rect = { x: number; y: number; width: number; height: number }

export const FloatingTooltip: React.FC<{
    container: Rect
    target: Rect
    content: React.ReactNode
    margin?: number
}> = ({ container, target, content, margin = 10 }) => {
    const tooltipRef = React.useRef<HTMLDivElement | null>(null)
>>>>>>> 9a9f88b7
    const [tooltipSize, setTooltipSize] = React.useState({ width: 0, height: 0 })
    React.useEffect(() => {
        const observer = new ResizeObserver((entries) => {
            if (entries[0]) {
                const borderBox = entries[0].borderBoxSize[0]
                setTooltipSize({ width: borderBox.inlineSize, height: borderBox.blockSize })
            }
        })
        if (tooltipRef.current) observer.observe(tooltipRef.current)
        return () => {
            if (tooltipRef.current) observer.unobserve(tooltipRef.current)
        }
<<<<<<< HEAD
    }, [hoveredBody, hoveredTile])

    const map = round?.map
    if (!overlayCanvas || !wrapperRef || !map) return <></>

    const wrapperRect = wrapperRef.getBoundingClientRect()

    const getTooltipStyle = () => {
        const overlayCanvasRect = overlayCanvas.getBoundingClientRect()
        const tileWidth = overlayCanvasRect.width / map.width
        const tileHeight = overlayCanvasRect.height / map.height
        const mapLeft = overlayCanvasRect.left - wrapperRect.left
        const mapTop = overlayCanvasRect.top - wrapperRect.top

        let tooltipStyle: React.CSSProperties = {}

        if (!hoveredBody && !hoveredTile) return tooltipStyle

        let tipPos: Vector
        if (hoveredBody) {
            tipPos = getRenderCoords(hoveredBody.pos.x, hoveredBody.pos.y, map.dimension, true)
        } else {
            tipPos = getRenderCoords(hoveredTile!.x, hoveredTile!.y, map.dimension, true)
        }
        const distanceFromBotCenterX = 0.75 * tileWidth
        const distanceFromBotCenterY = 0.75 * tileHeight
        const clearanceLeft = mapLeft + tipPos.x * tileWidth - distanceFromBotCenterX
        const clearanceRight = wrapperRect.width - clearanceLeft - 2 * distanceFromBotCenterX
        const clearanceTop = mapTop + tipPos.y * tileHeight - distanceFromBotCenterY

        if (clearanceTop > tooltipSize.height) {
            tooltipStyle.top = mapTop + tipPos.y * tileHeight - tooltipSize.height - distanceFromBotCenterY + 'px'
        } else {
            tooltipStyle.top = mapTop + tipPos.y * tileHeight + distanceFromBotCenterY + 'px'
        }
        if (clearanceLeft < tooltipSize.width / 2) {
            tooltipStyle.left = mapLeft + tipPos.x * tileWidth + distanceFromBotCenterX + 'px'
        } else if (clearanceRight < tooltipSize.width / 2) {
            tooltipStyle.left = mapLeft + tipPos.x * tileWidth - tooltipSize.width - distanceFromBotCenterX + 'px'
        } else {
            tooltipStyle.left = mapLeft + tipPos.x * tileWidth - tooltipSize.width / 2 + 'px'
        }
=======
    }, [])
>>>>>>> 9a9f88b7

    const tipPos: Vector = {
        x: target.x + target.width / 2,
        y: target.y + target.height / 2
    }
    const distanceFromBotCenterY = 0.75 * target.height
    const clearanceTop = tipPos.y - distanceFromBotCenterY - container.y - margin
    const tooltipStyle = {
        top:
            clearanceTop > tooltipSize.height
                ? tipPos.y - tooltipSize.height - distanceFromBotCenterY - container.y + 'px'
                : tipPos.y + distanceFromBotCenterY - container.y + 'px',
        left:
            Math.max(
                margin,
                Math.min(tipPos.x - container.x - tooltipSize.width / 2, container.width - tooltipSize.width - margin)
            ) + 'px'
    }

<<<<<<< HEAD
    let showFloatingTooltip = !!((hoveredBody && hoveredBody != selectedBody) || hoveredTile)
    const tooltipContent = hoveredBody
        ? hoveredBody.onHoverInfo()
        : hoveredTile
          ? map.getTooltipInfo(hoveredTile, round!.match)
          : []

    if (tooltipContent.length === 0) showFloatingTooltip = false

    // Check for the default empty size and don't show before the resize observer
    // has updated
    if (tooltipSize.width == 16 || tooltipSize.height == 16) showFloatingTooltip = false
=======
    // we show even when the tooltip isnt ready because we need it to render invisibly to get the size
    const showFloatingTooltip = tooltipSize.width > 20 && tooltipSize.height > 20 && target.width > 0
>>>>>>> 9a9f88b7

    return (
        <div
            className="absolute bg-black/70 z-20 text-white p-2 rounded-md text-xs whitespace-nowrap"
            style={{
                ...tooltipStyle,
                visibility: showFloatingTooltip ? 'visible' : 'hidden'
            }}
            ref={tooltipRef}
        >
            {content}
        </div>
    )
}

export const DraggableTooltip: React.FC<{ container: Rect; content: React.ReactNode }> = ({ container, content }) => {
    return (
        <Draggable width={container.width} height={container.height}>
            {content && (
                <div className="bg-black/90 z-20 text-white p-2 rounded-md text-xs cursor-pointer relative pointer-events-auto">
                    {content}
                    <div className="absolute top-0 right-0" style={{ transform: 'scaleX(0.57) scaleY(0.73)' }}>
                        <ThreeBarsIcon />
                    </div>
                </div>
            )}
        </Draggable>
    )
}

interface DraggableProps {
    children: React.ReactNode
    width: number
    height: number
    margin?: number
}

const Draggable = ({ children, width, height, margin = 10 }: DraggableProps) => {
    const [dragging, setDragging] = React.useState(false)
    const [pos, setPos] = React.useState({ x: margin, y: margin })
    const [offset, setOffset] = React.useState({ x: 0, y: 0 })
    const ref = React.useRef<HTMLDivElement>(null)
    const realSize = { x: width, y: height }

    const mouseDown = (e: React.MouseEvent) => {
        setDragging(true)
        setOffset({ x: e.screenX - pos.x, y: e.screenY - pos.y })
    }

    const mouseUp = () => {
        setDragging(false)
    }

    const mouseMove = (e: MouseEvent) => {
        if (dragging && ref.current) {
            const targetX = e.screenX - offset.x
            const targetY = e.screenY - offset.y
            const realTooltipSize = { x: ref.current.clientWidth, y: ref.current.clientHeight }
            const realX = Math.min(Math.max(targetX, margin), realSize.x - realTooltipSize.x - margin)
            const realY = Math.min(Math.max(targetY, margin), realSize.y - realTooltipSize.y - margin)
            setPos({ x: realX, y: realY })
        }
    }

    React.useEffect(() => {
        if (dragging) {
            window.addEventListener('mousemove', mouseMove)
            window.addEventListener('mouseup', mouseUp)
        }
        return () => {
            window.removeEventListener('mousemove', mouseMove)
            window.removeEventListener('mouseup', mouseUp)
        }
    }, [dragging])

    return (
        <div
            ref={ref}
            onMouseDown={mouseDown}
            className="absolute z-20"
            style={{
                left: pos.x + 'px',
                top: pos.y + 'px'
            }}
        >
            {children}
        </div>
    )
}<|MERGE_RESOLUTION|>--- conflicted
+++ resolved
@@ -1,26 +1,6 @@
 import React from 'react'
 import { ThreeBarsIcon } from '../../icons/three-bars'
 import { Vector } from '../../playback/Vector'
-<<<<<<< HEAD
-import { useRound } from '../../playback/GameRunner'
-
-type TooltipProps = {
-    overlayCanvas: HTMLCanvasElement | null
-    selectedBodyID: number | undefined
-    hoveredTile: Vector | undefined
-    selectedTile: Vector | undefined
-    wrapperRef: HTMLDivElement | null
-}
-
-export const Tooltip = ({ overlayCanvas, selectedBodyID, hoveredTile, selectedTile, wrapperRef }: TooltipProps) => {
-    const appContext = useAppContext()
-    const round = useRound()
-
-    const selectedBody = selectedBodyID !== undefined ? round?.bodies.bodies.get(selectedBodyID) : undefined
-    const hoveredBody = hoveredTile ? round?.bodies.getBodyAtLocation(hoveredTile.x, hoveredTile.y) : undefined
-
-    const tooltipRef = React.useRef<HTMLDivElement>(null)
-=======
 
 type Rect = { x: number; y: number; width: number; height: number }
 
@@ -31,7 +11,6 @@
     margin?: number
 }> = ({ container, target, content, margin = 10 }) => {
     const tooltipRef = React.useRef<HTMLDivElement | null>(null)
->>>>>>> 9a9f88b7
     const [tooltipSize, setTooltipSize] = React.useState({ width: 0, height: 0 })
     React.useEffect(() => {
         const observer = new ResizeObserver((entries) => {
@@ -44,52 +23,7 @@
         return () => {
             if (tooltipRef.current) observer.unobserve(tooltipRef.current)
         }
-<<<<<<< HEAD
-    }, [hoveredBody, hoveredTile])
-
-    const map = round?.map
-    if (!overlayCanvas || !wrapperRef || !map) return <></>
-
-    const wrapperRect = wrapperRef.getBoundingClientRect()
-
-    const getTooltipStyle = () => {
-        const overlayCanvasRect = overlayCanvas.getBoundingClientRect()
-        const tileWidth = overlayCanvasRect.width / map.width
-        const tileHeight = overlayCanvasRect.height / map.height
-        const mapLeft = overlayCanvasRect.left - wrapperRect.left
-        const mapTop = overlayCanvasRect.top - wrapperRect.top
-
-        let tooltipStyle: React.CSSProperties = {}
-
-        if (!hoveredBody && !hoveredTile) return tooltipStyle
-
-        let tipPos: Vector
-        if (hoveredBody) {
-            tipPos = getRenderCoords(hoveredBody.pos.x, hoveredBody.pos.y, map.dimension, true)
-        } else {
-            tipPos = getRenderCoords(hoveredTile!.x, hoveredTile!.y, map.dimension, true)
-        }
-        const distanceFromBotCenterX = 0.75 * tileWidth
-        const distanceFromBotCenterY = 0.75 * tileHeight
-        const clearanceLeft = mapLeft + tipPos.x * tileWidth - distanceFromBotCenterX
-        const clearanceRight = wrapperRect.width - clearanceLeft - 2 * distanceFromBotCenterX
-        const clearanceTop = mapTop + tipPos.y * tileHeight - distanceFromBotCenterY
-
-        if (clearanceTop > tooltipSize.height) {
-            tooltipStyle.top = mapTop + tipPos.y * tileHeight - tooltipSize.height - distanceFromBotCenterY + 'px'
-        } else {
-            tooltipStyle.top = mapTop + tipPos.y * tileHeight + distanceFromBotCenterY + 'px'
-        }
-        if (clearanceLeft < tooltipSize.width / 2) {
-            tooltipStyle.left = mapLeft + tipPos.x * tileWidth + distanceFromBotCenterX + 'px'
-        } else if (clearanceRight < tooltipSize.width / 2) {
-            tooltipStyle.left = mapLeft + tipPos.x * tileWidth - tooltipSize.width - distanceFromBotCenterX + 'px'
-        } else {
-            tooltipStyle.left = mapLeft + tipPos.x * tileWidth - tooltipSize.width / 2 + 'px'
-        }
-=======
     }, [])
->>>>>>> 9a9f88b7
 
     const tipPos: Vector = {
         x: target.x + target.width / 2,
@@ -109,23 +43,8 @@
             ) + 'px'
     }
 
-<<<<<<< HEAD
-    let showFloatingTooltip = !!((hoveredBody && hoveredBody != selectedBody) || hoveredTile)
-    const tooltipContent = hoveredBody
-        ? hoveredBody.onHoverInfo()
-        : hoveredTile
-          ? map.getTooltipInfo(hoveredTile, round!.match)
-          : []
-
-    if (tooltipContent.length === 0) showFloatingTooltip = false
-
-    // Check for the default empty size and don't show before the resize observer
-    // has updated
-    if (tooltipSize.width == 16 || tooltipSize.height == 16) showFloatingTooltip = false
-=======
     // we show even when the tooltip isnt ready because we need it to render invisibly to get the size
     const showFloatingTooltip = tooltipSize.width > 20 && tooltipSize.height > 20 && target.width > 0
->>>>>>> 9a9f88b7
 
     return (
         <div
