import React, { useRef } from 'react'
import { useAppContext } from '../../app-context'
import gameRunner, { useCurrentUPS, useMatch } from '../../playback/GameRunner'
import { GAME_MAX_TURNS } from '../../constants'

const TIMELINE_WIDTH = 350
interface Props {
    targetUPS: number
}

export const ControlsBarTimeline: React.FC<Props> = ({ targetUPS }) => {
    const appContext = useAppContext()
    const currentUPS = useCurrentUPS()
    const match = useMatch()

    let down = useRef(false)
    const timelineHover = (e: React.MouseEvent<HTMLDivElement, MouseEvent>) => {
        if (!down.current) return
        timelineClick(e)
    }

    const timelineDown = (e: React.MouseEvent<HTMLDivElement, MouseEvent>) => {
        down.current = true
        timelineClick(e)
    }

    const timelineUp = (e: React.MouseEvent<HTMLDivElement, MouseEvent>) => {
        down.current = false
    }

    const tilelineEnter = (e: React.MouseEvent<HTMLDivElement, MouseEvent>) => {
        if (e.buttons === 1) timelineDown(e)
    }

    const timelineLeave = (e: React.MouseEvent<HTMLDivElement, MouseEvent>) => {
        if (down.current) {
            // if exiting from left or right, jump to min or max round
            const rect = e.currentTarget.getBoundingClientRect()
            const x = e.clientX - rect.left
            if (x <= 0) {
                gameRunner.jumpToRound(0)
            } else if (x >= rect.width) {
                gameRunner.jumpToEnd()
            }
        }
        timelineUp(e)
    }

<<<<<<< HEAD
    // TODO: should have a defined constant somewhere else
    const maxRound = appContext.state.tournament ? 2000 : match!.maxRound
=======
    const maxTurn = appContext.state.tournament ? GAME_MAX_TURNS : match!.maxTurn
>>>>>>> 9a9f88b7

    const timelineClick = (e: React.MouseEvent<HTMLDivElement, MouseEvent>) => {
        const rect = e.currentTarget.getBoundingClientRect()
        const x = e.clientX - rect.left
        const round = Math.floor((x / TIMELINE_WIDTH) * maxRound)
        gameRunner.jumpToRound(round)
    }

    if (!match)
        return (
            <div className="min-h-[30px] bg-bg rounded-md mr-2 relative" style={{ minWidth: TIMELINE_WIDTH }}>
                <p className="absolute top-1/2 left-1/2 -translate-x-1/2 -translate-y-[9px] text-xs pointer-events-none">
                    Upload Game File
                </p>
                <div className="absolute bg-white/10 left-0 right-0 bottom-0 min-h-[5px] rounded"></div>
            </div>
        )

    const round = match!.currentRound.roundNumber
    const roundPercentage = () => (1 - round / maxRound) * 100 + '%'
    return (
        <div className="min-h-[30px] bg-bg rounded-md mr-2 relative" style={{ minWidth: TIMELINE_WIDTH }}>
            <p className="absolute top-1/2 left-1/2 -translate-x-1/2 -translate-y-[10px] text-xs select-none whitespace-nowrap">
                Round: <b>{round}</b>/{maxRound} &nbsp; {targetUPS} UPS ({targetUPS < 0 && '-'}
                {currentUPS})
            </p>
            <div className="absolute bg-white/10 left-0 right-0 bottom-0 min-h-[5px] rounded"></div>
            <div
                className="absolute bg-white/90 left-0 bottom-0 min-h-[5px] rounded min-w-[5px]"
                style={{ right: roundPercentage() }}
            ></div>
            <div
                className="absolute left-0 right-0 top-0 bottom-0 z-index-1 cursor-pointer"
                onMouseMove={timelineHover}
                onMouseDown={timelineDown}
                onMouseUp={timelineUp}
                onMouseLeave={timelineLeave}
                onMouseEnter={tilelineEnter}
            ></div>
        </div>
    )
}<|MERGE_RESOLUTION|>--- conflicted
+++ resolved
@@ -46,12 +46,7 @@
         timelineUp(e)
     }
 
-<<<<<<< HEAD
-    // TODO: should have a defined constant somewhere else
-    const maxRound = appContext.state.tournament ? 2000 : match!.maxRound
-=======
-    const maxTurn = appContext.state.tournament ? GAME_MAX_TURNS : match!.maxTurn
->>>>>>> 9a9f88b7
+    const maxRound = appContext.state.tournament ? GAME_MAX_TURNS : match!.maxRound
 
     const timelineClick = (e: React.MouseEvent<HTMLDivElement, MouseEvent>) => {
         const rect = e.currentTarget.getBoundingClientRect()
