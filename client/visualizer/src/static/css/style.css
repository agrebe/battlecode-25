--- conflicted
+++ resolved
@@ -1,12 +1,8 @@
 /* Global stylings here */
 :root {
     --blue: #407496;
-<<<<<<< HEAD
-    --red: #D53E43;
-=======
     --red: #d53e43;
     --grey: #253b49;
->>>>>>> 5cb4ca9d
 }
 
 /* Scrollbar styling */
@@ -25,11 +21,7 @@
 background: var(--grey);
 }*/
 
-<<<<<<< HEAD
-body{
-=======
 body {
->>>>>>> 5cb4ca9d
     margin: 0;
 }
 
@@ -42,18 +34,11 @@
     display: flex;
 }
 
-<<<<<<< HEAD
-#rightside{
-    display: flex;
-    flex-direction: column;
-    flex-grow: 1;
-=======
 #rightside {
     display: flex;
     flex-direction: column;
     flex-grow: 1;
     min-width: 0px; /* Stupid fix for overflow */
->>>>>>> 5cb4ca9d
 }
 
 #sidebar {
@@ -70,11 +55,7 @@
 
     /* Inner style */
     background-color: white;
-<<<<<<< HEAD
-    color: rgb(39, 39, 39);
-=======
     color: var(--grey);
->>>>>>> 5cb4ca9d
     text-align: center;
     font-size: 14px;
     font-family: sans-serif;
@@ -89,11 +70,7 @@
     /* position: fixed; */
     /* top: 75px;
     left: 405px; */
-<<<<<<< HEAD
-    background: rgb(39, 39, 39);
-=======
     background: var(--grey);
->>>>>>> 5cb4ca9d
     align-items: center; /* Vertical center alignment */
     justify-content: center; /* Horizontal center alignment */
 }
@@ -105,27 +82,14 @@
     /* position: fixed; */
     z-index: 0.5;
     /* top: 0; */
-<<<<<<< HEAD
-    overflow-x: hidden;
-    overflow-y: hidden;
-    color: rgb(39, 39, 39);
-=======
     overflow-x: scroll;
     overflow-y: hidden;
     color: var(--grey);
->>>>>>> 5cb4ca9d
     background-color: white;
     padding: 10px;
     white-space: nowrap;
 }
 
-<<<<<<< HEAD
-.new-button{
-
-}
-
-=======
->>>>>>> 5cb4ca9d
 .gameWrapper {
     border: 1px solid #e6e6e6;
     background: #f7f7f7;
@@ -231,17 +195,10 @@
 }
 
 #gamearea canvas {
-<<<<<<< HEAD
     max-height: calc(100vh - 85px);
-    max-width: 99.5%;
-    margin-top:auto;
-    margin-bottom:auto;
-=======
-    max-height: calc(100vh - 79px);
     max-width: 100%;
     margin-top: auto;
     margin-bottom: auto;
->>>>>>> 5cb4ca9d
 }
 
 #gamearea iframe {
@@ -278,11 +235,7 @@
     width: 90%;
 }
 
-<<<<<<< HEAD
-input[type='file'] {
-=======
 input[type="file"] {
->>>>>>> 5cb4ca9d
     display: none;
 }
 
@@ -362,19 +315,11 @@
 }
 
 .info-string {
-<<<<<<< HEAD
-  border-radius: 8px;
-  background-color: #333;
-  color: #49b5f3;
-  padding: 3px;
-  margin: 0px 1px;
-=======
     border-radius: 8px;
     background-color: #333;
     color: #49b5f3;
     padding: 3px;
     margin: 0px 1px;
->>>>>>> 5cb4ca9d
 }
 
 .teamHeader {
@@ -438,11 +383,8 @@
     padding: 5px;
     margin: 5px;
     display: inline-block;
-<<<<<<< HEAD
-=======
     border: 1px solid var(--grey);
     border-radius: 3px;
->>>>>>> 5cb4ca9d
 }
 
 #timelineCanvas {
