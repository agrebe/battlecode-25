import { schema } from 'battlecode-playback'
import { Symmetry } from './mapeditor/index'

// Body types
export const HEADQUARTERS = schema.BodyType.HEADQUARTERS
export const CARRIER = schema.BodyType.CARRIER
export const LAUNCHER = schema.BodyType.LAUNCHER
export const AMPLIFIER = schema.BodyType.AMPLIFIER
export const DESTABILIZER = schema.BodyType.DESTABILIZER
export const BOOSTER = schema.BodyType.BOOSTER

export const bodyTypeList: number[] = [HEADQUARTERS, CARRIER, LAUNCHER, AMPLIFIER, DESTABILIZER, BOOSTER]
export const buildingTypeList: number[] = [HEADQUARTERS]
export const initialBodyTypeList: number[] = [HEADQUARTERS]

<<<<<<< HEAD
export const RESOURCENAMES = { 0: "None", 1: "Adamantium", 2: "Mana", 3: "Elixir" }
=======
export const RESOURCENAMES = { 0: "none", 1: "adamantium", 3: "elixir", 2: "mana" }
>>>>>>> 5cb4ca9d
export const ADAMANTIUM = 1
export const ELIXIR = 3
export const MANA = 2

export const DIRECTIONS: Record<number, Array<number>> = {
  0: [0, 0],
  1: [-1, 0],
  2: [-1, -1],
  3: [0, -1],
  4: [1, -1],
  5: [1, 0],
  6: [1, 1],
  7: [0, 1],
  8: [-1, 1]
}
export function INVDIRECTIONS(dir: { x: number, y: number }): number{
  for (let k in DIRECTIONS) {
    if (DIRECTIONS[k][0] == dir.x && DIRECTIONS[k][1] == dir.y) {
      return parseInt(k)
    }
  }
  return 0;
}

export const bodyTypePriority: number[] = [] // for guns, drones, etc. that should be drawn over other robots

// export const TILE_COLORS: Array<number>[] = [
//   [168, 137, 97],
//   [147, 117, 77],
//   [88, 129, 87],
//   [58, 90, 64],
//   [52, 78, 65],
//   [11, 32, 39],
//   [8, 20, 20]
// ]

export const TILE_COLORS: Array<number>[] = [
  [204, 191, 173],
  // [191, 179, 163],
  // [184, 169, 151],
  // [171, 157, 138],
  // [161, 146, 127],
  // [156, 143, 126],
  // [145, 130, 110],
  // [130, 117, 100],
  // [122, 109, 91],
  // [115, 102, 85],
  [102, 92, 75]
]
// flashy colors
// [0, 147, 83], // turquoise
// [29, 201, 2], // green
// [254, 205, 54], // yellow
// [222, 145, 1], // brown
// [255, 0, 0], // red
// [242, 0, 252] // pink

// Given passability, get index of tile to use.
export const getLevel = (x: number): number => {
  const nLev = TILE_COLORS.length
  const level = Math.floor((x + 9) / 10)
  return Math.min(nLev - 1, Math.max(0, level))
}

export const passiveInfluenceRate = (round: number): number => {
  //return Math.floor((1/50 + 0.03 * Math.exp(-0.001 * x)) * x); this one's for slanderers
  return Math.ceil(0.2 * Math.sqrt(round))
}

export const buffFactor = (numBuffs: number): number => {
  return 1 + 0.001 * numBuffs
}

// Expected bot image size
//export const IMAGE_SIZE = 25

export function bodyTypeToSize(bodyType: schema.BodyType) {
  switch (bodyType) {
    case HEADQUARTERS:
      return 64
    case CARRIER:
      return 64
    case LAUNCHER:
      return 64
    case AMPLIFIER:
      return 64
    case DESTABILIZER:
      return 64
    case BOOSTER:
      return 64
    default: throw new Error("invalid body type")
  }
}

// Game canvas rendering sizes
export const INDICATOR_DOT_SIZE = .3
export const INDICATOR_LINE_WIDTH = .3
export const SIGHT_RADIUS_LINE_WIDTH = .1

export const TEAM_BLUE = "#407496"
export const TEAM_RED = "#D53E43"
<<<<<<< HEAD
export const UI_BLUE = "#3C5EBB"
export const UI_GREEN = "#58BA4F"
=======
export const TEAM_COLORS = [TEAM_RED, TEAM_BLUE]
export const UI_BLUE = "#3C5EBB"
export const UI_GREEN = "#58BA4F"
export const UI_GREEN_DARK = "#4A8058"
>>>>>>> 5cb4ca9d
export const UI_GREY = "#253B49"
export const ACTION_RADIUS_COLOR = UI_GREEN
export const VISION_RADIUS_COLOR = UI_BLUE

// Game canvas rendering parameters
export const EFFECT_STEP = 200 //time change between effect animations

// Map editor canvas parameters
export const DELTA = .0001
export const MIN_DIMENSION = 20
export const MAX_DIMENSION = 60

// Initial (default) HP of archons, for map editor
export const INITIAL_HP = 100

// Server settings
export const NUMBER_OF_TEAMS = 2
// export const VICTORY_POINT_THRESH = 1000;

// Other constants
// export const BULLET_THRESH = 10000;

// Maps available in the server.
// The key is the map name and the value is the type
export enum MapType {
  DEFAULT,
  SPRINT_1,
  SPRINT_2,
  INTL_QUALIFYING,
  US_QUALIFYING,
  HS_NEWBIE,
  FINAL,
  CUSTOM
};

// Map types to filter in runner
export const mapTypes: MapType[] = [MapType.DEFAULT,
MapType.SPRINT_1,
MapType.SPRINT_2,
MapType.INTL_QUALIFYING,
MapType.US_QUALIFYING,
MapType.HS_NEWBIE,
MapType.FINAL,
MapType.CUSTOM]

export const SERVER_MAPS: Map<string, MapType> = new Map<string, MapType>([
  ["maptestsmall", MapType.DEFAULT],
  ["eckleburg", MapType.DEFAULT],
  ["intersection", MapType.DEFAULT],
  ["colosseum", MapType.SPRINT_1],
  ["fortress", MapType.SPRINT_1],
  ["jellyfish", MapType.SPRINT_1],
  ["nottestsmall", MapType.SPRINT_1],
  ["progress", MapType.SPRINT_1],
  ["rivers", MapType.SPRINT_1],
  ["sandwich", MapType.SPRINT_1],
  ["squer", MapType.SPRINT_1],
  ["uncomfortable", MapType.SPRINT_1],
  ["underground", MapType.SPRINT_1],
  ["valley", MapType.SPRINT_1],
  ["chessboard", MapType.SPRINT_2],
  ["collaboration", MapType.SPRINT_2],
  ["dodgeball", MapType.SPRINT_2],
  ["equals", MapType.SPRINT_2],
  ["highway", MapType.SPRINT_2],
  ["nyancat", MapType.SPRINT_2],
  ["panda", MapType.SPRINT_2],
  ["pillars", MapType.SPRINT_2],
  ["snowflake", MapType.SPRINT_2],
  ["spine", MapType.SPRINT_2],
  ["stronghold", MapType.SPRINT_2],
  ["tower", MapType.SPRINT_2],
  ["charge", MapType.INTL_QUALIFYING],
  ["definitely_not_league", MapType.INTL_QUALIFYING],
  ["fire", MapType.INTL_QUALIFYING],
  ["highway_redux", MapType.INTL_QUALIFYING],
  ["lotus", MapType.INTL_QUALIFYING],
  ["maze", MapType.INTL_QUALIFYING],
  ["olympics", MapType.INTL_QUALIFYING],
  ["one_river", MapType.INTL_QUALIFYING],
  ["planets", MapType.INTL_QUALIFYING],
  ["snowflake_redux", MapType.INTL_QUALIFYING],
  ["treasure", MapType.INTL_QUALIFYING],
  ["walls", MapType.INTL_QUALIFYING],
  ["chalice", MapType.US_QUALIFYING],
  ["cobra", MapType.US_QUALIFYING],
  ["deer", MapType.US_QUALIFYING],
  ["desert", MapType.US_QUALIFYING],
  ["despair", MapType.US_QUALIFYING],
  ["flowers", MapType.US_QUALIFYING],
  ["island_hopping", MapType.US_QUALIFYING],
  ["octopus_game", MapType.US_QUALIFYING],
  ["rugged", MapType.US_QUALIFYING],
  ["snowman", MapType.US_QUALIFYING],
  ["tunnels", MapType.US_QUALIFYING],
  ["vault", MapType.US_QUALIFYING]
])

export function bodyTypeToString(bodyType: schema.BodyType) {
  switch (bodyType) {
    case HEADQUARTERS:
      return "headquarters"
    case CARRIER:
      return "carrier"
    case LAUNCHER:
      return "launcher"
    case AMPLIFIER:
      return "amplifier"
    case DESTABILIZER:
      return "destabilizer"
    case BOOSTER:
      return "booster"
    default: throw new Error("invalid body type")
  }
}

export function symmetryToString(symmetry: Symmetry) {
  switch (symmetry) {
    case Symmetry.ROTATIONAL: return "Rotational"
    case Symmetry.HORIZONTAL: return "Horizontal"
    case Symmetry.VERTICAL: return "Vertical"
    default: throw new Error("invalid symmetry")
  }
}

export function anomalyToString(anomaly: schema.Action) {
  switch (anomaly) {
    case 3:
      return "vortex"
    case 2:
      return "fury"
    case 0:
      return "abyss"
    case 1:
      return "charge"
    default: throw new Error("invalid anomaly")
  }
}

export function abilityToEffectString(effect: number): string | null {
  switch (effect) {
    case 1:
      return "empower"
    case 2:
      return "expose"
    case 3:
      return "embezzle"
    case 4:
      return "camouflage_red"
    case 5:
      return "camouflage_blue"
    default:
      return null
  }
}

// TODO: fix radius (is this vision that can be toggled in sidebar?)
export function radiusFromBodyType(bodyType: schema.BodyType) {
  return -1
  // switch(bodyType) {
  //   case MINER:
  //   case LANDSCAPER:
  //   case DRONE:
  //   case NET_GUN:
  //   case COW:
  //   case REFINERY:
  //   case VAPORATOR:
  //   case HQ:
  //   case DESIGN_SCHOOL:
  //   case FULFILLMENT_CENTER: return 1;
  //   default: throw new Error("invalid body type");
  // }
}

// export function waterLevel(x: number) {
//   return (Math.exp(0.0028*x-1.38*Math.sin(0.00157*x-1.73)+1.38*Math.sin(-1.73))-1)
// }<|MERGE_RESOLUTION|>--- conflicted
+++ resolved
@@ -13,11 +13,7 @@
 export const buildingTypeList: number[] = [HEADQUARTERS]
 export const initialBodyTypeList: number[] = [HEADQUARTERS]
 
-<<<<<<< HEAD
 export const RESOURCENAMES = { 0: "None", 1: "Adamantium", 2: "Mana", 3: "Elixir" }
-=======
-export const RESOURCENAMES = { 0: "none", 1: "adamantium", 3: "elixir", 2: "mana" }
->>>>>>> 5cb4ca9d
 export const ADAMANTIUM = 1
 export const ELIXIR = 3
 export const MANA = 2
@@ -119,15 +115,10 @@
 
 export const TEAM_BLUE = "#407496"
 export const TEAM_RED = "#D53E43"
-<<<<<<< HEAD
-export const UI_BLUE = "#3C5EBB"
-export const UI_GREEN = "#58BA4F"
-=======
 export const TEAM_COLORS = [TEAM_RED, TEAM_BLUE]
 export const UI_BLUE = "#3C5EBB"
 export const UI_GREEN = "#58BA4F"
 export const UI_GREEN_DARK = "#4A8058"
->>>>>>> 5cb4ca9d
 export const UI_GREY = "#253B49"
 export const ACTION_RADIUS_COLOR = UI_GREEN
 export const VISION_RADIUS_COLOR = UI_BLUE
