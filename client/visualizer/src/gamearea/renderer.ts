import * as config from '../config';
import * as cst from '../constants';
import NextStep from './nextstep';

import {GameWorld, Metadata, schema, Game} from 'battlecode-playback';
import {AllImages} from '../imageloader';
import Victor = require('victor');
import { constants } from 'buffer';

/**
 * Renders the world.
 *
 * Note that all rendering functions draw in world-units,
 */
export default class Renderer {

  readonly ctx: CanvasRenderingContext2D;

  // For rendering robot information on click
  private lastSelectedID: number;
  // position of mouse cursor hovering
  private hoverPos: {x: number, y: number} | null = null;

  constructor(readonly canvas: HTMLCanvasElement, readonly imgs: AllImages, private conf: config.Config, readonly metadata: Metadata,
    readonly onRobotSelected: (id: number) => void,
    readonly onMouseover: (x: number, y: number, xrel: number, yrel: number, passability: number) => void) {

    let ctx = canvas.getContext("2d");
    if (ctx === null) {
        throw new Error("Couldn't load canvas2d context");
    } else {
        this.ctx = ctx;
    }

    this.ctx['imageSmoothingEnabled'] = false;

  }

  /**
   * world: world to render
   * viewMin: min corner of view (in world units)
   * viewMax: max corner of view (in world units)
   * timeDelta: real time passed since last call to render
   * nextStep: contains positions of bodies after the next turn
   * lerpAmount: fractional progress between this turn and the next
   */
  render(world: GameWorld, viewMin: Victor, viewMax: Victor, curTime: number, nextStep?: NextStep, lerpAmount?: number) {
    // setup correct rendering
    const viewWidth = viewMax.x - viewMin.x
    const viewHeight = viewMax.y - viewMin.y
    const scale = this.canvas.width / viewWidth;

    this.ctx.save();
    this.ctx.scale(scale, scale);
    this.ctx.translate(-viewMin.x, -viewMin.y);

    this.renderBackground(world);

    this.renderBodies(world, curTime, nextStep, lerpAmount);

    this.renderIndicatorDotsLines(world);
    this.setMouseoverEvent(world);

    // restore default rendering
    this.ctx.restore();
  }

  /**
   * Release resources.
   */
  release() {
    // nothing to do yet?
  }

  private renderBackground(world: GameWorld) {
    this.ctx.save();
    this.ctx.fillStyle = "white";
    this.ctx.globalAlpha = 1;

    const minX = world.minCorner.x;
    const minY = world.minCorner.y;
    const width = world.maxCorner.x - world.minCorner.x;
    const height = world.maxCorner.y - world.minCorner.y;

    const scale = 20;

    this.ctx.scale(1/scale, 1/scale);

    // scale the background pattern
    this.ctx.fillRect(minX*scale, minY*scale, width*scale, height*scale);

    const map = world.mapStats;

    for (let i = 0; i < width; i++) for (let j = 0; j < height; j++){
      let idxVal = map.getIdx(i,j);
      let plotJ = height-j-1;

      const cx = (minX+i)*scale, cy = (minY+plotJ)*scale;

      this.ctx.globalAlpha = 1;

      // Fetch and draw tile image
      const swampLevel = cst.getLevel(map.passability[idxVal]);
      const tileImg = this.imgs.tiles[swampLevel];
      this.ctx.drawImage(tileImg, cx, cy, scale, scale);

      // Draw grid
      if (this.conf.showGrid) {
        this.ctx.strokeStyle = 'gray';
        this.ctx.globalAlpha = 1;
        this.ctx.strokeRect(cx, cy, scale, scale);
      }
    }

    // draw hover box last
    if (this.hoverPos != null) {
      const {x, y} = this.hoverPos;
      const cx = (minX+x)*scale, cy = (minY+(height-y-1))*scale;
      this.ctx.strokeStyle = 'red';
      this.ctx.globalAlpha = 1;
      this.ctx.strokeRect(cx, cy, scale, scale);
    }

    this.ctx.restore();
  }

  private renderBodies(world: GameWorld, curTime: number, nextStep?: NextStep, lerpAmount?: number) {
    const bodies = world.bodies;
    const length = bodies.length;
    const types = bodies.arrays.type;
    const teams = bodies.arrays.team;
    const ids = bodies.arrays.id;
    const xs = bodies.arrays.x;
    const ys = bodies.arrays.y;
    const abilities = bodies.arrays.ability;
    const minY = world.minCorner.y;
    const maxY = world.maxCorner.y -1;

    let nextXs: Int32Array, nextYs: Int32Array, realXs: Float32Array, realYs: Float32Array;
    if (nextStep && lerpAmount) {
      nextXs = nextStep.bodies.arrays.x;
      nextYs = nextStep.bodies.arrays.y;
      lerpAmount = lerpAmount || 0;
    }

    // Calculate the real xs and ys
    realXs = new Float32Array(length)
    realYs = new Float32Array(length)
    for (let i = 0; i < length; i++) {
      if (nextStep && lerpAmount) {
        // Interpolated
        // @ts-ignore
        realXs[i] = xs[i] + (nextXs[i] - xs[i]) * lerpAmount;
        // @ts-ignore
        realYs[i] = this.flip(ys[i] + (nextYs[i] - ys[i]) * lerpAmount, minY, maxY);
      } else {
        // Not interpolated
        realXs[i] = xs[i];
        realYs[i] = this.flip(ys[i], minY, maxY);
      }
    }

    // Render the robots
    // render images with priority last to have them be on top of other units.

    const drawEffect = (effect: string, x: number, y: number) => {
      const effectImgs: HTMLImageElement[] = this.imgs.effects[effect];
      const whichImg = (Math.floor(curTime / cst.EFFECT_STEP) % effectImgs.length);
      const effectImg = effectImgs[whichImg];
      this.drawBot(effectImg, x, y);
    }

    const renderBot = (i: number) => {
      const img: HTMLImageElement = this.imgs.robots[cst.bodyTypeToString(types[i])][teams[i]];
      this.drawBot(img, realXs[i], realYs[i]);
      this.drawSightRadii(realXs[i], realYs[i], types[i], ids[i] === this.lastSelectedID);

      // draw effect
      let effect: string | null = cst.abilityToEffectString(abilities[i]);
      if (effect !== null) drawEffect(effect, realXs[i], realYs[i]);
    }

    let priorityIndices: number[] = [];

    for (let i = 0; i < length; i++) {
      if(cst.bodyTypePriority.includes(types[i])){
        priorityIndices.push(i);
        continue;
      }
      renderBot(i);
    }

    priorityIndices.forEach((i) => renderBot(i));

    // Render empowered bodies
    const empowered = world.empowered;
    const empowered_id = world.empowered.arrays.id;
    const empowered_x = world.empowered.arrays.x;
    const empowered_y = world.empowered.arrays.y;
    const empowered_team = world.empowered.arrays.team;

    for (let i = 0; i < empowered.length; i++) {
<<<<<<< HEAD
      const robotID = empowered_id[i];
      const index = bodies.index(robotID);
      const effectName = empowered_team[i] == 1 ? "empower_red" : "empower_blue";
      drawEffect(effectName, realXs[index], realYs[index]);
=======
      drawEffect(empowered_team[i] == 1 ? "empower_red" : "empower_blue", empowered_x[i], this.flip(empowered_y[i], minY, maxY));
>>>>>>> 9cb8c309
    }

    this.setInfoStringEvent(world, xs, ys);
  }

  /**
   * Returns the mirrored y coordinate to be consistent with (0, 0) in the
   * bottom-left corner (top-left corner is canvas default).
   * params: y coordinate to flip
   *         yMin coordinate of the minimum edge
   *         yMax coordinate of the maximum edge
   */
  private flip(y: number, yMin: number, yMax: number) {
    return yMin + yMax - y;
  }

  /**
   * Draws a cirlce centered at (x,y) with given squared radius and color.
   */
  private drawBotRadius(x: number, y: number, radiusSquared: number, color: string) {
    this.ctx.beginPath();
    this.ctx.arc(x+0.5, y+0.5, Math.sqrt(radiusSquared), 0, 2 * Math.PI);
    this.ctx.strokeStyle = color;
    this.ctx.lineWidth = cst.SIGHT_RADIUS_LINE_WIDTH;
    this.ctx.stroke();
  }

  /**
   * Draws the sight radii of the robot.
   */
  private drawSightRadii(x: number, y: number, type: schema.BodyType, single?: Boolean) {
    // handle bots with no radius here, if necessary
    if (this.conf.seeActionRadius || single) {
      this.drawBotRadius(x, y, this.metadata.types[type].actionRadiusSquared, cst.ACTION_RADIUS_COLOR);
    }

    if (this.conf.seeSensorRadius || single) {
      this.drawBotRadius(x, y, this.metadata.types[type].sensorRadiusSquared, cst.SENSOR_RADIUS_COLOR);
    }

    if (this.conf.seeDetectionRadius || single) {
      this.drawBotRadius(x, y, this.metadata.types[type].detectionRadiusSquared, cst.SENSOR_RADIUS_COLOR);
    }
  }

  /**
   * Draws an image centered at (x, y) with the given radius
   */
  private drawImage(img: HTMLImageElement, x: number, y: number, radius: number) {
    this.ctx.drawImage(img, x-radius, y-radius, radius*2, radius*2);
  }

  /**
   * Draws an image centered at (x, y), such that an image with default size covers a 1x1 cell
   */
  private drawBot(img: HTMLImageElement, x: number, y: number) {
    let realWidth = img.naturalWidth/cst.IMAGE_SIZE;
    let realHeight = img.naturalHeight/cst.IMAGE_SIZE;
    this.ctx.drawImage(img, x+(1-realWidth)/2, y+(1-realHeight)/2, realWidth, realHeight);
  }

  private setInfoStringEvent(world: GameWorld,
    xs: Int32Array, ys: Int32Array) {
    // world information
    const width = world.maxCorner.x - world.minCorner.x;
    const height = world.maxCorner.y - world.minCorner.y;
    const ids: Int32Array = world.bodies.arrays.id;
    // TODO: why is this Int8Array and not Int32Array?
    const types: Int8Array = world.bodies.arrays.type;
    // const radii: Float32Array = world.bodies.arrays.radius;
    const onRobotSelected = this.onRobotSelected;

    this.canvas.onmousedown = (event: MouseEvent) => {
      const {x, y} = this.getIntegerLocation(event, world);

      // Get the ID of the selected robot
      let selectedRobotID;
      let possiblePriorityID: number | undefined = undefined;
      for (let i in ids) {
        if (xs[i] == x && ys[i] == y) {
          selectedRobotID = ids[i];
          if(cst.bodyTypePriority.includes(types[i]))
            possiblePriorityID = ids[i];
        }
      }

      // if there are two robots in same cell, choose the one with priority
      if(possiblePriorityID != undefined) selectedRobotID = possiblePriorityID;
      // Set the info string even if the robot is undefined
      this.lastSelectedID = selectedRobotID;
      onRobotSelected(selectedRobotID);
    };
  }

  private setMouseoverEvent(world: GameWorld) {
    // world information
    // const width = world.maxCorner.x - world.minCorner.x;
    // const height = world.maxCorner.y - world.minCorner.y;
    const onMouseover = this.onMouseover;
    // const minY = world.minCorner.y;
    // const maxY = world.maxCorner.y - 1;

    this.canvas.onmousemove = (event) => {
      // const x = width * event.offsetX / this.canvas.offsetWidth + world.minCorner.x;
      // const _y = height * event.offsetY / this.canvas.offsetHeight + world.minCorner.y;
      // const y = this.flip(_y, minY, maxY)

      // Set the location of the mouseover
      const {x,y} = this.getIntegerLocation(event, world);
      const xrel = x - world.minCorner.x;
      const yrel = y - world.minCorner.y;
      const idx = world.mapStats.getIdx(xrel, yrel);
      onMouseover(x, y, xrel, yrel, world.mapStats.passability[idx]);
      this.hoverPos = {x: xrel, y: yrel};
    };

    this.canvas.onmouseout = (event) => {
      this.hoverPos = null;
    };
  }

  private getIntegerLocation(event: MouseEvent, world: GameWorld) {
    const width = world.maxCorner.x - world.minCorner.x;
    const height = world.maxCorner.y - world.minCorner.y;
    const minY = world.minCorner.y;
    const maxY = world.maxCorner.y - 1;
    const x = width * event.offsetX / this.canvas.offsetWidth + world.minCorner.x;
    const _y = height * event.offsetY / this.canvas.offsetHeight + world.minCorner.y;
    const y = this.flip(_y, minY, maxY)
    return {x: Math.floor(x), y: Math.floor(y+1)};
  }

  private renderIndicatorDotsLines(world: GameWorld) {
    if (!this.conf.indicators) {
      return;
    }

    const dots = world.indicatorDots;
    const lines = world.indicatorLines;

    // Render the indicator dots
    const dotsID = dots.arrays.id;
    const dotsX = dots.arrays.x;
    const dotsY = dots.arrays.y;
    const dotsRed = dots.arrays.red;
    const dotsGreen = dots.arrays.green;
    const dotsBlue = dots.arrays.blue;
    const minY = world.minCorner.y;
    const maxY = world.maxCorner.y - 1;

    console.log(dots.length);

    for (let i = 0; i < dots.length; i++) {
      if (dotsID[i] === this.lastSelectedID) {
        const red = dotsRed[i];
        const green = dotsGreen[i];
        const blue = dotsBlue[i];
        const x = dotsX[i];
        const y = this.flip(dotsY[i], minY, maxY);

        this.ctx.beginPath();
        this.ctx.arc(x+0.5, y+0.5, cst.INDICATOR_DOT_SIZE, 0, 2 * Math.PI, false);
        this.ctx.fillStyle = `rgb(${red}, ${green}, ${blue})`;
        this.ctx.fill();
      }
    }

    // Render the indicator lines
    const linesID = lines.arrays.id;
    const linesStartX = lines.arrays.startX;
    const linesStartY = lines.arrays.startY;
    const linesEndX = lines.arrays.endX;
    const linesEndY = lines.arrays.endY;
    const linesRed = lines.arrays.red;
    const linesGreen = lines.arrays.green;
    const linesBlue = lines.arrays.blue;
    this.ctx.lineWidth = cst.INDICATOR_LINE_WIDTH;

    for (let i = 0; i < lines.length; i++) {
      if (linesID[i] === this.lastSelectedID) {
        const red = linesRed[i];
        const green = linesGreen[i];
        const blue = linesBlue[i];
        const startX = linesStartX[i]+0.5;
        const startY = this.flip(linesStartY[i], minY, maxY)+0.5;
        const endX = linesEndX[i]+0.5;
        const endY = this.flip(linesEndY[i], minY, maxY)+0.5;

        this.ctx.beginPath();
        this.ctx.moveTo(startX, startY);
        this.ctx.lineTo(endX, endY);
        this.ctx.strokeStyle = `rgb(${red}, ${green}, ${blue})`;
        this.ctx.stroke();
      }
    }
  }
}<|MERGE_RESOLUTION|>--- conflicted
+++ resolved
@@ -200,14 +200,7 @@
     const empowered_team = world.empowered.arrays.team;
 
     for (let i = 0; i < empowered.length; i++) {
-<<<<<<< HEAD
-      const robotID = empowered_id[i];
-      const index = bodies.index(robotID);
-      const effectName = empowered_team[i] == 1 ? "empower_red" : "empower_blue";
-      drawEffect(effectName, realXs[index], realYs[index]);
-=======
       drawEffect(empowered_team[i] == 1 ? "empower_red" : "empower_blue", empowered_x[i], this.flip(empowered_y[i], minY, maxY));
->>>>>>> 9cb8c309
     }
 
     this.setInfoStringEvent(world, xs, ys);
