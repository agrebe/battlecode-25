--- conflicted
+++ resolved
@@ -49,20 +49,6 @@
     this.gameNum.className += " gameNum";
 
     // Go to the previous match/round
-<<<<<<< HEAD
-    let back = document.createElement("button");
-    back.setAttribute("class", "custom-button");
-    back.setAttribute("type", "button");
-    back.onclick = () => this.runner.goPreviousMatch();
-    back.appendChild(this.images.controls[ControlType.MATCH_BACKWARD]);
-
-    // Go the next match/round
-    let next = document.createElement("button");
-    next.setAttribute("class", "custom-button");
-    next.setAttribute("type", "button");
-    next.onclick = () => this.runner.goNextMatch();
-    next.appendChild(this.images.controls[ControlType.MATCH_FORWARD]);
-=======
     // let back = document.createElement("button");
     // back.setAttribute("class", "custom-button");
     // back.setAttribute("type", "button");
@@ -75,7 +61,6 @@
     // next.setAttribute("type", "button");
     // next.onclick = () => this.runner.goNextMatch();
     // next.appendChild(this.images.controls[ControlType.MATCH_FORWARD]);
->>>>>>> 5cb4ca9d
 
     // Append all the HTML elements
     title.appendChild(this.gameNum);
