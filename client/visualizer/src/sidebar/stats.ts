--- conflicted
+++ resolved
@@ -47,13 +47,10 @@
 
   private voteBars: VoteBar[];
   private maxVotes: number;
-<<<<<<< HEAD
   
-=======
 
   private incomeDisplays: IncomeDisplay[];
 
->>>>>>> a25ff980
   private relativeBars: HTMLDivElement[];
   
   private buffDisplays: BuffDisplay[];
@@ -66,13 +63,10 @@
   
   private conf: Config;
 
-<<<<<<< HEAD
   private tourneyUpload: HTMLDivElement;
-=======
   private incomeChart: Chart;
   
   private teamMapToTurnsIncomeSet: Map<number, Set<number>> = new Map();
->>>>>>> a25ff980
 
   // Note: robot types and number of teams are currently fixed regardless of
   // match info. Keep in mind if we ever change these, or implement this less
@@ -493,8 +487,6 @@
     this.buffDisplays = this.initBuffDisplays(teamIDs);
     const buffDivsElement = this.getBuffDisplaysElement(teamIDs);
     this.div.appendChild(buffDivsElement);
-<<<<<<< HEAD
-=======
 
     this.incomeDisplays = this.initIncomeDisplays(teamIDs);
     const incomeElement = this.getIncomeDisplaysElement(teamIDs);
@@ -546,7 +538,6 @@
     this.extraInfo = document.createElement('div');
     this.extraInfo.className = "extra-info";
     this.div.appendChild(this.extraInfo);
->>>>>>> a25ff980
   }
 
   tourIndexJumpFun(e) {
