import { path, fs } from './electron-modules';

// matches required to win a tourney game
const goal = 3;

export function readTournament(jsonFile: File, cbTournament: (t: Tournament) => void, cbError: (err: Error) => void) {
  const reader = new FileReader();
  reader.onload = () => {
    console.log('reader RESULT');
    console.log(reader.result);
    if (reader.error) {
      cbError(reader.error);
      return;
    }

    try {
      const data: any[][] = JSON.parse(<string>reader.result);
      const parseMatch: (arr: [string, string, string, number, number]) => TournamentMatch = ((arr) => ({
        team1: arr[0],
        team2: arr[1],
        map: arr[2],
        winner: arr[3],
<<<<<<< HEAD
        url: "https://2021.battlecode.org/replays/" + arr[4] + ".bc22"
=======
        url: "https://2022.battlecode.org/replays/" + arr[4] + ".bc22"
>>>>>>> f84c2e83
      }));
      const desc: TournamentMatch[][] = data.filter(game => game != null).map((game) => (game.map(parseMatch)));
      const tournament = new Tournament(desc);
      cbTournament(tournament);
    } catch (e) {
      cbError(e);
      return;
    }
  };
  reader.readAsText(jsonFile);
}

// Use like a "cursor" into a tournament.
// It's a bit awkward.
export class Tournament {
  readonly games: TournamentMatch[][];
  // cursors to games
  // this is the index within a game
  matchI: number;
  // cursor to game index
  gameI: number;

  constructor(games: TournamentMatch[][]) {
    this.matchI = 0;
    this.gameI = 0;
    this.games = games;
  }

  seek(gameIndex: number, matchIndex: number) {
    if (gameIndex < this.games.length && matchIndex < this.games[gameIndex].length) {
      this.matchI = matchIndex;
      this.gameI = gameIndex;
    } else {
      throw new Error("Out of bounds: " + matchIndex + "," + gameIndex);
    }
  }

  hasNext(): boolean {
    return this.gameI < this.games.length - 1 || this.matchI < this.games[this.gameI].length - 1;
  }

  next() {
    if (!this.hasNext()) {
      throw new Error("No more matches!");
    }
    if (this.isLastMatchInGame()) {
      this.matchI = 0;
      this.gameI++;
    }
    else this.matchI++;
    console.log(`game index: ${this.gameI}\n match index: ${this.matchI}`);
  }

  // getAvatar(name: string) {
  //   // convert the name into an ID
  //   // TODO: speed this up
  //   for (var i = 0; i < this.desc.teams.length; i++) {
  //     if (this.desc.teams[i].name === name) {
  //       return 'file://' + path.join(this.dir, this.desc.teams[i].avatarPath);
  //     }
  //   }
  //   return "not found :((";
  // }

  isLastMatchInGame(): boolean {
    return this.matchI === this.games[this.gameI].length - 1 || (Math.max(this.wins()[this.current().team1], this.wins()[this.current().team2]) >= goal);
  }

  isFirstMatchInGame(): boolean {
    return this.matchI === 0;
  }

  hasPrev(): boolean {
    return this.matchI > 0 || this.gameI > 0;
  }

  prev() {
    if (!this.hasPrev()) {
      throw new Error("No previous matches!");
    }
    this.matchI--;
    if (this.matchI < 0) {
      this.gameI--;
      this.matchI = 0;
      while (!this.isLastMatchInGame()) this.matchI++;
    }
    console.log(`game index: ${this.gameI}\n match index: ${this.matchI}`);
  }

  current(): TournamentMatch {
    if (this.gameI >= this.games.length || this.matchI >= this.games[this.gameI].length) {
      throw new Error(`BAD COMBO: match ${this.matchI}, ${this.gameI}`);
    }
    if (this.games[this.gameI][this.matchI] == undefined) {
      throw new Error("Undefined game?? " + this.matchI);
    }
    return this.games[this.gameI][this.matchI];
  }

  currentGame(): TournamentMatch[] {
    if (this.gameI > this.games.length) {
      throw new Error(`game out of bounds: ${this.gameI}`);
    }
    if (this.games[this.gameI] == undefined) {
      throw new Error("Undefined game?? " + this.matchI);
    }
    return this.games[this.gameI];
  }

  wins(uptoMatchI?: number) {
    if (uptoMatchI === undefined) uptoMatchI = this.matchI;
    const team1 = this.current().team1;
    const team2 = this.current().team2;
    const wins = {};
    wins[team1] = 0;
    wins[team2] = 0;
    for (let matchI = 0; matchI <= uptoMatchI; matchI++) {
      const match = this.games[this.gameI][matchI];
      wins[match.winner == 1 ? match.team1 : match.team2]++;
    }
    return wins;
  }

  totalWins() {
    return this.wins(this.games[this.gameI].length - 1);
  }
}

export interface TournamentMatch {
  team1: string,
  team2: string,
  map: string,
  winner: number,
  url: string
}<|MERGE_RESOLUTION|>--- conflicted
+++ resolved
@@ -20,11 +20,7 @@
         team2: arr[1],
         map: arr[2],
         winner: arr[3],
-<<<<<<< HEAD
-        url: "https://2021.battlecode.org/replays/" + arr[4] + ".bc22"
-=======
         url: "https://2022.battlecode.org/replays/" + arr[4] + ".bc22"
->>>>>>> f84c2e83
       }));
       const desc: TournamentMatch[][] = data.filter(game => game != null).map((game) => (game.map(parseMatch)));
       const tournament = new Tournament(desc);
