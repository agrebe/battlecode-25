--- conflicted
+++ resolved
@@ -168,19 +168,8 @@
       version project.findProperty('release_version') ?: 'NONSENSE'
 
       artifact release_main
-<<<<<<< HEAD
-
-      artifact release_docs {
-        classifier 'javadoc'
-      }
-
-      artifact release_sources {
-        classifier 'sources'
-      }
-=======
       artifact release_docs
       artifact release_sources
->>>>>>> 3e96b6d5
     }
 
     client(MavenPublication) {
