--- conflicted
+++ resolved
@@ -293,14 +293,10 @@
 
 
 - Version 2.0.0 (January 18, 2023) - Post Sprint 1 Rebalancing
-<<<<<<< HEAD
-  - Engine Fixes:
-    - Headquarters do 4 damage to all enemy robots within action radius at end of each round
-=======
   - Balance Changes:
     - All health and damage multiplied by 10
-    - Added controlled islands healing robots 1 health every 3 rounds for default anchors, 2 health every 3 rounds for accelerating anchors
->>>>>>> 4dda4954
+    - Controled islands heal ally robots 1 health every 3 rounds for standard anchors, 2 health every 3 rounds for accelerating anchors
+    - Headquarters do 4 damage to all enemy robots within action radius at the end of each round
     - Carrier bytecode limit 10000 --> 12500, Amplifier bytecode limit 7500 --> 10000
     - senseMapInfo bytecode cost 10 --> 5, senseNearbyMapInfos 200 --> 100, all MapInfo methods which previously cost 5 bytecode lowered to 2
     - Carrier maximum damage 80 --> 50
