<!-- vim: set syntax=markdown: -->
<meta charset="utf-8" emacsmode="-*- markdown -*-">
<link rel="stylesheet" href="css/journal.css?">
<style>
@media (max-width: 576px) {
  body {
    position: absolute;
    left: 0;
    margin-left: 0;
  }
  .md .longTOC {
    display: none;
  }
}
</style>


# Formal specification

*This is the formal specification of the Battlecode 2023 game.* Current version: *1.3.6*

**Welcome to Battlecode 2023: Tempest.**

This is a high-level overview of this year's game. It is highly recommended to read this entire document before you begin writing bots.

*This document and the game it describes may be tweaked as the competition progresses. We'll try to keep changes to a minimum, but may have to make modifications to keep the game balanced. Any changes will be announced in the official Discord channel. You may find a Changelog at the bottom of this document.*

# Background

Lightning booms in the distance and mountains crack as they shift about. Rampant anomalies destroy the very fabric of reality, spurred by the misuse of mutation and alchemy. In a last ditch effort to save humanity, alchemists have torn open unstable portals to a new universe filled with beautiful floating islands and time-bending tempests.

To anchor their dying universe to this bountiful world, humanity must take to the skies and explore the mysterious laws that govern them. But you are not alone – escapees from another reality have fled to this world as well and seek to take it for themselves. The battle of realities has begun, and only one will survive. 

# Objective

In **Battlecode: Tempest**, you will write code to control your faction of robots, in a dangerous battle to conquer the sky islands of the world.

The first faction to conquer 75% of the sky islands wins the battle. Islands are conquered by placing a reality anchor on them, and reality anchors are crafted at each factions headquarters. Each player begins with several headquarters which can create robots, craft anchors, and store resources.

Good luck!

# Map overview

Each Battlecode game will be played on a map. The map is a discrete 2-dimensional rectangular grid, of size ranging between 20×20 and 60×60 inclusive. The bottom-left corner of the map will have coordinates (0, 0); coordinates increase East (right) and North (up). Coordinates on the map are represented as `MapLocation` objects holding the `x` and `y`  coordinates of the location.

In order to prevent maps from favoring one player over another, it is guaranteed that the world is symmetric either by rotation or reflection.

**Note that throughout this document there are mentions of “units” on the map. These units correspond to squared Euclidean distance. For example, a vision range of 36 units means that the robot can see a MapLocation within a circle of radius up to 6 tiles away.**

## Passability

Due to dangerous weather, each square of the map is marked as either impassable or passable. Impassable squares are covered by heavy storms and anomalous hurricanes, and cannot be moved into. Passable squares have clear skies, and can be freely moved through. These squares stay fixed throughout the game.

## Clouds and Currents

The magical winds contain time-bending properties that affect robots that pass through them. These winds cannot pass through impassable squares due to their anomalous weather. 

Time accelerating directional currents flow throughout the map, pushing robots in a specified direction. Robots in a current will be forced to move in the direction of the current at the end of the turn, applied after existing robot movement. Currents will usually appear together on the map in lines or other shapes. **Each current must flow into a different square.**

Time decelerating clouds also appear throughout the map, obscuring vision and slowing down robots within them. When a robot moves into a cloud, it becomes obscured, preventing enemy robots from seeing it with its normal vision radius. Instead, a vision range of 4 units is applied to sense obscured robots. Obscured robots also receive impaired vision, giving them a similar vision range of 4 units. While obscured robots can avoid detection, they receive an increase of 20% on their movement and action cooldowns (moving and acting more slowly), stacking with other time-bending effects. Movements and action cooldowns are defined further down. **Clouds and currents cannot be on the same squares.** 

**Note that all stacking of time-bending effects occurs additively.**

## Islands, Headquarters, and Wells

Certain areas of the map are designated as *sky islands*. Islands appear as groups of connected squares, each group composing a single island. To fully anchor your faction’s universe and win the game, your faction must have reality anchors on **75%** or more of the islands. Once this condition has been fulfilled, your faction will instantly win the game. Sky islands are passable squares. 

There will be between 4 and 35 (inclusive) sky islands spread across the map, and each island is guaranteed to have an area of at most 20.  

Each team has 1-4 fixed *headquarters*. Headquarters cannot be moved or destroyed, as they hold the dimensional tears connecting universes. Robots and reality anchors are created at headquarters. **Robots cannot move over headquarters**. A headquarter cannot be located on a current. 

*Resource wells* appear throughout the map and contain an infinite amount of a specific resource type. They cannot be moved or destroyed. No currents, headquarters, or impassable squares can be located on a well. **Robots can travel over wells.** 

# Resources

The core resources are adamantium (Ad), mana (Mn), and elixir (Ex). Each headquarter has its own isolated stockpile of these resources, and constructing robots/reality anchors subtracts from this stockpile. Collecting and bringing back resources for your headquarters enables you to amass a larger and more powerful army of robots. **Resources are not automatically usable when a carrier collects them - they must be carried back to a headquarter.**

There are resource wells scattered around the map, each of a specific resource type. Wells contain an infinite amount of their specified resource, which can be drawn from them by carrier robots located on the well or one of the 8 neighboring squares. Elixir wells do not naturally spawn. Each team will have one adamantium well located within immediately visible distance. All maps are guaranteed to have at least one adamantium well and one mana well. 

Wells will undergo a transformation if the proper conditions are met. By default, carriers can collect from wells at a rate of 1 kg/action. If 2400 kg of the same resource is thrown into the well (adamantium for an adamantium well, etc.), the well will upgrade, allowing carriers to draw from them at a higher rate of 3 kg/action. Alternatively, if 1000 kg of the opposite resource is thrown into the well, the well will transform into an elixir well. Note that only adamantium and mana wells can transform into elixir wells, and the new elixir well will no longer produce its original resource. 

For any given map, wells of a specific type cannot constitute more than 4% of the map’s area. It is also guaranteed that all Adamantium wells will be located within 81 units of a Mana well and vice versa. 

Every five rounds, each headquarter will naturally produce 2 kg of adamantium and 2 kg of mana, automatically adding these resources to its reserves. Both teams start the game with 200 kg of adamantium and 200 kg of mana in each headquarter. Resource costs for robot construction can be found in the in-depth section further below.

# Robots

The Battlecode world involves many robots of different kinds. All robots can perform actions such as moving, sensing, and communicating with each other. In each battle, your robots will face one opposing enemy team.

The game is turn-based and divided into **rounds**. In each round, every robot gets a **turn** in which it gets a chance to run code and take actions. Code that a robot runs costs **bytecodes**, a measure of computational resources. A robot only has a predetermined amount of bytecodes available per turn, after which the robot's turn is immediately ended and computations are resumed on its next turn. If your robot has finished its turn, it should call `Clock.yield()` to wait for the next turn to begin.

All robots have a certain amount of HP (also known as hitpoints, health, life, or such). When a robot's HP reaches zero, the robot is immediately removed from the game.

Robots are assigned unique random IDs no smaller than 10,000, except for your headquarters.

Robots interact with only their nearby surroundings through sensing, moving, and special abilities. Each robot runs an independent copy of your code. Robots will be unable to share static variables (they will each have their own copy), because they are run in separate JVMs.

Two or more robots may not be on the same square. When their movement cooldown is over, robots can move onto any of the 8 neighboring squares. 

## Headquarters

Headquarters store resources, spawn robots, and create reality anchors. Each headquarter can store an infinite amount of resources and anchors. Headquarters can spawn robots using their stored resources within an action radius defined in **Robots in-depth**, and carriers can deposit and receive resources and anchors when located on one of the eight neighboring squares. Headquarters cannot be moved, created, or destroyed.

## Carriers

Carriers are produced with 50 kg of Ad. Upon creation, their inventory is empty. They can hold a maximum of 40 kg of material. The movement speed of a Carrier is dependent on the quantity the robot is carrying. Specifically, when a Carrier stores $m$ kg of materials, its movement cooldown is $\left\lfloor\left(5+\frac{3m}{8}\right)\right\rfloor$

Carriers are the only robots that can move resources and anchors and interact with resource wells, headquarters, and sky islands. The range and rate at which they can interact with these depends on the material and target – see the Resource Wells, Headquarters, and Reality Anchors sections for more info. 

Carriers can also throw resources to attack. This attack strikes an enemy in the targeted location with damage proportional to the quantity of resources thrown. When throwing $m$ kg of resource, the damage dealt is $\left\lfloor\left(\frac{5m}{4}\right)\right\rfloor$. This attack can hit obscured robots even if they are out of vision. The thrown resources fall into the void, lost forever.

## Signal Amplifiers

Signal amplifiers are produced with 30 kg of adamantium and 30 kg of mana. They allow nearby team robots within 20 units (see our sensing/vision section for distance details) to write to their faction’s shared array. Robots not within range of a signal amplifier or other signal boosting square can read from their shared array but cannot write to the array.

## Launchers

Launchers are produced with 60 kg of mana. They can deal damage to enemy robots by targeting a square within 16 units to attack. This attack can hit obscured robots even if they are out of vision. 

## Temporal Destabilizers

Temporal destabilizers are produced with 200 kg of elixir. Destabilizers can select a square within 13 units of them to attack. Once a square has been selected, destabilizers slow down time to all squares within 15 units of the square, applying an 10% increase on all base future robot cooldowns. This effect lasts for 5 turns, after which damage is dealt to all enemies in the affected area. This effect can stack up to 2 times (a max of 2 total destabilizers can impact a square). This attack can hit obscured robots even if they are out of vision. 

## Temporal Boosters

Temporal boosters are produced with 150 kg of elixir. Boosters can accelerate time around them by boosting, allowing ally robots to move and act faster than normal. Specifically, their boost ability applies a 10% tick reduction to all base ally robot cooldowns within 20 units of the booster for the next 10 turns. Note that the boosted location is fixed around the location the boost was applied, and does not move with the booster. This effect can stack up to 3 times with itself (a max of 3 total boosters can impact a square). 

# Reality Anchors

Reality anchors are the devices used to control sky islands. Anchors are manufactured at headquarters. Upon being manufactured, reality anchors will be placed within the headquarter’s storage. A carrier robot must then retrieve it from the headquarters and bring it to the island to conquer it. To place an anchor onto an island, the carrier robot must occupy a square on the island. Once placed, the reality anchor will apply to the entire island; i.e. the entire island will be anchored. 

Reality anchors are 40 kg, meaning that carriers cannot carry any other items when holding an anchor. There are two types of anchors: Standard Anchors and Accelerating Anchors.

Standard Anchors are crafted with 100 kg of adamantium and 100 kg of mana. Accelerating Anchors function similarly to Standard Anchors, but decrease surrounding ally robot cooldowns by 15%. This decrease affects all ally robot within 4 units of the island. These anchors are crafted with 300 kg of elixir. The boosting effects take place once the anchor has been placed and **does not stack with itself**.

Standard anchors have a max health of 250 while accelerating anchors have a max health of 750. Once an anchor's health has been reduced to 0 the anchor is removed and the opposing team can place their own anchor on the island. At the end of each turn each anchor's health will change based on the occupancy of the island the anchor is planted on as follows: $\text{(% island occupied by placing team)} - \text{(% island occupied by opponent)}$. The health of an anchor can never increase past the initial max health of that type of anchor.

Allied robots standing on a controlled island get healed every 3 rounds, at the end of the round. Standard Anchors heal 1 health, while Accelerating Anchors heal 2 health. Allied robots will not get healed on the turn that teams lose control of an island.

Teams can place an anchor on top of an island they already control, overriding their last anchor. The new anchor will be at full health, regardless of the health of the past anchor. The same anchor type does not need to be used to override. Note that overriding an anchor on an already controlled island does not contribute towards the total number of anchors placed tiebreaker described later on.

# Communication

Robots can only see their immediate surroundings and are independently controlled by copies of your code, making coordination very challenging. You will be unable to share any variables between them; note that even static variables will not be shared, as each robot will receive its own copy.

To communicate between robots, alchemists from your home universe have developed a system to allow robots to read and write from a shared array of 64 non-negative integers strictly less than $2^{16}$. Array values persist across turns; ie. they are not reset. 

However, magic lingering in the winds has unexpectedly interfered with communication. While all robots can still read from the shared array for a specified bytecode cost, robots that stray too far from their headquarters and anchored islands cannot write to the array. To combat this interference, alchemists have developed powerful signal amplifier robots that allow nearby robots to write to the shared array. Robots must be within 20 units of a signal amplifier from their team, 4 units from an island with a planted reality anchor from their team, or 9 units from one of their headquarters to write to the shared array.  

# Sensing and Vision

A robot can “sense” a square if the square is within the robot's sight range. Vision is **not** shared between robots, so a robot cannot necessarily sense information that is in sight range of a different robot.

Sensing range is measured in squared units (Euclidean distance squared). For squares within the sensing range, robots can sense robots, resource wells, terrain (clouds, currents, and impassibility), and the current timeflow (given as a multiplier to cooldown). They can sense the type of robot and the type of resource well. You can check whether a square within range is on the map using `onTheMap()`.

Clouds obscure squares from the default vision radius. To sense these squares, a separate obscured vision of 4 units is applied. 

# Victory and Tiebreaks

To win **Battlecode: Tempest**, your objective is to conquer 75% or more of all sky islands. The first team to succeed at this immediately wins. Sky islands must be captured all at once; if a team has conquered 75% islands at independent points in time but no longer controls them, this condition is not satisfied. 

Games must end in finite amounts of time. If games do not end by round 2000, the following tiebreakers are applied in order to determine the stronger team.

1. The team with more sky islands captured.
2. The team with more reality anchors placed in total throughout the round (regardless of if they were destroyed or not).
3. The team with a greater amount of elixir (added up across all headquarters and carriers).
4. The team with a greater amount of mana (added up across all headquarters and carriers).
5. The team with a greater amount of adamantium (added up across all headquarters and carriers).
6. A uniformly random team will be selected.

# Actions and Cooldowns

Robots perform actions to interact with the game world, most of which cannot be performed multiple times in a single turn or in a short period of time. These actions are:

- Attacking. Attacking can only be done if the robot's action cooldown is less than 10 (can check with the `isActionReady()` method), the robot type is one that can attack, and the robot has the relevant resources required to attack (if it is a carrier). Attacking can be performed by calling the `attack()` method. This targets a particular square, damaging an enemy robot if they are located on the square. This increases the robot's action cooldown as determined by the robot type.
- Moving. Moving can only be done if the robot's movement cooldown is less than 10 (can check with the `isMovementReady()` method) and if the ending square is unoccupied and passible. Moving can be performed by calling the `move()` method. This moves the robot in the specified direction. This increases the robot's movement cooldown as determined by the robot type. If you wish to check whether a move is valid, you can use the `canMove()` method. 
- Collection. Carriers can collect resources if the robot’s action cooldown is less than 10 (can check with the `isActionReady()` method), and can be performed by calling the `collectResource()` method. This extracts resources from the targeted resource well and adds it to the carrier’s inventory according to the level of the well. This increases the robot's action cooldown as specified in the robot details.
- Transferring. Carriers can transfer resources or anchors if the robot’s action cooldown is less than 10 (can check with the `isActionReady()` method), and can be performed by calling the `transferResource()` or `transferAnchor()` method. This transfers the specified amount of material to the target and removes it to the carrier’s inventory. If the given quantity is negative, the robot instead removes the specified materials. This increases the robot's action cooldown as specified in the robot details.
- Anchoring. Carriers can place anchors if the robot’s action cooldown is less than 10 (can check with the `isActionReady()` method), and can be performed by calling the `placeAnchor()` method. This places the held anchor on the sky island occupied by the robot and removes it to the carrier’s inventory. This increases the robot’s action cooldown as specified in robot details.
- Boosting. Temporal boosters can accelerate time around them, but only when their action cooldown is less than 10 (can check with the `isActionReady()` method), and can be performed by calling the `boost()` method. This increases the robot’s action cooldown as specified in robot details. 
- Destabilizing. Temporal destabilizers can decelerate time and deal damage around a specified location, but only when their action cooldown is less than 10 (can check with the `isActionReady()` method), and can be performed by calling the `destabilize()` method. This targets a particular location. This increases the robot’s action cooldown as specified in robot details.
- Spawning. Headquarters can spawn robots, but only when their action cooldown is less than 10 (can check with the `isActionReady()` method), and can be performed by calling the `buildRobot()` method. This deducts the cost of the robot from the headquarter’s stockpile, then creates one robot of the specified type in the specified square. 
- Crafting. Headquarters can craft anchors and hold them in their storage. This increases the headquarter’s action cooldown as specified in robot details. 
- Communicating. All robots can read the team array by calling `readSharedArray()`, for standard Java bytecode costs. Robots satisfying the communication requirements can also update the contents of the shared array with `writeSharedArray()`, which incurs a flat bytecode cost of 75 bytecodes per write.
- Disintegrating. Any robot can call the `disintegrate()` method. This immediately destroys the robot that calls it.

**After every turn, the movement and action cooldowns of all robots are decremented by 10.**

# Robots in-depth

All robots can read from the shared team array. Robots satisfying the proper communication requirements can also write to the array. 

Attack and vision ranges are squared Euclidean distances. A vision range of 36 means that the robot can see a MapLocation within a circle of radius up to 6 tiles away.

|  | Headquarter | Carrier | Launcher | Destabilizer | Booster | Amplifier
| --- | --- | --- | --- | --- | --- | --- |
| Cost | N/A | 50 Ad | 60 Mn | 200 Ex | 150 Ex | 30 Ad, 30 Mn
| Cooldown / action | 10 | 8 | 10 | 70 | 140 | N/A 
| Cooldown / move | N/A | $\left\lfloor\left(5+\frac{3m}{8}\right)\right\rfloor$ | 15 | 20 | 25 | 15
| Health | N/A | 150 | 200 | 300 | 400 | 120
| Attack | N/A | $\left\lfloor\left(\frac{5m}{4}\right)\right\rfloor$ | 30 | 50 | N/A | N/A
| Action radius | 9 | 9 | 16 | 13 | N/A | N/A
| Vision radius | 34 | 20 | 20 | 20 | 20 | 34
| Bytecode limit | 20,000 | 12,500 | 10,000 | 10,000 | 10,000 | 10,000

- Headquarter: the central headquarters. Can spawn robots, build anchors, and store materials. 
- Carrier: the material moving robot. Can extract resources from wells, carry resources and anchors, plant anchors, and throw resources. 
- Launcher: the general-purpose attack robot. Can attack a single robot in a specified location. 
- Destabilizer: the offensive time manipulator. Can debuff enemy robots and attack groups of them.
- Booster: the supporting time manipulator. Can buff nearby ally robots. 
- Amplifier: the communication essential. Allows nearby robots to write messages.


# Bytecode Limits

Robots are also very limited in the amount of computation they are allowed to perform per turn. Bytecodes are a convenient measure of computation in languages like Java, where one Java bytecode corresponds roughly to one basic operation such as "subtract" or "get field", and a single line of code generally contains several bytecodes (for details see [here](http://en.wikipedia.org/wiki/Java_bytecode)). Because bytecodes are a feature of the compiled code itself, the same program will always compile to the same bytecodes and thus take the same amount of computation on the same inputs. This is great, because it allows us to avoid using time as a measure of computation, which leads to problems such as nondeterminism. With bytecode cutoffs, re-running the same match between the same bots produces exactly the same results - a feature you will find very useful for debugging.

Every round each robot sequentially takes its turn. If a robot attempts to exceed its bytecode limit (usually unexpectedly, if you have too big of a loop or something), its computation will be paused and then resumed at exactly that point next turn. The code will resume running just fine, but this can cause problems if, for example, you check if a tile is empty, then the robot is cut off and the others take their turns, and then you attempt to move into a now-occupied tile. Instead, use the `Clock.yield()` function to end a robot's turn. This will pause computation where you choose, and resume on the next line next turn.

The per-turn bytecode limits for various robots are as follows:

- Headquarter: 20,000
- Carrier: 12,500
- Amplifier, Booster, Destabilizer, Launcher: 10,000


Some standard functions such as the math library and sensing functions have fixed bytecode costs, available [here](https://github.com/battlecode/battlecode23/blob/master/engine/src/main/battlecode/instrumenter/bytecode/resources/MethodCosts.txt). More details on this at the end of the spec.

# Appendix: Other resources and utilities

## **Sample player**

examplefuncsplayer, a simple player which performs various game actions, is included with battlecode. It includes helpful comments and is a template you can use to see what `RobotPlayer` files should look like.

If you are interested, you may find the full game engine implementation [here](https://github.com/battlecode/battlecode23/tree/master/engine). This is not at all required, but may be helpful if you are curious about the engine's implementation specifics.

## **Debugging**

Debugging is extremely important. See the debugging tips to learn about our useful debug tools.

## **Monitoring**

The `Clock` class provides a way to identify the current round (`rc.getRoundNum()`), and how many bytecodes have been executed during the current round (`Clock.getBytecodeNum()`).

## **GameActionExceptions**

`GameActionException`s are thrown when something cannot be done. It is often the result of illegal actions such as moving onto another robot, or an unexpected round change in your code. Thus, you must write your player defensively and handle `GameActionException`s judiciously. You should also be prepared for any ability to fail and make sure that this has as little effect as possible on the control flow of your program.

Throwing any `Exception`s cause a bytecode penalty of 500 bytecodes. Unhandled exceptions may paralyze your robot.

## **Complete documentation**

Every function you could possibly use to interact with the game can be found in our javadocs.

# Appendix: Other restrictions

## **Java language usage**

Players may use classes from any of the packages listed in [AllowedPackages.txt](https://github.com/battlecode/battlecode23/blob/master/engine/src/main/battlecode/instrumenter/bytecode/resources/AllowedPackages.txt), except for classes listed in [DisallowedPackages.txt](https://github.com/battlecode/battlecode23/blob/master/engine/src/main/battlecode/instrumenter/bytecode/resources/DisallowedClasses.txt). These files can be found here.

Furthermore, the following restrictions apply:

`Object.wait`, `Object.notify`, `Object.notifyAll`, `Class.forName`, and `String.intern` are not allowed. `java.lang.System` only supports `out`, `arraycopy`, and `getProperty`. Furthermore, `getProperty` can only be used to get properties with names beginning with `"bc.testing."`. `java.io.PrintStream` may not be used to open files.

Note that violating any of the above restrictions will cause the robots to explode when run, even if the source files compile without problems.

## **Memory usage**

Robots must keep their memory usage reasonable. If a robot uses more than 8 Mb of heap space during a tournament or scrimmage match, the robot may explode.

## **More information on bytecode costs**

Classes in `java.util`, `java.math`, and scala and their subpackages are bytecode counted as if they were your own code. The following functions in `java.lang` are also bytecode counted as if they were your own code.

`Math.random 
 StrictMath.random 
 String.matches 
 String.replaceAll 
 String.replaceFirst 
 String.split`

The function `System.arraycopy` costs one bytecode for each element copied. All other functions have a fixed bytecode cost. These costs are listed in the [`MethodCosts.txt` file](https://github.com/battlecode/battlecode23/blob/master/engine/src/main/battlecode/instrumenter/bytecode/resources/MethodCosts.txt). Methods not listed are free. The bytecode costs of `battlecode.common` functions are also listed in the javadoc.

Basic operations like integer comparison and array indexing cost small numbers of bytecodes each.

Bytecodes relating to the creation of arrays (specifically `NEWARRAY`, `ANEWARRAY`, and `MULTIANEWARRAY`; see [here](https://en.wikipedia.org/wiki/Java_bytecode_instruction_listings) for reference) have an effective cost greater than a single bytecode. This is because these instructions, although they are represented as a single bytecode, can be vastly more expensive than other instructions in terms of computational cost. To remedy this, these instructions have a bytecode cost equal to the total length of the instantiated array. Note that this should have minimal impact on the typical team, and is only intended to prevent teams from repeatedly instantiating excessively large arrays.

# Appendix: Lingering questions and clarifications

If something is unclear, direct your questions to our Discord where other people may have the same question. We'll update this spec as the competition progresses.

# Appendix: Changelog


- Version 2.0.0 (January 18, 2023) - Post Sprint 1 Rebalancing
  - Engine Fixes:
    - All health and damage multiplied by 10
    - Carrier bytecode limit 10000 --> 12500, Amplifier bytecode limit 7500 --> 10000
    - senseMapInfo bytecode cost 10 --> 5, senseNearbyMapInfos 200 --> 100, all MapInfo methods which previously cost 5 bytecode lowered to 2
<<<<<<< HEAD
    - Added controlled islands healing robots 1 health every 3 rounds for default anchors, 2 health every 3 rounds for accelerating anchors
    - Removed carriers' held resources being counted twice for use in tiebreakers  

=======
    - Carrier maximum damage 80 --> 50
    - Amplifier health 400 --> 120
    - Amplifier build cost 40 Ad, 40 Mn --> 30 Ad, 30 Mn
    - Launcher damage 60 --> 30
    - Launcher movement cooldown 20 --> 15
    - GameConstants.WELL_STANDARD_RATE 2 --> 1
    - GameConstants.WELL_ACCELERATED_RATE 6 --> 3
    - Carrier action cooldown 10 --> 8
    - Changed canAttack and attack to succeed on empty locations, preventing detecting obscured robots
>>>>>>> 0425c9b6

- Version 1.3.7 (January 17, 2023)
  - Display sprint 1 maps in client

- Version 1.3.6 (January 17, 2023)
  - Released sprint 1 maps
  - Engine Fixes:
    - Fixed assertion that is getting compiled out

- Version 1.3.5 (January 17, 2023)
  - Non-essential update for competitors but critical for infrastructure:
    - Modify tournament mode in client for new infrastructure

- Version 1.3.4 (January 17, 2023)
  - Non-essential update for competitors but critical for infrastructure:
    - Fix a broken release by starting afresh.

- Version 1.3.3 (January 17, 2023)
  - Engine Fixes:
    - Fixed more bugs with boosts from accelerating anchors

- Version 1.3.2 (January 16, 2023)
  - Spec Fixes:
    - Documented replacing ally anchor behaviors (actually this time)
    - Fix README link
  - Engine Fixes:
    - Fixed bug where removing accelerating anchors caused exceptions
    - Illegal robots no longer auto forfeit future games in series
  - Client Fixes:
    - Lower opacity of effects

- Version 1.3.1 (January 15, 2023)
  - Engine Fixes:
    - Fixed headquarter colors being reversed when teams are reversed (from alternateOrder)
    - Fixed issue in checking maps with islands on edges

- Version 1.3.0 (January 15, 2023)
  - Spec Fixes:
    - Clarified that clouds change vision radius to 4 units
  - Engine Fixes:
    - Added check for islands being continuous for map to be valid (old maps may need to be recreated)
    - Removed exception throw in onTheMap
    - Fixed exception print in examplefuncsplayer
    - Added senseCloud and senseNearbyCloudLocations methods which allow sensing of visible clouds
    - Fixed destabilizer damage
    - Fixed updating teamInfo counts for resources
    - Added alternateOrder option to gradle, when enabled this option will mean if multiple consecutive maps are played then teams will swap turn order
    - Changed error message to current version number :)

- Version 1.2.4 (January 13, 2023)
  - Engine Fixes:
    - Fixed the spelling of getCooldownMultiplier
    - Removed getAnchor from the default RobotPlayer

- Version 1.2.3 (January 13, 2023)
  - Non-essential update for competitors but critical for infrastructure:
    - Remove verbose deprecation output. Method deprecation will be re-documented in the future.

- Version 1.2.2 (January 12, 2023)
  - Spec Fixes:
    - Documented behavior of replacing ally anchors on islands
  - Engine Fixes: 
    - Reduced bytecode of isLocationOccupied to 5 to match senseRobotAtLocation
    - Added deprecation messages in outdated methods
    - getAnchor now throws exception if not called by carrier
    - Carriers can no longer utilize collectResource to obtain negative inventory
    - Gradle now has the option to remove map validation
  - Client Fixes:
    - islandIDs no longer clue you in on where other islands are ;)

- Version 1.2.1 (January 11, 2023)
  - Spec Fixes:
    - Updated new well rates in general spec
  - Engine Fixes:
    - MapInfo's isPassable method no longer returns incorrect values
    - Changed default map to DefaultMap rather than maptestsmall
  - Client Fixes:
    - Old maps now have continuous IDs

- Version 1.2.0 (January 11, 2023)
  - Game changes:
    - GameConstants.WELL_STANDARD_RATE 4 --> 2, reduces the standard max ouput rate of a well
    - GameConstants.WELL_ACCELERATED_RATE 10 --> 6, reduces the accelerated max output rate of a well
    - GameConstants.UPGRADE_TO_ELIXIR 1500 --> 1000, reduces the amount needed to upgrade a well to elixir
    - GameConstants.UPGRADE_WELL_AMOUNT 3600 --> 2400, reduces the amount needed to upgrade a well to have the accelerated max output rate
  - Spec Fixes:
    - Added statement of guarantee of 4-35 sky islands and no sky islands with greater than 20 area
  - Engine Fixes:
    - Can no longer build headquarters
    - Communication bug (can always communicate) is fixed
    - Added hasCloud method to MapInfo
    - Added isPassable method to MapInfo
    - Inventories in RobotInfo are now private, use getResourceAmount, getNumAnchors, getTotalAnchors instead
    - Calling canTransferResource with 0 resources no longer works
    - Added getIslandCount to robotController
    - Added getWeight to robotController
    - Changed onTheMap to not check for visibility
    - Added canReturnAnchor and returnAnchor to place anchor back in headquarter
  - Client Fixes:
    - Island IDs are now continuous and can be displayed in client
    - Added support for returning anchors to headquarters

- Version 1.1.0 (January 10, 2023)
  - Spec Fixes:
    - Communication max value: 216 -> $2^{16}$
    - Clarified rules of communication (near *own* headquarters or planted anchor)
    - Moved defintion of units to top of document
    - Clarified time-bending effects stack additively
    - Added links to allowed and disallowed classes (thanks stefangimmillaro)
  - Engine Fixes:
    - Added sensing mapInfo to detect currents, clouds and time-bending effects
    - Fixed assert bug on checking for adjacency in collecting and transfering resources and anchors
    - Resigning now means the other player wins automatically
  - Client Fixes:
    - Fixed client style scrollbars to prevent blocked content



<style class="fallback">body{visibility:hidden}</style>
<script>markdeepOptions={tocStyle:'long'};</script>
<script src="js/markdeep.min.js?" charset="utf-8"></script><|MERGE_RESOLUTION|>--- conflicted
+++ resolved
@@ -293,15 +293,11 @@
 
 
 - Version 2.0.0 (January 18, 2023) - Post Sprint 1 Rebalancing
-  - Engine Fixes:
+  - Balance Changes:
     - All health and damage multiplied by 10
+    - Added controlled islands healing robots 1 health every 3 rounds for default anchors, 2 health every 3 rounds for accelerating anchors
     - Carrier bytecode limit 10000 --> 12500, Amplifier bytecode limit 7500 --> 10000
     - senseMapInfo bytecode cost 10 --> 5, senseNearbyMapInfos 200 --> 100, all MapInfo methods which previously cost 5 bytecode lowered to 2
-<<<<<<< HEAD
-    - Added controlled islands healing robots 1 health every 3 rounds for default anchors, 2 health every 3 rounds for accelerating anchors
-    - Removed carriers' held resources being counted twice for use in tiebreakers  
-
-=======
     - Carrier maximum damage 80 --> 50
     - Amplifier health 400 --> 120
     - Amplifier build cost 40 Ad, 40 Mn --> 30 Ad, 30 Mn
@@ -310,8 +306,9 @@
     - GameConstants.WELL_STANDARD_RATE 2 --> 1
     - GameConstants.WELL_ACCELERATED_RATE 6 --> 3
     - Carrier action cooldown 10 --> 8
+  - Engine Fixes:
     - Changed canAttack and attack to succeed on empty locations, preventing detecting obscured robots
->>>>>>> 0425c9b6
+    - Removed carriers' held resources being counted twice for use in tiebreakers  
 
 - Version 1.3.7 (January 17, 2023)
   - Display sprint 1 maps in client
