--- conflicted
+++ resolved
@@ -22,12 +22,7 @@
   },
   "homepage": "https://github.com/battlecode/battlecode-schema#readme",
   "dependencies": {
-<<<<<<< HEAD
     "flatbuffers": "^1.11.0",
     "@types/flatbuffers": "^1.9.1"
-=======
-    "flatbuffers": "^1.12.0",
-    "@types/flatbuffers": "^1.10.0"
->>>>>>> b5e770d9
   }
 }