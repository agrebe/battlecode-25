--- conflicted
+++ resolved
@@ -2,22 +2,11 @@
 import styled from 'styled-components';
 import { NavLink } from 'react-router-dom';
 import Api from '../api';
-<<<<<<< HEAD
 
-=======
->>>>>>> afc5d26d
 
 
 class Submissions extends Component {
 
-<<<<<<< HEAD
-    componentDidMount() {
-        Api.getCompilationStatus(this.compilationData)
-    }
-
-    uploadData = (file) => {
-        console.log("hiiii")
-=======
     uploadData = () => {
         Api.newSubmission(this.state.selectedFile, null)
     }
@@ -36,7 +25,8 @@
         this.state = {
             selectedFile: null
         }
->>>>>>> afc5d26d
+    componentDidMount() {
+        Api.getCompilationStatus(this.compilationData)
     }
 
     compilationData = (data) => {
@@ -49,18 +39,13 @@
         if (enabled) {
             return (
                 <div className="card">
-<<<<<<< HEAD
                     <div className="header">
                         <h4 className="title">Submit Code</h4>
                     </div>
                     <div className="content">
-                        <input type="file" accept=".zip" />
+                        <input type="file" accept=".zip" onChange={this.onChangeHandler}/>
                         <button onClick={this.uploadData} className="btn btn-info btn-fill"> Submit </button>
                     </div>
-=======
-                    <input type="file" accept=".zip" onChange={this.onChangeHandler}/>
-                    <button onClick={this.uploadData}> Submit </button>
->>>>>>> afc5d26d
                 </div>
             )
         } else {
