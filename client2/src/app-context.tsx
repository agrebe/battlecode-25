--- conflicted
+++ resolved
@@ -1,27 +1,14 @@
 import React from 'react'
-<<<<<<< HEAD
-
-export interface AppState {
-    queue: number[] // placeholder
-}
-
-const DEFAULT_APP_STATE: AppState = {
-    queue: []
-=======
-import { PageType } from './definitions'
 import Game from './playback/Game'
 
 export interface AppState {
-    page: PageType
     queue: number[]
     activeGame: Game | undefined
 }
 
 const DEFAULT_APP_STATE: AppState = {
-    page: PageType.GAME,
     queue: [],
     activeGame: undefined
->>>>>>> 10c6ec41
 }
 
 export interface AppContext {
