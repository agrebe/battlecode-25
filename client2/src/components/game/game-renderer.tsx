import React, { useEffect, useRef, useState } from 'react'
import { useAppContext } from '../../app-context'
import { Vector } from '../../playback/Vector'
import { EventType, publishEvent, useListenEvent } from '../../app-events'
import assert from 'assert'
import { Tooltip } from './tooltip'
import { Body } from '../../playback/Bodies'
import Match from '../../playback/Match'
import { TILE_RESOLUTION, TOOLTIP_PATH_DECAY_OPACITY, TOOLTIP_PATH_DECAY_R, TOOLTIP_PATH_INIT_R } from '../../constants'
import { CurrentMap } from '../../playback/Map'

export const GameRenderer: React.FC = () => {
    const wrapperRef = useRef<HTMLDivElement | null>(null)
    const backgroundCanvas = useRef<HTMLCanvasElement | null>(null)
    const dynamicCanvas = useRef<HTMLCanvasElement | null>(null)
    const overlayCanvas = useRef<HTMLCanvasElement | null>(null)

    const appContext = useAppContext()
    const { activeGame, activeMatch } = appContext.state

    const [selectedBody, setSelectedBody] = useState<Body | undefined>(undefined)
    const [hoveredTile, setHoveredTile] = useState<{ x: number; y: number } | undefined>(undefined)
    const [hoveredBody, setHoveredBody] = useState<Body | undefined>(undefined)
    const calculateHoveredBody = () => {
        const match = appContext.state.activeMatch
        if (!match || !hoveredTile) return
        setHoveredBody(match.currentTurn.bodies.getBodyAtLocation(hoveredTile.x, hoveredTile.y))
    }
    useEffect(calculateHoveredBody, [appContext.state.activeMatch, hoveredTile])
    useListenEvent(EventType.TURN_PROGRESS, calculateHoveredBody)

    const render = () => {
        const ctx = dynamicCanvas.current?.getContext('2d')
        if (!activeMatch || !ctx) return

        const currentTurn = activeMatch.currentTurn
        const map = currentTurn.map

        ctx.clearRect(0, 0, ctx.canvas.width, ctx.canvas.height)
        map.draw(activeMatch, ctx, appContext.state.config, selectedBody, hoveredBody)
        currentTurn.bodies.draw(activeMatch, ctx, appContext.state.config, selectedBody, hoveredBody)
        currentTurn.actions.draw(activeMatch, ctx)

        renderOverlay(overlayCanvas.current?.getContext('2d')!, activeMatch, selectedBody, hoveredTile)
    }
    useEffect(render, [hoveredBody, selectedBody])
    useListenEvent(EventType.RENDER, render, [render])

    const fullRender = () => {
        const match = appContext.state.activeMatch
        const ctx = backgroundCanvas.current?.getContext('2d')
        if (!match || !ctx) return
        match.currentTurn.map.staticMap.draw(ctx)
        render()
    }
    useListenEvent(EventType.INITIAL_RENDER, fullRender, [fullRender])

    const updateCanvasDimensions = (canvas: HTMLCanvasElement | null, dims: Vector) => {
        if (!canvas) return
        canvas.width = dims.x * TILE_RESOLUTION
        canvas.height = dims.y * TILE_RESOLUTION
        canvas.getContext('2d')?.scale(TILE_RESOLUTION, TILE_RESOLUTION)
    }
    useEffect(() => {
        const match = appContext.state.activeMatch
        if (!match) return
        updateCanvasDimensions(backgroundCanvas.current, {
            x: match.currentTurn.map.width,
            y: match.currentTurn.map.height
        })
        updateCanvasDimensions(dynamicCanvas.current, {
            x: match.currentTurn.map.width,
            y: match.currentTurn.map.height
        })
        updateCanvasDimensions(overlayCanvas.current, {
            x: match.currentTurn.map.width,
            y: match.currentTurn.map.height
        })
        publishEvent(EventType.INITIAL_RENDER, {})
    }, [appContext.state.activeMatch, backgroundCanvas.current, dynamicCanvas.current, overlayCanvas.current])

    const eventToPoint = (e: React.MouseEvent<HTMLCanvasElement, MouseEvent>) => {
        const canvas = e.target as HTMLCanvasElement
        const rect = canvas.getBoundingClientRect()
        const map = activeGame!.currentMatch!.currentTurn!.map ?? assert.fail('map is null in onclick')
        let x = Math.floor(((e.clientX - rect.left) / rect.width) * map.width)
        let y = Math.floor((1 - (e.clientY - rect.top) / rect.height) * map.height)
        x = Math.max(0, Math.min(x, map.width - 1))
        y = Math.max(0, Math.min(y, map.height - 1))
        return { x: x, y: y }
    }
    const mouseDown = React.useRef(false)
    const mouseDownRightPrev = React.useRef(false)
    const lastFiredDragEvent = React.useRef({ x: -1, y: -1 })
    const onMouseUp = (e: React.MouseEvent<HTMLCanvasElement, MouseEvent>) => {
        mouseDown.current = false
        lastFiredDragEvent.current = { x: -1, y: -1 }
        if (e.button === 2) mouseDownRight(false, e)
    }
    const onMouseDown = (e: React.MouseEvent<HTMLCanvasElement, MouseEvent>) => {
        mouseDown.current = true
        if (e.button === 2) mouseDownRight(true, e)
    }
    const onMouseMove = (e: React.MouseEvent<HTMLCanvasElement, MouseEvent>) => {
        const tile = eventToPoint(e)
        if (tile.x !== hoveredTile?.x || tile.y !== hoveredTile?.y) setHoveredTile(tile)
    }
    const mouseDownRight = (down: boolean, e?: React.MouseEvent<HTMLCanvasElement, MouseEvent>) => {
        if (down === mouseDownRightPrev.current) return
        mouseDownRightPrev.current = down
        if (!down && e) onCanvasClick(e)
        publishEvent(EventType.CANVAS_RIGHT_CLICK, { down: down })
    }
    const onMouseLeave = (e: React.MouseEvent<HTMLCanvasElement, MouseEvent>) => {
        onMouseUp(e)
        mouseDownRight(false)
        setHoveredTile(undefined)
    }
    const onCanvasClick = (e: React.MouseEvent<HTMLCanvasElement, MouseEvent>) => {
        const point = eventToPoint(e)
        const clickedBody = activeGame?.currentMatch?.currentTurn?.bodies.getBodyAtLocation(point.x, point.y)
        setSelectedBody(clickedBody)
        console.log('setting selectted bocy', clickedBody)
        publishEvent(EventType.TILE_CLICK, point)
    }
    const onCanvasDrag = (e: React.MouseEvent<HTMLCanvasElement, MouseEvent>) => {
        const tile = eventToPoint(e)
        if (tile.x !== hoveredTile?.x || tile.y !== hoveredTile?.y) setHoveredTile(tile)
        if (tile.x === lastFiredDragEvent.current.x && tile.y === lastFiredDragEvent.current.y) return
        lastFiredDragEvent.current = tile
        publishEvent(EventType.TILE_DRAG, tile)
    }

<<<<<<< HEAD
=======
    if (!canvases) return <></>

    const gameActive = activeGame && activeGame.currentMatch

    // TODO: better support for strange aspect ratios, for now it is fine
>>>>>>> e31d1ea4
    return (
        <div className="w-full h-screen flex items-center justify-center">
            {!gameActive ? (
                <p className="text-white text-center">Select a game from the queue</p>
            ) : (
<<<<<<< HEAD
                <div ref={wrapperRef} className="relative w-full h-full">
                    <canvas
                        className="absolute top-1/2 left-1/2 h-full max-w-full max-h-full"
                        style={{
                            transform: 'translate(-50%, -50%)',
                            zIndex: 0,
                            cursor: 'pointer'
                        }}
                        ref={backgroundCanvas}
                    />
                    <canvas
                        className="absolute top-1/2 left-1/2 h-full max-w-full max-h-full"
                        style={{
                            transform: 'translate(-50%, -50%)',
                            zIndex: 1,
                            cursor: 'pointer'
                        }}
                        ref={dynamicCanvas}
                    />
                    <canvas
                        className="absolute top-1/2 left-1/2 h-full max-w-full max-h-full"
                        style={{
                            transform: 'translate(-50%, -50%)',
                            zIndex: 2,
                            cursor: 'pointer'
                        }}
                        ref={overlayCanvas}
                        onClick={onCanvasClick}
                        onMouseMove={(e) => {
                            if (mouseDown.current) onCanvasDrag(e)
                            onMouseMove(e)
                        }}
                        onMouseDown={onMouseDown}
                        onMouseUp={onMouseUp}
                        onMouseLeave={onMouseLeave}
                        onMouseEnter={(e) => {
                            if (e.buttons === 1) mouseDown.current = true
                        }}
                        onContextMenu={(e) => {
                            e.preventDefault()
                        }}
                    />
                    <Tooltip
                        overlayCanvas={overlayCanvas.current}
                        selectedBody={selectedBody}
                        hoveredBody={hoveredBody}
                        wrapper={wrapperRef}
                    />
                    <HighlightedSquare
                        hoveredTile={hoveredTile}
                        map={activeMatch?.currentTurn.map}
                        wrapperRef={wrapperRef.current}
                        overlayCanvasRef={overlayCanvas.current}
                    />
=======
                <div ref={wrapperRef} className="relative max-w-full max-h-full aspect-[1] flex-grow">
                    {Object.getOwnPropertyNames(CanvasType).map((ct, idx) => (
                        <canvas
                            className="absolute top-1/2 left-1/2 h-full max-w-full max-h-full"
                            style={{
                                transform: 'translate(-50%, -50%)',
                                zIndex: CANVAS_Z_INDICES[idx],
                                cursor: 'pointer'
                            }}
                            key={`canv${ct}`}
                            ref={(ref) => {
                                canvases.current[ct] = ref
                                // TODO: there's def a better way to do this but idk how rn
                                if (ct == CanvasType.BACKGROUND && ref && mapCanvas !== ref) {
                                    setMapCanvas(ref)
                                }
                                if (ct == CanvasType.OVERLAY && ref && mapCanvas !== ref) {
                                    setOverlayCanvas(ref)
                                }
                            }}
                            onClick={onCanvasClick}
                            onMouseMove={(e) => {
                                if (mouseDown.current) onCanvasDrag(e)
                            }}
                            onMouseDown={() => {
                                mouseDown.current = true
                            }}
                            onMouseUp={() => onMouseUp}
                            onMouseLeave={(e) => {
                                onMouseUp()
                                mouseDownRight(false)
                            }}
                            onMouseDownCapture={(e) => {
                                if (e.button == 2) mouseDownRight(true, e)
                            }}
                            onMouseUpCapture={(e) => {
                                onMouseUp()
                                if (e.button == 2) mouseDownRight(false, e)
                            }}
                        />
                    ))}
                    <Tooltip mapCanvas={mapCanvas} overlayCanvas={overlayCanvas} wrapperRef={wrapperRef} />
>>>>>>> e31d1ea4
                </div>
            )}
        </div>
    )
}

interface HighlightedSquareProps {
    overlayCanvasRef: HTMLCanvasElement | null
    wrapperRef: HTMLDivElement | null
    map?: CurrentMap
    hoveredTile?: { x: number; y: number }
}
const HighlightedSquare: React.FC<HighlightedSquareProps> = ({ overlayCanvasRef, wrapperRef, map, hoveredTile }) => {
    if (!hoveredTile || !map || !wrapperRef || !overlayCanvasRef) return <></>
    const overlayCanvasRect = overlayCanvasRef.getBoundingClientRect()
    const wrapperRect = wrapperRef.getBoundingClientRect()
    const mapLeft = overlayCanvasRect.left - wrapperRect.left
    const mapTop = overlayCanvasRect.top - wrapperRect.top
    const tileWidth = overlayCanvasRect.width / map.width
    const tileHeight = overlayCanvasRect.height / map.height
    const tileLeft = mapLeft + tileWidth * hoveredTile.x
    const tileTop = mapTop + tileHeight * (map.height - hoveredTile.y - 1)
    return (
        <div
            className="absolute border-2 border-black/70 z-10 cursor-pointer"
            style={{
                left: tileLeft + 'px',
                top: tileTop + 'px',
                width: overlayCanvasRect.width / map.width + 'px',
                height: overlayCanvasRect.height / map.height + 'px',
                pointerEvents: 'none'
            }}
        />
    )
}

const renderOverlay = (
    ctx: CanvasRenderingContext2D,
    match?: Match,
    selectedBody?: Body,
    hoveredTile?: { x: number; y: number }
) => {
    if (!match) return
    ctx.clearRect(0, 0, ctx.canvas.width, ctx.canvas.height)
    if (selectedBody) drawBodyPath(match, ctx, selectedBody)
}

const drawBodyPath = (match: Match, ctx: CanvasRenderingContext2D, body: Body) => {
    const interpolatedCoords = body.getInterpolatedCoords(match.currentTurn)

    let alphaValue = 1
    let radius = TOOLTIP_PATH_INIT_R
    let lastPos: Vector = { x: -1, y: -1 }

    for (const prevPos of [interpolatedCoords].concat(body.prevSquares.slice().reverse())) {
        const color = `rgba(255, 255, 255, ${alphaValue})`

        ctx.beginPath()
        ctx.fillStyle = color
        ctx.ellipse(prevPos.x + 0.5, match.map.height - (prevPos.y + 0.5), radius, radius, 0, 0, 360)
        ctx.fill()

        alphaValue *= TOOLTIP_PATH_DECAY_OPACITY
        radius *= TOOLTIP_PATH_DECAY_R

        if (lastPos.x != -1 && lastPos.y != -1) {
            ctx.beginPath()
            ctx.strokeStyle = color
            ctx.lineWidth = radius / 2

            ctx.moveTo(lastPos.x + 0.5, match.map.height - (lastPos.y + 0.5))
            ctx.lineTo(prevPos.x + 0.5, match.map.height - (prevPos.y + 0.5))

            ctx.stroke()
        }

        lastPos = prevPos
    }
}<|MERGE_RESOLUTION|>--- conflicted
+++ resolved
@@ -131,20 +131,11 @@
         publishEvent(EventType.TILE_DRAG, tile)
     }
 
-<<<<<<< HEAD
-=======
-    if (!canvases) return <></>
-
-    const gameActive = activeGame && activeGame.currentMatch
-
-    // TODO: better support for strange aspect ratios, for now it is fine
->>>>>>> e31d1ea4
     return (
         <div className="w-full h-screen flex items-center justify-center">
             {!gameActive ? (
                 <p className="text-white text-center">Select a game from the queue</p>
             ) : (
-<<<<<<< HEAD
                 <div ref={wrapperRef} className="relative w-full h-full">
                     <canvas
                         className="absolute top-1/2 left-1/2 h-full max-w-full max-h-full"
@@ -199,50 +190,6 @@
                         wrapperRef={wrapperRef.current}
                         overlayCanvasRef={overlayCanvas.current}
                     />
-=======
-                <div ref={wrapperRef} className="relative max-w-full max-h-full aspect-[1] flex-grow">
-                    {Object.getOwnPropertyNames(CanvasType).map((ct, idx) => (
-                        <canvas
-                            className="absolute top-1/2 left-1/2 h-full max-w-full max-h-full"
-                            style={{
-                                transform: 'translate(-50%, -50%)',
-                                zIndex: CANVAS_Z_INDICES[idx],
-                                cursor: 'pointer'
-                            }}
-                            key={`canv${ct}`}
-                            ref={(ref) => {
-                                canvases.current[ct] = ref
-                                // TODO: there's def a better way to do this but idk how rn
-                                if (ct == CanvasType.BACKGROUND && ref && mapCanvas !== ref) {
-                                    setMapCanvas(ref)
-                                }
-                                if (ct == CanvasType.OVERLAY && ref && mapCanvas !== ref) {
-                                    setOverlayCanvas(ref)
-                                }
-                            }}
-                            onClick={onCanvasClick}
-                            onMouseMove={(e) => {
-                                if (mouseDown.current) onCanvasDrag(e)
-                            }}
-                            onMouseDown={() => {
-                                mouseDown.current = true
-                            }}
-                            onMouseUp={() => onMouseUp}
-                            onMouseLeave={(e) => {
-                                onMouseUp()
-                                mouseDownRight(false)
-                            }}
-                            onMouseDownCapture={(e) => {
-                                if (e.button == 2) mouseDownRight(true, e)
-                            }}
-                            onMouseUpCapture={(e) => {
-                                onMouseUp()
-                                if (e.button == 2) mouseDownRight(false, e)
-                            }}
-                        />
-                    ))}
-                    <Tooltip mapCanvas={mapCanvas} overlayCanvas={overlayCanvas} wrapperRef={wrapperRef} />
->>>>>>> e31d1ea4
                 </div>
             )}
         </div>
