import React from 'react'
import { useAppContext } from '../../app-context'
import { Vector } from '../../playback/Vector'
import { EventType, publishEvent, useListenEvent } from '../../app-events'
import * as cst from '../../constants'
import assert from 'assert'
import Tooltip from './tooltip'

export enum CanvasType {
    BACKGROUND = 'BACKGROUND',
    DYNAMIC = 'DYNAMIC',
    OVERLAY = 'OVERLAY'
}

const CANVAS_Z_INDICES = [0, 1, 2]

export const GameRenderer: React.FC = () => {
    const wrapperRef = React.useRef(null)
    const canvases = React.useRef({} as Record<string, HTMLCanvasElement | null>)
<<<<<<< HEAD
    const game = appContext.state.activeGame
    const [mapCanvas, setMapCanvas] = React.useState<HTMLCanvasElement>()
    const [overlayCanvas, setOverlayCanvas] = React.useState<HTMLCanvasElement>()
=======

    const appContext = useAppContext()
    const { activeGame, activeMatch } = appContext.state

    const [tooltipCanvas, setTooltipCanvas] = React.useState<HTMLCanvasElement>()
>>>>>>> f0605818

    const getCanvasContext = (ct: CanvasType) => {
        return canvases.current[ct]?.getContext('2d')
    }

    // TODO: could potentially have performance settings that allows rendering
    // at a lower resolution and then upscaling
    const updateCanvasDimensions = (ct: CanvasType, dims: Vector) => {
        const elem = canvases.current[ct]
        if (!elem) return
        elem.width = dims.x * cst.TILE_RESOLUTION
        elem.height = dims.y * cst.TILE_RESOLUTION
        elem.getContext('2d')?.scale(cst.TILE_RESOLUTION, cst.TILE_RESOLUTION)
    }

    // Since this is a callback, we need to ensure we recreate the function when
    // dependent variables change. Similarly, the event listener needs to be updated, which
    // will happen automatically via dependencies
    const render = React.useCallback(() => {
        const match = appContext.state.activeMatch
        if (!match) return

        const ctx = getCanvasContext(CanvasType.DYNAMIC)!
        ctx.clearRect(0, 0, ctx.canvas.width, ctx.canvas.height)
        match.currentTurn.map.draw(ctx)
        match.currentTurn.bodies.draw(match.currentTurn, ctx)
        match.currentTurn.actions.draw(match.currentTurn, ctx)
    }, [activeMatch])
    useListenEvent(EventType.RENDER, render, [render])

    // We want to rerender if the match changes
    React.useEffect(() => {
        const match = appContext.state.activeMatch
        if (!match) return

        // Update canvases to reflect board size of new match
        updateCanvasDimensions(CanvasType.BACKGROUND, {
            x: match.currentTurn.map.width,
            y: match.currentTurn.map.height
        })
        updateCanvasDimensions(CanvasType.DYNAMIC, { x: match.currentTurn.map.width, y: match.currentTurn.map.height })
        updateCanvasDimensions(CanvasType.OVERLAY, { x: match.currentTurn.map.width, y: match.currentTurn.map.height })

        // Redraw static background
        match.currentTurn.map.staticMap.draw(getCanvasContext(CanvasType.BACKGROUND)!)

        const noContextMenu = (e: MouseEvent) => {
            e.preventDefault()
        }
        if (canvases.current) {
            Object.values(canvases.current)
                .filter((c) => c)
                .forEach((canvas) => {
                    canvas!.addEventListener('contextmenu', noContextMenu)
                })
        }

        publishEvent(EventType.RENDER, {})

        return () => {
            if (canvases.current) {
                Object.values(canvases.current)
                    .filter((c) => c)
                    .forEach((canvas) => {
                        canvas!.removeEventListener('contextmenu', noContextMenu)
                    })
            }
        }
    }, [canvases, appContext.state.activeMatch])

    const eventToPoint = (e: React.MouseEvent<HTMLCanvasElement, MouseEvent>) => {
        const canvas = e.target as HTMLCanvasElement
        const rect = canvas.getBoundingClientRect()
        const map = activeGame!.currentMatch!.currentTurn!.map ?? assert.fail('map is null in onclick')
        let x = Math.floor(((e.clientX - rect.left) / rect.width) * map.width)
        let y = Math.floor((1 - (e.clientY - rect.top) / rect.height) * map.height)
        x = Math.max(0, Math.min(x, map.width - 1))
        y = Math.max(0, Math.min(y, map.height - 1))
        return { x: x, y: y }
    }

    const onCanvasClick = (e: React.MouseEvent<HTMLCanvasElement, MouseEvent>) => {
        publishEvent(EventType.TILE_CLICK, eventToPoint(e))
    }

    const mouseDown = React.useRef(false)
    const lastFiredDragEvent = React.useRef({ x: -1, y: -1 })
    const onMouseUp = () => {
        mouseDown.current = false
        lastFiredDragEvent.current = { x: -1, y: -1 }
    }
    const onCanvasDrag = (e: React.MouseEvent<HTMLCanvasElement, MouseEvent>) => {
        const point = eventToPoint(e)
        if (point.x === lastFiredDragEvent.current.x && point.y === lastFiredDragEvent.current.y) return
        lastFiredDragEvent.current = point
        publishEvent(EventType.TILE_DRAG, point)
    }

    const mouseDownRightPrev = React.useRef(false)
    const mouseDownRight = (down: boolean, e?: React.MouseEvent<HTMLCanvasElement, MouseEvent>) => {
        if (down === mouseDownRightPrev.current) return
        mouseDownRightPrev.current = down
        if (!down && e) onCanvasClick(e)
        publishEvent(EventType.CANVAS_RIGHT_CLICK, { down: down })
    }

    if (!canvases) return <></>

    // TODO: better support for strange aspect ratios, for now it is fine
    return (
        <div className="w-full h-screen flex items-center justify-center">
            {!activeGame || !activeGame.currentMatch ? (
                <p className="text-white text-center">Select a game from the queue</p>
            ) : (
                <div ref={wrapperRef} className="relative w-full h-full">
                    {Object.getOwnPropertyNames(CanvasType).map((ct, idx) => (
                        <canvas
                            className="absolute top-1/2 left-1/2 h-full max-w-full max-h-full"
                            style={{
                                transform: 'translate(-50%, -50%)',
                                zIndex: CANVAS_Z_INDICES[idx],
                                cursor: 'pointer'
                            }}
                            key={`canv${ct}`}
                            ref={(ref) => {
                                canvases.current[ct] = ref
                                // TODO: there's def a better way to do this but idk how rn
                                if (ct == CanvasType.BACKGROUND && ref && mapCanvas !== ref) {
                                    setMapCanvas(ref)
                                }
                                if (ct == CanvasType.OVERLAY && ref && mapCanvas !== ref) {
                                    setOverlayCanvas(ref)
                                }
                            }}
                            onClick={onCanvasClick}
                            onMouseMove={(e) => {
                                if (mouseDown.current) onCanvasDrag(e)
                            }}
                            onMouseDown={() => {
                                mouseDown.current = true
                            }}
                            onMouseUp={() => onMouseUp}
                            onMouseLeave={(e) => {
                                onMouseUp()
                                mouseDownRight(false)
                            }}
                            onMouseDownCapture={(e) => {
                                if (e.button == 2) mouseDownRight(true, e)
                            }}
                            onMouseUpCapture={(e) => {
                                onMouseUp()
                                if (e.button == 2) mouseDownRight(false, e)
                            }}
                        />
                    ))}
                    <Tooltip mapCanvas={mapCanvas} overlayCanvas={overlayCanvas} wrapperRef={wrapperRef} />
                </div>
            )}
        </div>
    )
}<|MERGE_RESOLUTION|>--- conflicted
+++ resolved
@@ -17,17 +17,11 @@
 export const GameRenderer: React.FC = () => {
     const wrapperRef = React.useRef(null)
     const canvases = React.useRef({} as Record<string, HTMLCanvasElement | null>)
-<<<<<<< HEAD
-    const game = appContext.state.activeGame
     const [mapCanvas, setMapCanvas] = React.useState<HTMLCanvasElement>()
     const [overlayCanvas, setOverlayCanvas] = React.useState<HTMLCanvasElement>()
-=======
 
     const appContext = useAppContext()
     const { activeGame, activeMatch } = appContext.state
-
-    const [tooltipCanvas, setTooltipCanvas] = React.useState<HTMLCanvasElement>()
->>>>>>> f0605818
 
     const getCanvasContext = (ct: CanvasType) => {
         return canvases.current[ct]?.getContext('2d')
