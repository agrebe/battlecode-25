import React from 'react'
import { useAppContext } from '../../app-context'
import { Vector } from '../../playback/Vector'
import * as cst from '../../constants'
import { publishEvent, EventType } from '../../app-events'

export enum CanvasType {
    BACKGROUND = 'BACKGROUND',
    DYNAMIC = 'DYNAMIC',
    OVERLAY = 'OVERLAY'
}

const CANVAS_Z_INDICES = [0, 1, 2]

export const GameRenderer: React.FC = () => {
    const wrapperRef = React.useRef(null)
    const appContext = useAppContext()
    const canvases = React.useRef({} as Record<string, HTMLCanvasElement | null>)
    const game = appContext.state.activeGame

    const getCanvasContext = (ct: CanvasType) => {
        return canvases.current[ct]?.getContext('2d')
    }

    // TODO: could potentially have performance settings that allows rendering
    // at a lower resolution and then upscaling
    const updateCanvasDimensions = (ct: CanvasType, dims: Vector) => {
        const elem = canvases.current[ct]
        if (!elem) return
        elem.width = dims.x * cst.TILE_RESOLUTION
        elem.height = dims.y * cst.TILE_RESOLUTION
        elem.getContext('2d')?.scale(cst.TILE_RESOLUTION, cst.TILE_RESOLUTION)
    }

    React.useEffect(() => {
        if (!game) return
        const match = game.currentMatch
        if (!match) return
        /*
         * If this isnt running at a regular interval (in general, we should probably have it only draw on changes),
         * then we need to make it also draw on image load (see imageloader.triggerOnImageLoad()) unless we decide to
         * block until all images are loaded (which is probably a bad idea)
         */
        // match.jumpToTurn(1244)
        const render = () => {
            const turn = match.currentTurn

            updateCanvasDimensions(CanvasType.BACKGROUND, { x: turn.map.width, y: turn.map.height })
            let ctx = getCanvasContext(CanvasType.BACKGROUND)!
            match.currentTurn.map.staticMap.draw(ctx)

            updateCanvasDimensions(CanvasType.DYNAMIC, { x: turn.map.width, y: turn.map.height })
            ctx = getCanvasContext(CanvasType.DYNAMIC)!
            match.currentTurn.map.draw(ctx)
            match.currentTurn.bodies.draw(match.currentTurn, ctx)
            match.currentTurn.actions.draw(match.currentTurn, ctx)
        }
        //render()
        const renderInterval = setInterval(render, 100)

<<<<<<< HEAD
        // // test game playing
        // const stepInterval = setInterval(() => {
        //     match.stepTurn(1)
        // }, 500)
=======
        // test game playing
        const stepInterval = setInterval(() => {
            match.stepTurn(1)
            publishEvent(EventType.TURN_PROGRESS, {})
            console.log(match.currentTurn.turnNumber)
        }, 300)
>>>>>>> 9b54b63e

        return () => {
            clearInterval(renderInterval)
            // clearInterval(stepInterval)
        }
    }, [canvases, appContext.state.activeGame])

    if (!canvases) return <></>

    // TODO: better support for strange aspect ratios, for now it is fine
    return (
        <div className="w-full h-screen flex items-center justify-center">
            {!game || !game.currentMatch ? (
                <p className="text-white text-center">Select a game from the queue</p>
            ) : (
                <div ref={wrapperRef} className="relative w-full h-full">
                    {Object.getOwnPropertyNames(CanvasType).map((ct, idx) => (
                        <canvas
                            className="absolute top-1/2 left-1/2 h-full max-w-full max-h-full aspect-square"
                            style={{
                                transform: 'translate(-50%, -50%)',
                                zIndex: CANVAS_Z_INDICES[idx]
                            }}
                            key={`canv${ct}`}
                            ref={(ref) => (canvases.current[ct] = ref)}
                        />
                    ))}
                </div>
            )}
        </div>
    )
}<|MERGE_RESOLUTION|>--- conflicted
+++ resolved
@@ -58,19 +58,12 @@
         //render()
         const renderInterval = setInterval(render, 100)
 
-<<<<<<< HEAD
-        // // test game playing
-        // const stepInterval = setInterval(() => {
-        //     match.stepTurn(1)
-        // }, 500)
-=======
         // test game playing
         const stepInterval = setInterval(() => {
             match.stepTurn(1)
             publishEvent(EventType.TURN_PROGRESS, {})
             console.log(match.currentTurn.turnNumber)
         }, 300)
->>>>>>> 9b54b63e
 
         return () => {
             clearInterval(renderInterval)
