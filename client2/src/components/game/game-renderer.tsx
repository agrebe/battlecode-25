import React from 'react'
import { useAppContext } from '../../app-context'
import { Vector } from '../../playback/Vector'
import { EventType, publishEvent, useListenEvent } from '../../app-events'
import * as cst from '../../constants'
<<<<<<< HEAD
import assert from 'assert'
=======
import Tooltip from './tooltip'
>>>>>>> 1ca380dd

export enum CanvasType {
    BACKGROUND = 'BACKGROUND',
    DYNAMIC = 'DYNAMIC',
    OVERLAY = 'OVERLAY'
}

const CANVAS_Z_INDICES = [0, 1, 2]

export const GameRenderer: React.FC = () => {
    const wrapperRef = React.useRef(null)
    const appContext = useAppContext()
    const canvases = React.useRef({} as Record<string, HTMLCanvasElement | null>)
    const game = appContext.state.activeGame
    const [tooltipCanvas, setTooltipCanvas] = React.useState<HTMLCanvasElement>()

    const getCanvasContext = (ct: CanvasType) => {
        return canvases.current[ct]?.getContext('2d')
    }

    // TODO: could potentially have performance settings that allows rendering
    // at a lower resolution and then upscaling
    const updateCanvasDimensions = (ct: CanvasType, dims: Vector) => {
        const elem = canvases.current[ct]
        if (!elem) return
        elem.width = dims.x * cst.TILE_RESOLUTION
        elem.height = dims.y * cst.TILE_RESOLUTION
        elem.getContext('2d')?.scale(cst.TILE_RESOLUTION, cst.TILE_RESOLUTION)
    }

    // Since this is a callback, we need to ensure we recreate the function when the
    // active match changes. Similarly, the event listener needs to be updated, which
    // will happen automatically via dependencies
    const render = React.useCallback(() => {
        const match = appContext.state.activeMatch
        if (!match) return

        const ctx = getCanvasContext(CanvasType.DYNAMIC)!
        ctx.clearRect(0, 0, ctx.canvas.width, ctx.canvas.height)
        match.currentTurn.map.draw(ctx)
        match.currentTurn.bodies.draw(match.currentTurn, ctx)
        match.currentTurn.actions.draw(match.currentTurn, ctx)
    }, [appContext.state.activeMatch])
    useListenEvent(EventType.RENDER, render, [appContext.state.activeMatch])

    // We want to rerender if the match changes
    React.useEffect(() => {
        const match = appContext.state.activeMatch
        if (!match) return
<<<<<<< HEAD
=======
        /*
         * If this isnt running at a regular interval (in general, we should probably have it only draw on changes),
         * then we need to make it also draw on image load (see imageloader.triggerOnImageLoad()) unless we decide to
         * block until all images are loaded (which is probably a bad idea)
         */
        const render = () => {
            const turn = match.currentTurn

            updateCanvasDimensions(CanvasType.BACKGROUND, { x: turn.map.width, y: turn.map.height })
            let ctx = getCanvasContext(CanvasType.BACKGROUND)!
            match.currentTurn.map.staticMap.draw(ctx)

            updateCanvasDimensions(CanvasType.DYNAMIC, { x: turn.map.width, y: turn.map.height })
            ctx = getCanvasContext(CanvasType.DYNAMIC)!
            match.currentTurn.map.draw(ctx)
            match.currentTurn.bodies.draw(match.currentTurn, ctx)
            match.currentTurn.actions.draw(match.currentTurn, ctx)

            updateCanvasDimensions(CanvasType.OVERLAY, { x: turn.map.width, y: turn.map.height })
            ctx = getCanvasContext(CanvasType.OVERLAY)!
        }
>>>>>>> 1ca380dd

        // Update canvases to reflect board size of new match
        updateCanvasDimensions(CanvasType.BACKGROUND, {
            x: match.currentTurn.map.width,
            y: match.currentTurn.map.height
        })
        updateCanvasDimensions(CanvasType.DYNAMIC, { x: match.currentTurn.map.width, y: match.currentTurn.map.height })

        // Redraw static background
        match.currentTurn.map.staticMap.draw(getCanvasContext(CanvasType.BACKGROUND)!)

<<<<<<< HEAD
        const noContextMenu = (e: MouseEvent) => {
            e.preventDefault()
        }
        if (canvases.current) {
            Object.values(canvases.current).forEach((canvas) => {
                canvas!.addEventListener('contextmenu', noContextMenu)
            })
        }

        publishEvent(EventType.RENDER, {})

        return () => {
            if (canvases.current) {
                Object.values(canvases.current).forEach((canvas) => {
                    canvas!.removeEventListener('contextmenu', noContextMenu)
                })
            }
=======
        return () => {
            clearInterval(renderInterval)
>>>>>>> 1ca380dd
        }
    }, [canvases, appContext.state.activeMatch])

    const eventToPoint = (e: React.MouseEvent<HTMLCanvasElement, MouseEvent>) => {
        const canvas = e.target as HTMLCanvasElement
        const rect = canvas.getBoundingClientRect()
        const map = game!.currentMatch!.currentTurn!.map ?? assert.fail('map is null in onclick')
        let x = Math.floor(((e.clientX - rect.left) / rect.width) * map.width)
        let y = Math.floor((1 - (e.clientY - rect.top) / rect.height) * map.height)
        x = Math.max(0, Math.min(x, map.width - 1))
        y = Math.max(0, Math.min(y, map.height - 1))
        return { x: x, y: y }
    }

    const onCanvasClick = (e: React.MouseEvent<HTMLCanvasElement, MouseEvent>) => {
        publishEvent(EventType.TILE_CLICK, eventToPoint(e))
    }

    const mouseDown = React.useRef(false)
    const lastFiredDragEvent = React.useRef({ x: -1, y: -1 })
    const onMouseUp = () => {
        mouseDown.current = false
        lastFiredDragEvent.current = { x: -1, y: -1 }
    }
    const onCanvasDrag = (e: React.MouseEvent<HTMLCanvasElement, MouseEvent>) => {
        const point = eventToPoint(e)
        if (point.x === lastFiredDragEvent.current.x && point.y === lastFiredDragEvent.current.y) return
        lastFiredDragEvent.current = point
        publishEvent(EventType.TILE_DRAG, point)
    }

    const mouseDownRightPrev = React.useRef(false)
    const mouseDownRight = (down: boolean, e?: React.MouseEvent<HTMLCanvasElement, MouseEvent>) => {
        if (down === mouseDownRightPrev.current) return
        mouseDownRightPrev.current = down
        if (!down && e) onCanvasClick(e)
        publishEvent(EventType.CANVAS_RIGHT_CLICK, { down: down })
    }

    if (!canvases) return <></>

    // TODO: better support for strange aspect ratios, for now it is fine
    return (
        <div className="w-full h-screen flex items-center justify-center">
            {!game || !game.currentMatch ? (
                <p className="text-white text-center">Select a game from the queue</p>
            ) : (
                <div ref={wrapperRef} className="relative w-full h-full">
                    {Object.getOwnPropertyNames(CanvasType).map((ct, idx) => (
                        <canvas
                            className="absolute top-1/2 left-1/2 h-full max-w-full max-h-full"
                            style={{
                                transform: 'translate(-50%, -50%)',
                                zIndex: CANVAS_Z_INDICES[idx],
                            }}
                            key={`canv${ct}`}
<<<<<<< HEAD
                            ref={(ref) => (canvases.current[ct] = ref)}
                            onClick={onCanvasClick}
                            onMouseMove={(e) => {
                                if (mouseDown.current) onCanvasDrag(e)
                            }}
                            onMouseDown={() => {
                                mouseDown.current = true
                            }}
                            onMouseUp={() => onMouseUp}
                            onMouseLeave={(e) => {
                                onMouseUp()
                                mouseDownRight(false)
                            }}
                            onMouseDownCapture={(e) => {
                                if (e.button == 2) mouseDownRight(true, e)
                            }}
                            onMouseUpCapture={(e) => {
                                onMouseUp()
                                if (e.button == 2) mouseDownRight(false, e)
=======
                            ref={(ref) => {
                                canvases.current[ct] = ref
                                // TODO: there's def a better way to do this but idk how rn
                                if (ct == CanvasType.OVERLAY && ref && tooltipCanvas !== ref) {
                                    setTooltipCanvas(ref)
                                }
>>>>>>> 1ca380dd
                            }}
                        />
                    ))}
                    <Tooltip canvas={tooltipCanvas} wrapperRef={wrapperRef} />
                </div>
            )}
        </div>
    )
}<|MERGE_RESOLUTION|>--- conflicted
+++ resolved
@@ -3,11 +3,8 @@
 import { Vector } from '../../playback/Vector'
 import { EventType, publishEvent, useListenEvent } from '../../app-events'
 import * as cst from '../../constants'
-<<<<<<< HEAD
 import assert from 'assert'
-=======
 import Tooltip from './tooltip'
->>>>>>> 1ca380dd
 
 export enum CanvasType {
     BACKGROUND = 'BACKGROUND',
@@ -57,30 +54,6 @@
     React.useEffect(() => {
         const match = appContext.state.activeMatch
         if (!match) return
-<<<<<<< HEAD
-=======
-        /*
-         * If this isnt running at a regular interval (in general, we should probably have it only draw on changes),
-         * then we need to make it also draw on image load (see imageloader.triggerOnImageLoad()) unless we decide to
-         * block until all images are loaded (which is probably a bad idea)
-         */
-        const render = () => {
-            const turn = match.currentTurn
-
-            updateCanvasDimensions(CanvasType.BACKGROUND, { x: turn.map.width, y: turn.map.height })
-            let ctx = getCanvasContext(CanvasType.BACKGROUND)!
-            match.currentTurn.map.staticMap.draw(ctx)
-
-            updateCanvasDimensions(CanvasType.DYNAMIC, { x: turn.map.width, y: turn.map.height })
-            ctx = getCanvasContext(CanvasType.DYNAMIC)!
-            match.currentTurn.map.draw(ctx)
-            match.currentTurn.bodies.draw(match.currentTurn, ctx)
-            match.currentTurn.actions.draw(match.currentTurn, ctx)
-
-            updateCanvasDimensions(CanvasType.OVERLAY, { x: turn.map.width, y: turn.map.height })
-            ctx = getCanvasContext(CanvasType.OVERLAY)!
-        }
->>>>>>> 1ca380dd
 
         // Update canvases to reflect board size of new match
         updateCanvasDimensions(CanvasType.BACKGROUND, {
@@ -92,7 +65,6 @@
         // Redraw static background
         match.currentTurn.map.staticMap.draw(getCanvasContext(CanvasType.BACKGROUND)!)
 
-<<<<<<< HEAD
         const noContextMenu = (e: MouseEvent) => {
             e.preventDefault()
         }
@@ -110,10 +82,6 @@
                     canvas!.removeEventListener('contextmenu', noContextMenu)
                 })
             }
-=======
-        return () => {
-            clearInterval(renderInterval)
->>>>>>> 1ca380dd
         }
     }, [canvases, appContext.state.activeMatch])
 
@@ -167,11 +135,16 @@
                             className="absolute top-1/2 left-1/2 h-full max-w-full max-h-full"
                             style={{
                                 transform: 'translate(-50%, -50%)',
-                                zIndex: CANVAS_Z_INDICES[idx],
+                                zIndex: CANVAS_Z_INDICES[idx]
                             }}
                             key={`canv${ct}`}
-<<<<<<< HEAD
-                            ref={(ref) => (canvases.current[ct] = ref)}
+                            ref={(ref) => {
+                                canvases.current[ct] = ref
+                                // TODO: there's def a better way to do this but idk how rn
+                                if (ct == CanvasType.OVERLAY && ref && tooltipCanvas !== ref) {
+                                    setTooltipCanvas(ref)
+                                }
+                            }}
                             onClick={onCanvasClick}
                             onMouseMove={(e) => {
                                 if (mouseDown.current) onCanvasDrag(e)
@@ -190,14 +163,6 @@
                             onMouseUpCapture={(e) => {
                                 onMouseUp()
                                 if (e.button == 2) mouseDownRight(false, e)
-=======
-                            ref={(ref) => {
-                                canvases.current[ct] = ref
-                                // TODO: there's def a better way to do this but idk how rn
-                                if (ct == CanvasType.OVERLAY && ref && tooltipCanvas !== ref) {
-                                    setTooltipCanvas(ref)
-                                }
->>>>>>> 1ca380dd
                             }}
                         />
                     ))}
