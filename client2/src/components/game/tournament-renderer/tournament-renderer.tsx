--- conflicted
+++ resolved
@@ -1,13 +1,9 @@
 import React, { useEffect, useRef, useState } from 'react'
 import { useAppContext } from '../../../app-context'
-<<<<<<< HEAD
-import { TournamentGameElement } from './tournament-game';
-=======
 import { TournamentGameElement } from './tournament-game'
 import Tournament, { TournamentGame } from '../../../playback/Tournament'
 import { Space } from 'react-zoomable-ui'
 import { useForceUpdate } from '../../../util/react-util'
->>>>>>> e31d1ea4
 
 export const TournamentRenderer: React.FC = () => {
     const appContext = useAppContext()
