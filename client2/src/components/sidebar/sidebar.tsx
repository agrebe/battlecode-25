--- conflicted
+++ resolved
@@ -88,7 +88,6 @@
         setExpanded(false)
     }, [page])
 
-<<<<<<< HEAD
     if (keyboard.keyCode !== lastKeyPressed) {
         setLastKeyPressed(keyboard.keyCode)
 
@@ -96,7 +95,7 @@
 
         if (keyboard.keyCode === 'Digit1') updatePage(getNextPage(page, true))
     }
-=======
+
     const activeSidebarButtons = React.useMemo(() => {
         if (tournamentMode) {
             return [
@@ -107,7 +106,6 @@
         }
         return SIDEBAR_BUTTONS
     }, [tournamentMode])
->>>>>>> d93ebfd6
 
     return (
         <div
