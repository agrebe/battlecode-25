import { schema } from 'battlecode-schema'
import assert from 'assert'
import Game, { Team } from './Game'
import Turn from './Turn'
import TurnStat from './TurnStat'
import { getImageIfLoaded, loadImage } from '../util/ImageLoader'
import * as renderUtils from '../util/RenderUtil'
import {
    MapEditorBrush,
    MapEditorBrushField,
    MapEditorBrushFieldType
} from '../components/sidebar/map-editor/MapEditorBrush'
import { StaticMap } from './Map'
import { Vector } from './Vector'
import { TOOLTIP_PATH_LENGTH } from '../constants'

export default class Bodies {
    public bodies: Map<number, Body> = new Map()

    constructor(
        public readonly game: Game,
        initialBodies?: schema.SpawnedBodyTable,
        initialStats?: TurnStat,
        mapToVerify?: StaticMap
    ) {
        if (initialBodies) this.insertBodies(initialBodies, initialStats)

        if (mapToVerify) {
            for (let i = 0; i < mapToVerify.width * mapToVerify.height; i++) {
                if (mapToVerify.walls[i] == 1 || mapToVerify.initialResources[i] > 0) {
                    for (const body of this.bodies.values()) {
                        if (body.pos.x == i % mapToVerify.width && body.pos.y == Math.floor(i / mapToVerify.width)) {
                            assert.fail(`Body at (${body.pos.x}, ${body.pos.y}) is on top of a wall or resource`)
                        }
                    }
                }
            }
        }
    }

    updateBodyPositions(delta: schema.Round, allowNullBodies: boolean) {
        const movedLocs = delta.movedLocs()
        if (!movedLocs) return
        const movedIds = delta.movedIDsArray() ?? assert.fail('movedIDsArray not found in round')
        const xsArray = movedLocs.xsArray() ?? assert.fail('movedLocs.xsArray not found in round')
        const ysArray = movedLocs.ysArray() ?? assert.fail('movedLocs.ysArray not found in round')
        for (let i = 0; i < delta.movedIDsLength(); i++) {
            const id = movedIds[i]
            const body = this.bodies.get(id)

            assert.equal(allowNullBodies || !!body, true, `Moved body ${id} not found in bodies`)

            if (body) body.moveTo({ x: xsArray[i], y: ysArray[i] })
        }
    }

    /**
     * Applies a delta to the bodies array. Because of update order, bodies will first
     * be inserted, followed by a call to scopedCallback() in which all bodies are valid.
     * Afterwards, diedBodies will be deleted, so any methods which reference bodies should
     * most likely be inside scopedCallback()
     */
    applyDelta(turn: Turn, delta: schema.Round, nextDelta: schema.Round | null, scopedCallback: () => void): void {
        const bodies = delta.spawnedBodies()
        if (bodies) this.insertBodies(bodies, turn.stat.completed ? undefined : turn.stat)

        // Update positions with respect to interpolation. The first call to update will set the body's
        // target location to the value in delta. This is important when the body eventually gets removed
        // because it should still interpolate to its final position. The second call to update will set the
        // target position to the body's true next position iff it exists. In this case, we allow null
        // bodies and skip them since they may not exist in the next turn. Most of the updates here are extra
        // since the first call is really only necessary for bodies that die, so there is potential for
        // optimization.
        this.updateBodyPositions(delta, false)
        if (nextDelta) {
            this.updateBodyPositions(nextDelta, true)
            for (const body of this.bodies) {
                body[1].addToPrevSquares();
            }
        }

        scopedCallback()

        const diedIds = delta.diedIDsArray() ?? assert.fail('diedIDsArray not found in round')
        if (delta.diedIDsLength() > 0) {
            for (let i = 0; i < delta.diedIDsLength(); i++) {
                const diedBody =
                    this.bodies.get(diedIds[i]) ?? assert.fail(`Body with id ${delta.diedIDs(i)} not found in bodies`)
                if (!turn.stat.completed) {
                    const teamStat =
                        turn.stat.getTeamStat(diedBody.team) ?? assert.fail(`team ${i} not found in team stats in turn`)
                    teamStat.robots[diedBody.type] -= 1
                    teamStat.total_hp[diedBody.type] -= diedBody.hp
                }
                assert(this.bodies.delete(diedBody.id))
            }
        }
    }

    private insertBodies(bodies: schema.SpawnedBodyTable, stat?: TurnStat): void {
        var teams = bodies.teamIDsArray() ?? assert.fail('Initial body teams not found in header')
        var types = bodies.typesArray() ?? assert.fail('Initial body types not found in header')

        const locs = bodies.locs() ?? assert.fail('Initial body locations not found in header')
        const xsArray = locs.xsArray() ?? assert.fail('Initial body x locations not found in header')
        const ysArray = locs.ysArray() ?? assert.fail('Initial body y locations not found in header')
        const idsArray = bodies.robotIDsArray() ?? assert.fail('Initial body IDs not found in header')

        for (let i = 0; i < bodies.robotIDsLength(); i++) {
            const id = idsArray[i]
            const bodyClass =
                BODY_DEFINITIONS[types[i]] ?? assert.fail(`Body type ${types[i]} not found in BODY_DEFINITIONS`)
            const health = this.game.playable ? this.game.typeMetadata[types[i]].health() : 1

            this.bodies.set(
                id,
                new bodyClass({ x: xsArray[i], y: ysArray[i] }, health, this.game.getTeamByID(teams[i]), id)
            )
            if (stat) {
                const teamStat =
                    stat.getTeamStat(this.game.getTeamByID(teams[i])) ??
                    assert.fail(`team ${i} not found in team stats in turn`)
                teamStat.robots[types[i]] += 1
                teamStat.total_hp[types[i]] += health
            }
        }
    }

    getById(id: number): Body {
        return this.bodies.get(id) ?? assert.fail(`Body with id ${id} not found in bodies`)
    }

    hasId(id: number): boolean {
        return this.bodies.has(id);
    }

    getByLocation(x: number, y: number): Body | undefined {
        for (const body of this.bodies.values()) {
            if (body.pos.x == x && body.pos.y == y) {
                return body
            }
        }
        return undefined
    }

    copy(): Bodies {
        const newBodies = new Bodies(this.game)
        newBodies.bodies = new Map(this.bodies)
        for (const body of this.bodies.values()) newBodies.bodies.set(body.id, body.copy())

        return newBodies
    }

    draw(turn: Turn, ctx: CanvasRenderingContext2D): void {
        for (const body of this.bodies.values()) {
            body.draw(turn, ctx)
        }
    }

    getNextID(): number {
        return Math.max(-1, ...this.bodies.keys()) + 1
    }

    getBodyAtLocation(x: number, y: number, team?: Team, type?: schema.BodyType): Body | undefined {
        let found_body: Body | undefined = undefined
        this.bodies.forEach((body, id) => {
            if (type && body.type !== type) return
            if ((!team || body.team === team) && body.pos.x === x && body.pos.y === y) found_body = body
        })
        return found_body
    }

    isEmpty(): boolean {
        return this.bodies.size === 0
    }

    getEditorBrushes(map: StaticMap): MapEditorBrush[] {
        return [new ArchonBrush(this, map)]
    }

    toSpawnedBodyTable(builder: flatbuffers.Builder): number {
        const robotIDs: Uint8Array = new Uint8Array(this.bodies.size)
        const teamIDs: Uint8Array = new Uint8Array(this.bodies.size)
        const types: schema.BodyType[] = []
        const xs: Uint8Array = new Uint8Array(this.bodies.size)
        const ys: Uint8Array = new Uint8Array(this.bodies.size)

        Array.from(this.bodies.values()).forEach((body, i) => {
            robotIDs[i] = body.id
            teamIDs[i] = body.team.id
            types[i] = body.type
            xs[i] = body.pos.x
            ys[i] = body.pos.y
        })

        const robotIDsVector = schema.SpawnedBodyTable.createRobotIDsVector(builder, robotIDs)
        const teamIDsVector = schema.SpawnedBodyTable.createTeamIDsVector(builder, teamIDs)
        const typesVector = schema.SpawnedBodyTable.createTypesVector(builder, types)

        const xsTable = schema.VecTable.createXsVector(builder, xs)
        const ysTable = schema.VecTable.createYsVector(builder, ys)
        schema.VecTable.startVecTable(builder)
        schema.VecTable.addXs(builder, xsTable)
        schema.VecTable.addYs(builder, ysTable)
        const locsVecTable = schema.VecTable.endVecTable(builder)

        schema.SpawnedBodyTable.startSpawnedBodyTable(builder)
        schema.SpawnedBodyTable.addRobotIDs(builder, robotIDsVector)
        schema.SpawnedBodyTable.addTeamIDs(builder, teamIDsVector)
        schema.SpawnedBodyTable.addTypes(builder, typesVector)
        schema.SpawnedBodyTable.addLocs(builder, locsVecTable)
        return schema.SpawnedBodyTable.endSpawnedBodyTable(builder)
    }
}

export class Body {
    public robotName: string = ""
    public actionRadius: number = 0
    public visionRadius: number = 0
    public type: schema.BodyType = 0 //this is dumb, maybe should figure out how to make this an abstract field
    protected imgPath: string = ''
    protected nextPos: Vector
    public prevSquares: Vector[]
    constructor(
        public pos: Vector,
        public hp: number,
        public readonly team: Team,
        public readonly id: number,
        public adamantium: number = 0,
        public elixir: number = 0,
        public mana: number = 0,
        public anchor: number = 0,
        public bytecodesUsed: number = 0,
    ) {
        this.nextPos = this.pos
        this.prevSquares = [this.pos]
    }

    public draw(turn: Turn, ctx: CanvasRenderingContext2D): void {
<<<<<<< HEAD
        const interpCoords = this.getInterpolatedCoords(turn);
=======
        const interpCoords = renderUtils.getInterpolatedCoords(
            this.pos,
            this.nextPos,
            turn.match.getInterpolationFactor()
        )
>>>>>>> f0605818

        renderUtils.renderCenteredImageOrLoadingIndicator(
            ctx,
            getImageIfLoaded(this.imgPath),
            renderUtils.getRenderCoords(interpCoords.x, interpCoords.y, turn.map.staticMap.dimension),
            1
        )
    }

    public getInterpolatedCoords(turn: Turn): Vector {
        return renderUtils.getInterpolatedCoords(
            this.pos,
            this.nextPos,
            turn.match.getInterpolationFactor()
        )
    }

    public onHoverInfo(): string[] {
        return [
            this.robotName,
            `ID: ${this.id}`,
            `Location: (${this.pos.x}, ${this.pos.y})`,
            `Bytecodes Used: ${this.bytecodesUsed}`,
        ];
    }

    public copy(): Body {
        // creates a new object using this object's prototype and all its parameters. this is a shallow copy, override this if you need a deep copy
        return Object.create(Object.getPrototypeOf(this), Object.getOwnPropertyDescriptors(this))
    }

    public moveTo(pos: Vector): void {

        this.pos = this.nextPos
        this.nextPos = pos
    }

    public addToPrevSquares(): void {
        this.prevSquares.push(this.pos);
        if (this.prevSquares.length > TOOLTIP_PATH_LENGTH) {
            this.prevSquares.splice(0, 1);
        }
    }

    public clearResources(): void {
        this.adamantium = 0
        this.elixir = 0
        this.mana = 0
        this.anchor = 0
    }
}

export const BODY_DEFINITIONS: Record<number, typeof Body> = {
    [schema.BodyType.HEADQUARTERS]: class Headquarters extends Body {
        public robotName = 'Headquarters'
        public actionRadius = 8
        public visionRadius = 34
        public type = schema.BodyType.HEADQUARTERS
        constructor(pos: Vector, hp: number, team: Team, id: number) {
            super(pos, hp, team, id)
            this.imgPath = `robots/${team.color}_headquarters_smaller.png`
        }
        onHoverInfo(): string[] {
            return super.onHoverInfo();
        }
    },
    [schema.BodyType.LAUNCHER]: class Launcher extends Body {
        public robotName = 'Launcher'
        public actionRadius = 16
        public visionRadius = 20
        public type = schema.BodyType.LAUNCHER
        constructor(pos: Vector, hp: number, team: Team, id: number) {
            super(pos, hp, team, id)
            this.imgPath = `robots/${team.color}_launcher_smaller.png`
        }
        onHoverInfo(): string[] {
            return super.onHoverInfo();
        }
    },
    [schema.BodyType.CARRIER]: class Carrier extends Body {
        public robotName = 'Carrier'
        public actionRadius = 9
        public visionRadius = 20
        public type = schema.BodyType.CARRIER
        constructor(pos: Vector, hp: number, team: Team, id: number) {
            super(pos, hp, team, id)
            this.imgPath = `robots/${team.color}_carrier_smaller.png`
        }
        onHoverInfo(): string[] {
            return super.onHoverInfo();
        }
    },
    [schema.BodyType.BOOSTER]: class Booster extends Body {
        public robotName = 'Booster'
        public actionRadius = 0
        public visionRadius = 20
        public type = schema.BodyType.BOOSTER
        constructor(pos: Vector, hp: number, team: Team, id: number) {
            super(pos, hp, team, id)
            this.imgPath = `robots/${team.color}_booster_smaller.png`
        }
        onHoverInfo(): string[] {
            return super.onHoverInfo();
        }
    },
    [schema.BodyType.DESTABILIZER]: class Destabilizer extends Body {
        public robotName = 'Destabilizer'
        public actionRadius = 13
        public visionRadius = 20
        public type = schema.BodyType.DESTABILIZER
        constructor(pos: Vector, hp: number, team: Team, id: number) {
            super(pos, hp, team, id)
            this.imgPath = `robots/${team.color}_destabilizer_smaller.png`
        }
        onHoverInfo(): string[] {
            return super.onHoverInfo();
        }
    },
    [schema.BodyType.AMPLIFIER]: class Amplifier extends Body {
        public robotName = 'Amplifier'
        public actionRadius = 0
        public visionRadius = 34
        public type = schema.BodyType.AMPLIFIER
        constructor(pos: Vector, hp: number, team: Team, id: number) {
            super(pos, hp, team, id)
            this.imgPath = `robots/${team.color}_amplifier_smaller.png`
        }
        onHoverInfo(): string[] {
            return super.onHoverInfo();
        }
    }
}

export class ArchonBrush extends MapEditorBrush {
    public readonly name = 'Archons'
    public readonly fields = {
        is_archon: {
            type: MapEditorBrushFieldType.ADD_REMOVE,
            value: true
        },
        team: {
            type: MapEditorBrushFieldType.TEAM,
            value: 0
        }
    }

    constructor(private readonly bodies: Bodies, private readonly map: StaticMap) {
        super()
    }

    public apply(x: number, y: number, fields: Record<string, MapEditorBrushField>) {
        const symmetryPoint = this.map.applySymmetry({ x: x, y: y })
        if (symmetryPoint.x == x && symmetryPoint.y == y) return // dont allow the case where the archon is on the symmetry line

        const is_archon: boolean = fields.is_archon.value

        if (is_archon) {
            if (this.bodies.getBodyAtLocation(x, y)) return

            const team = this.bodies.game.teams[fields.team.value]
            const otherTeam = this.bodies.game.teams[(fields.team.value + 1) % 2]

            const archonClass = BODY_DEFINITIONS[schema.BodyType.HEADQUARTERS]
            const archon = new archonClass({ x, y }, 1, team, this.bodies.getNextID())
            this.bodies.bodies.set(archon.id, archon)
            const otherArchon = new archonClass(
                { x: symmetryPoint.x, y: symmetryPoint.y },
                1,
                otherTeam,
                this.bodies.getNextID()
            )
            this.bodies.bodies.set(otherArchon.id, otherArchon)
        } else {
            let archon = this.bodies.getBodyAtLocation(x, y, undefined, schema.BodyType.HEADQUARTERS)
            let otherArchon = this.bodies.getBodyAtLocation(
                symmetryPoint.x,
                symmetryPoint.y,
                undefined,
                schema.BodyType.HEADQUARTERS
            )
            if (archon || otherArchon) {
                assert(archon && otherArchon, 'Archon and otherArchon should both be defined or both be undefined')
                this.bodies.bodies.delete(archon.id)
                this.bodies.bodies.delete(otherArchon.id)
            }
        }
    }
}<|MERGE_RESOLUTION|>--- conflicted
+++ resolved
@@ -237,15 +237,7 @@
     }
 
     public draw(turn: Turn, ctx: CanvasRenderingContext2D): void {
-<<<<<<< HEAD
         const interpCoords = this.getInterpolatedCoords(turn);
-=======
-        const interpCoords = renderUtils.getInterpolatedCoords(
-            this.pos,
-            this.nextPos,
-            turn.match.getInterpolationFactor()
-        )
->>>>>>> f0605818
 
         renderUtils.renderCenteredImageOrLoadingIndicator(
             ctx,
